# Balance Wallet

A mobile wallet for dapps &amp; tokens. Currently focused on iOS.

## Requirements

* A computer running macOS.
* Install the latest version of XCode: https://developer.apple.com/xcode/

## How to run the project

If you are new to React Native, this is a helpful introduction: https://facebook.github.io/react-native/docs/getting-started.html

1. Clone the GitHub repository to your machine.

2. Run `yarn` to get all of the packages required.

3. Run `yarn nodeify`.

4. Install CocoaPods by running `sudo gem install cocoapods`.

<<<<<<< HEAD
5. Install required Pods by running `yard install-pods`.
=======
5. Install required Pods by running `yarn install-pods`.
>>>>>>> 5df273ab

6. Run `yarn ios` to build the project for XCode.

7. Open `balance-wallet/ios/BalanceWallet.xcworkspace`.

8. Run the project by clicking the play button.<|MERGE_RESOLUTION|>--- conflicted
+++ resolved
@@ -19,11 +19,7 @@
 
 4. Install CocoaPods by running `sudo gem install cocoapods`.
 
-<<<<<<< HEAD
-5. Install required Pods by running `yard install-pods`.
-=======
 5. Install required Pods by running `yarn install-pods`.
->>>>>>> 5df273ab
 
 6. Run `yarn ios` to build the project for XCode.
 
