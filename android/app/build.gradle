apply plugin: "com.android.application"
apply plugin: 'io.fabric'


def getPassword(String currentUser, String keyChain) {
    def stdout = new ByteArrayOutputStream()
    def stderr = new ByteArrayOutputStream()
    if (org.gradle.internal.os.OperatingSystem.current().isMacOsX()) {
        exec {
            commandLine 'security', '-q', 'find-generic-password', '-a', currentUser, '-s', keyChain, '-w'
            standardOutput = stdout
            errorOutput = stderr
            ignoreExitValue true
        }
    } else if (org.gradle.internal.os.OperatingSystem.current().isLinux()) {
        exec {
            // In order for this to work you need to store it:
            // secret-tool store --label='mm' server mm user mm key mm-upload-key
            commandLine 'secret-tool', 'lookup', 'server', currentUser, 'user', currentUser, 'key', keyChain
            standardOutput = stdout
            errorOutput = stderr
            ignoreExitValue true
        }
    } else {
        throw new GradleException('Unsupported OS! Only MacOSx and Linux are supported')
    }
    //noinspection GroovyAssignabilityCheck
    stdout.toString().trim()
}


import com.android.build.OutputFile

/**
 * The react.gradle file registers a task for each build variant (e.g. bundleDebugJsAndAssets
 * and bundleReleaseJsAndAssets).
 * These basically call `react-native bundle` with the correct arguments during the Android build
 * cycle. By default, bundleDebugJsAndAssets is skipped, as in debug/dev mode we prefer to load the
 * bundle directly from the development server. Below you can see all the possible configurations
 * and their defaults. If you decide to add a configuration block, make sure to add it before the
 * `apply from: "../../node_modules/react-native/react.gradle"` line.
 *
 * project.ext.react = [
 *   // the name of the generated asset file containing your JS bundle
 *   bundleAssetName: "index.android.bundle",
 *
 *   // the entry file for bundle generation. If none specified and
 *   // "index.android.js" exists, it will be used. Otherwise "index.js" is
 *   // default. Can be overridden with ENTRY_FILE environment variable.
 *   entryFile: "index.android.js",	21	 *   entryFile: "index.android.js",
 *
 *   // https://facebook.github.io/react-native/docs/performance#enable-the-ram-format
 *   bundleCommand: "ram-bundle",
 *
 *   // whether to bundle JS and assets in debug mode
 *   bundleInDebug: false,
 *
 *   // whether to bundle JS and assets in release mode
 *   bundleInRelease: true,
 *
 *   // whether to bundle JS and assets in another build variant (if configured).
 *   // See http://tools.android.com/tech-docs/new-build-system/user-guide#TOC-Build-Variants
 *   // The configuration property can be in the following formats
 *   //         'bundleIn${productFlavor}${buildType}'
 *   //         'bundleIn${buildType}'
 *   // bundleInFreeDebug: true,
 *   // bundleInPaidRelease: true,
 *   // bundleInBeta: true,
 *
 *   // whether to disable dev mode in custom build variants (by default only disabled in release)
 *   // for example: to disable dev mode in the staging build type (if configured)
 *   devDisabledInStaging: true,
 *   // The configuration property can be in the following formats
 *   //         'devDisabledIn${productFlavor}${buildType}'
 *   //         'devDisabledIn${buildType}'
 *
 *   // the root of your project, i.e. where "package.json" lives
 *   root: "../../",
 *
 *   // where to put the JS bundle asset in debug mode
 *   jsBundleDirDebug: "$buildDir/intermediates/assets/debug",
 *
 *   // where to put the JS bundle asset in release mode
 *   jsBundleDirRelease: "$buildDir/intermediates/assets/release",
 *
 *   // where to put drawable resources / React Native assets, e.g. the ones you use via
 *   // require('./image.png')), in debug mode
 *   resourcesDirDebug: "$buildDir/intermediates/res/merged/debug",
 *
 *   // where to put drawable resources / React Native assets, e.g. the ones you use via
 *   // require('./image.png')), in release mode
 *   resourcesDirRelease: "$buildDir/intermediates/res/merged/release",
 *
 *   // by default the gradle tasks are skipped if none of the JS files or assets change; this means
 *   // that we don't look at files in android/ or ios/ to determine whether the tasks are up to
 *   // date; if you have any other folders that you want to ignore for performance reasons (gradle
 *   // indexes the entire tree), add them here. Alternatively, if you have JS files in android/
 *   // for example, you might want to remove it from here.
 *   inputExcludes: ["android/**", "ios/**"],
 *
 *   // override which node gets called and with what additional arguments
 *   nodeExecutableAndArgs: ["node"],
 *
 *   // supply additional arguments to the packager
 *   extraPackagerArgs: []
 * ]
 */

project.ext.react = [
    enableHermes: true,  // clean and rebuild if changing
]

apply from: "../../node_modules/react-native/react.gradle"
apply from: "../../node_modules/@sentry/react-native/sentry.gradle"
apply from: "../../node_modules/react-native-code-push/android/codepush.gradle"

/**
 * Set this to true to create two separate APKs instead of one:
 *   - An APK that only works on ARM devices
 *   - An APK that only works on x86 devices
 * The advantage is the size of the APK is reduced by about 4MB.
 * Upload all the APKs to the Play Store and people will download
 * the correct one based on the CPU architecture of their device.
 */
def enableSeparateBuildPerCPUArchitecture = false

/**
 * Run Proguard to shrink the Java bytecode in release builds.
 */
def enableProguardInReleaseBuilds = false

/**
 * The preferred build flavor of JavaScriptCore.
 *
 * For example, to use the international variant, you can use:
 * `def jscFlavor = 'org.webkit:android-jsc-intl:+'`
 *
 * The international variant includes ICU i18n library and necessary data
 * allowing to use e.g. `Date.toLocaleString` and `String.localeCompare` that
 * give correct results when using with locales other than en-US.  Note that
 * this variant is about 6MiB larger per architecture than default.
 */
def jscFlavor = 'org.webkit:android-jsc:+'

/**
 * Whether to enable the Hermes VM.
 *
 * This should be set on project.ext.react and that value will be read here. If it is not set
 * on project.ext.react, JavaScript will not be compiled to Hermes Bytecode
 * and the benefits of using Hermes will therefore be sharply reduced.
 */
def enableHermes = project.ext.react.get("enableHermes", false);
/**
 * Architectures to build native code for.
 */
def reactNativeArchitectures() {
    def value = project.getProperties().get("reactNativeArchitectures")
    return value ? value.split(",") : ["armeabi-v7a", "x86", "x86_64", "arm64-v8a"]
}


android {
    def envFile = project.file('../../.env')
    def env =[:]
    envFile.eachLine {
        if (it.contains('=') && (!it.startsWith("#"))) {
            def (key, value) = it.split('=')
            env[key] = value
        }
    }

    def props = project.file('src/main/java/me/rainbow/MainApplication.java')
    def contents2 = props.getText( 'UTF-8' ).replaceAll( "//_REA ", '' ).replaceAll('/\\* REA', '//_REA /* REA')
    props.delete()
    props << contents2

    if (env.get('DISABLE_REANIMATED_IN_DEV') == 'YES') {
        def contents = props.getText( 'UTF-8' ).replaceAll( "//_REA ", '' )
        props.delete()
        props << contents
    }

    compileSdkVersion rootProject.ext.compileSdkVersion

    compileOptions {
        sourceCompatibility JavaVersion.VERSION_1_8
        targetCompatibility JavaVersion.VERSION_1_8
    }

    defaultConfig {
        // https://github.com/microsoft/react-native-code-push/issues/1961#issuecomment-710698621
        resValue 'string', "CODE_PUSH_APK_BUILD_TIME", String.format("\"%d\"", System.currentTimeMillis())
        resValue 'string', "CodePushDeploymentKey", env.get('CODE_PUSH_DEPLOYMENT_KEY_ANDROID')
        applicationId "me.rainbow"
        minSdkVersion rootProject.ext.minSdkVersion
        targetSdkVersion rootProject.ext.targetSdkVersion
<<<<<<< HEAD
        versionCode 72
=======
        versionCode 67
>>>>>>> aa3a3bcd
        versionName "1.0"
        missingDimensionStrategy 'react-native-camera', 'general'
        renderscriptTargetApi 23
        renderscriptSupportModeEnabled true
        multiDexEnabled true
        testBuildType System.getProperty('testBuildType', 'debug')  // This will later be used to control the test apk build type
        testInstrumentationRunner 'androidx.test.runner.AndroidJUnitRunner'

        manifestPlaceholders = [
		    BRANCH_KEY: env.get('BRANCH_KEY')
	    ]

        ndk {
            abiFilters 'armeabi-v7a','arm64-v8a','x86','x86_64'
        }
        buildConfigField "boolean", "IS_NEW_ARCHITECTURE_ENABLED", isNewArchitectureEnabled().toString()
        if (isNewArchitectureEnabled()) {
            // We configure the NDK build only if you decide to opt-in for the New Architecture.
            externalNativeBuild {
                ndkBuild {
                    arguments "APP_PLATFORM=android-21",
                        "APP_STL=c++_shared",
                        "NDK_TOOLCHAIN_VERSION=clang",
                        "GENERATED_SRC_DIR=$buildDir/generated/source",
                        "PROJECT_BUILD_DIR=$buildDir",
                        "REACT_ANDROID_DIR=$rootDir/../node_modules/react-native/ReactAndroid",
                        "REACT_ANDROID_BUILD_DIR=$rootDir/../node_modules/react-native/ReactAndroid/build"
                    cFlags "-Wall", "-Werror", "-fexceptions", "-frtti", "-DWITH_INSPECTOR=1"
                    cppFlags "-std=c++17"
                    // Make sure this target name is the same you specify inside the
                    // src/main/jni/Android.mk file for the `LOCAL_MODULE` variable.
                    targets "rainbow_appmodules"
                    // Fix for windows limit on number of character in file paths and in command lines
                    if (Os.isFamily(Os.FAMILY_WINDOWS)) {
                        arguments "NDK_OUT=${rootProject.projectDir.getParent()}\\.cxx",
                            "NDK_APP_SHORT_COMMANDS=true"
                    }
                }
            }
            if (!enableSeparateBuildPerCPUArchitecture) {
                ndk {
                    abiFilters (*reactNativeArchitectures())
                }
            }
        }
    }

    dexOptions {
        preDexLibraries true
        javaMaxHeapSize "2g" // Use gig increments depending on needs
        incremental true
    }

    if (isNewArchitectureEnabled()) {
        // We configure the NDK build only if you decide to opt-in for the New Architecture.
        externalNativeBuild {
            ndkBuild {
                path "$projectDir/src/main/jni/Android.mk"
            }
        }
        def reactAndroidProjectDir = project(':ReactAndroid').projectDir
        def packageReactNdkDebugLibs = tasks.register("packageReactNdkDebugLibs", Copy) {
            dependsOn(":ReactAndroid:packageReactNdkDebugLibsForBuck")
            from("$reactAndroidProjectDir/src/main/jni/prebuilt/lib")
            into("$buildDir/react-ndk/exported")
        }
        def packageReactNdkReleaseLibs = tasks.register("packageReactNdkReleaseLibs", Copy) {
            dependsOn(":ReactAndroid:packageReactNdkReleaseLibsForBuck")
            from("$reactAndroidProjectDir/src/main/jni/prebuilt/lib")
            into("$buildDir/react-ndk/exported")
        }
        afterEvaluate {
            // If you wish to add a custom TurboModule or component locally,
            // you should uncomment this line.
            // preBuild.dependsOn("generateCodegenArtifactsFromSchema")
            preDebugBuild.dependsOn(packageReactNdkDebugLibs)
            preReleaseBuild.dependsOn(packageReactNdkReleaseLibs)
            // Due to a bug inside AGP, we have to explicitly set a dependency
            // between configureNdkBuild* tasks and the preBuild tasks.
            // This can be removed once this is solved: https://issuetracker.google.com/issues/207403732
            configureNdkBuildRelease.dependsOn(preReleaseBuild)
            configureNdkBuildDebug.dependsOn(preDebugBuild)
            reactNativeArchitectures().each { architecture ->
                tasks.findByName("configureNdkBuildDebug[${architecture}]")?.configure {
                    dependsOn("preDebugBuild")
                }
                tasks.findByName("configureNdkBuildRelease[${architecture}]")?.configure {
                    dependsOn("preReleaseBuild")
                }
            }
        }
    }


    splits {
        abi {
            reset()
            enable enableSeparateBuildPerCPUArchitecture
            universalApk false  // If true, also generate a universal APK
            include (*reactNativeArchitectures())
        }
    }
    signingConfigs {
        debug {
            storeFile file('../keystores/debug.keystore')
            storePassword 'android'
            keyAlias 'androiddebugkey'
            keyPassword 'android'
        }

        def pass = System.getenv('RAINBOW_KEY_ANDROID_PASSWORD')
        println "Android password: ${pass}"

        release {
            storeFile file('../keystores/rainbow-key.keystore')
            storePassword pass
            keyAlias 'rainbow-alias'
            keyPassword pass
        }
    }

    buildTypes {
        debug {
            signingConfig signingConfigs.debug
        }
        release {
            // Caution! In production, you need to generate your own keystore file.
            // see https://facebook.github.io/react-native/docs/signed-apk-android.
            signingConfig signingConfigs.release
            minifyEnabled enableProguardInReleaseBuilds
            proguardFiles getDefaultProguardFile("proguard-android.txt"), "proguard-rules.pro"
            // Detox-specific additions to pro-guard
            proguardFile "${rootProject.projectDir}/../node_modules/detox/android/detox/proguard-rules-app.pro"
        }
    }

    packagingOptions {
        exclude 'META-INF/DEPENDENCIES'
        pickFirst '**/armeabi-v7a/libc++_shared.so'
        pickFirst '**/x86/libc++_shared.so'
        pickFirst '**/arm64-v8a/libc++_shared.so'
        pickFirst '**/x86_64/libc++_shared.so'
        pickFirst '**/x86/libjsc.so'
        pickFirst '**/armeabi-v7a/libjsc.so'
    }


    // applicationVariants are e.g. debug, release
    applicationVariants.all { variant ->
        variant.outputs.each { output ->
            // For each separate APK per architecture, set a unique version code as described here:
            // https://developer.android.com/studio/build/configure-apk-splits.html
            def versionCodes = ["armeabi-v7a": 1, "x86": 2, "arm64-v8a": 3, "x86_64": 4]
            def abi = output.getFilter(OutputFile.ABI)
            if (abi != null) {  // null for the universal-debug, universal-release variants
                output.versionCodeOverride =
                        defaultConfig.versionCode * 1000 + versionCodes.get(abi)
            }

        }
    }
}

dependencies {
    implementation fileTree(dir: "libs", include: ["*.jar"])

    //noinspection GradleDynamicVersion
    implementation "com.facebook.react:react-native:+"  // From node_modules

    implementation "androidx.swiperefreshlayout:swiperefreshlayout:1.1.0"
    implementation 'io.github.novacrypto:BIP39:2019.01.27'
    implementation 'com.google.android.play:core:1.8.2'
    implementation 'com.google.guava:listenablefuture:9999.0-empty-to-avoid-conflict-with-guava'
    implementation "androidx.core:core-splashscreen:1.0.0-beta01"

    debugImplementation("com.facebook.flipper:flipper:${FLIPPER_VERSION}") {
        exclude group:'com.facebook.fbjni'
    }

    debugImplementation("com.facebook.flipper:flipper-network-plugin:${FLIPPER_VERSION}") {
        exclude group:'com.facebook.flipper'
        exclude group:'com.squareup.okhttp3', module:'okhttp'
    }

    debugImplementation("com.facebook.flipper:flipper-fresco-plugin:${FLIPPER_VERSION}") {
        exclude group:'com.facebook.flipper'
    }

    if (enableHermes) {
        def hermesPath = "../../node_modules/hermes-engine/android/";
        debugImplementation files(hermesPath + "hermes-debug.aar")
        releaseImplementation files(hermesPath + "hermes-release.aar")
    } else {
        implementation jscFlavor
    }

    // DETOX
    androidTestImplementation('com.wix:detox:+')

}

if (isNewArchitectureEnabled()) {
    // If new architecture is enabled, we let you build RN from source
    // Otherwise we fallback to a prebuilt .aar bundled in the NPM package.
    // This will be applied to all the imported transtitive dependency.
    configurations.all {
        resolutionStrategy.dependencySubstitution {
            substitute(module("com.facebook.react:react-native"))
                    .using(project(":ReactAndroid")).because("On New Architecture we're building React Native from source")
        }
    }
}


// Run this once to be able to run the application with BUCK
// puts all compile dependencies into folder libs for BUCK to use
task copyDownloadableDepsToLibs(type: Copy) {
    from configurations.implementation
    into 'libs'
}

crashlytics {
  enableNdk true
}

apply from: file("../../node_modules/@react-native-community/cli-platform-android/native_modules.gradle"); applyNativeModulesAppBuildGradle(project)
apply plugin: 'com.google.gms.google-services'

def isNewArchitectureEnabled() {
    // To opt-in for the New Architecture, you can either:
    // - Set `newArchEnabled` to true inside the `gradle.properties` file
    // - Invoke gradle with `-newArchEnabled=true`
    // - Set an environment variable `ORG_GRADLE_PROJECT_newArchEnabled=true`
    return project.hasProperty("newArchEnabled") && project.newArchEnabled == "true"
}<|MERGE_RESOLUTION|>--- conflicted
+++ resolved
@@ -194,11 +194,7 @@
         applicationId "me.rainbow"
         minSdkVersion rootProject.ext.minSdkVersion
         targetSdkVersion rootProject.ext.targetSdkVersion
-<<<<<<< HEAD
         versionCode 72
-=======
-        versionCode 67
->>>>>>> aa3a3bcd
         versionName "1.0"
         missingDimensionStrategy 'react-native-camera', 'general'
         renderscriptTargetApi 23
