{
  "compilerOptions": {
    "allowJs": true,
    "allowSyntheticDefaultImports": true,
    "esModuleInterop": true,
    "isolatedModules": true,
    "jsx": "react-native",
    "lib": ["esnext", "dom"],
    "moduleResolution": "node",
    "noEmit": true,
    "strict": true,
    "target": "esnext",
    "baseUrl": ".",
    "paths": {
      "@rainbow-me/apollo": ["./src/apollo"],
      "@rainbow-me/apollo/*": ["./src/apollo/*"],
      "@rainbow-me/assets": ["./src/assets"],
      "@rainbow-me/config": ["./src/config"],
      "@rainbow-me/config/*": ["./src/config/*"],
      "@rainbow-me/context": ["./src/context"],
      "@rainbow-me/design-system": ["src/design-system"],
      "@rainbow-me/entities": ["src/entities"],
      "@rainbow-me/handlers": ["./src/handlers"],
      "@rainbow-me/handlers/*": ["./src/handlers/*"],
      "@rainbow-me/helpers": ["./src/helpers"],
      "@rainbow-me/helpers/*": ["./src/helpers/*"],
      "@rainbow-me/hooks": ["src/hooks"],
      "@rainbow-me/images": ["src/components/images"],
      "@rainbow-me/model": ["src/model"],
      "@rainbow-me/model/*": ["src/model/*"],
      "@rainbow-me/navigation": ["src/navigation"],
      "@rainbow-me/navigation/*": ["src/navigation/*"],
      "@rainbow-me/networkTypes": ["./src/helpers/networkTypes"],
      "@rainbow-me/parsers": ["src/parsers"],
      "@rainbow-me/raps": ["src/raps"],
      "@rainbow-me/react-query": ["./src/react-query"],
      "@rainbow-me/react-query/*": ["./src/react-query/*"],
      "@rainbow-me/redux": ["src/redux"],
      "@rainbow-me/redux/*": ["src/redux/*"],
      "@rainbow-me/references": ["src/references"],
      "@rainbow-me/routes": ["src/navigation/routesNames"],
      "@rainbow-me/styles": ["src/styles"],
      "@rainbow-me/styled-components": ["src/styled-thing"],
      "@rainbow-me/utilities": ["./src/helpers/utilities"],
      "@rainbow-me/utils": ["src/utils"],
      "@rainbow-me/utils/*": ["src/utils/*"],
<<<<<<< HEAD
      "ens-avatar": ["src/ens-avatar/src"],
=======
      "@rainbow-me/performance/utils": ["src/performance/utils"],
>>>>>>> d79788a9
      "logger": ["src/utils/logger"],
      "react-native-cool-modals": ["src/react-native-cool-modals"],
      "react-native-yet-another-bottom-sheet": [
        "src/react-native-yet-another-bottom-sheet"
      ],
      "@rainbow-me/animated-charts": ["src/react-native-animated-charts/src"],
      "react-native-shadow-stack": ["src/react-native-shadow-stack"]
    },
    "resolveJsonModule": true
  },
  "globals": ["useTheme", "ios", "android", "web", "__DEV__", "IS_DEV"],
  "exclude": [
    "ios",
    "patches/reanimated",
    "node_modules",
    "babel.config.js",
    "metro.config.js",
    "jest.config.js"
  ]
}<|MERGE_RESOLUTION|>--- conflicted
+++ resolved
@@ -44,11 +44,8 @@
       "@rainbow-me/utilities": ["./src/helpers/utilities"],
       "@rainbow-me/utils": ["src/utils"],
       "@rainbow-me/utils/*": ["src/utils/*"],
-<<<<<<< HEAD
+      "@rainbow-me/performance/utils": ["src/performance/utils"],
       "ens-avatar": ["src/ens-avatar/src"],
-=======
-      "@rainbow-me/performance/utils": ["src/performance/utils"],
->>>>>>> d79788a9
       "logger": ["src/utils/logger"],
       "react-native-cool-modals": ["src/react-native-cool-modals"],
       "react-native-yet-another-bottom-sheet": [
