--- conflicted
+++ resolved
@@ -35,11 +35,11 @@
     - DoubleConversion
     - glog
   - glog (0.3.5)
-  - GoogleToolboxForMac/Defines (2.2.1)
-  - GoogleToolboxForMac/Logger (2.2.1):
-    - GoogleToolboxForMac/Defines (= 2.2.1)
-  - "GoogleToolboxForMac/NSData+zlib (2.2.1)":
-    - GoogleToolboxForMac/Defines (= 2.2.1)
+  - GoogleToolboxForMac/Defines (2.2.0)
+  - GoogleToolboxForMac/Logger (2.2.0):
+    - GoogleToolboxForMac/Defines (= 2.2.0)
+  - "GoogleToolboxForMac/NSData+zlib (2.2.0)":
+    - GoogleToolboxForMac/Defines (= 2.2.0)
   - libwebp (1.0.2):
     - libwebp/core (= 1.0.2)
     - libwebp/dec (= 1.0.2)
@@ -69,7 +69,7 @@
     - nanopb/encode (= 0.3.901)
   - nanopb/decode (0.3.901)
   - nanopb/encode (0.3.901)
-  - Protobuf (3.8.0)
+  - Protobuf (3.7.0)
   - React (0.59.9):
     - React/Core (= 0.59.9)
   - react-native-blur (0.8.0):
@@ -147,11 +147,8 @@
     - React
   - RNCAsyncStorage (1.5.0):
     - React
-<<<<<<< HEAD
-=======
   - RNCMaskedView (0.1.1):
     - React
->>>>>>> f25e60ab
   - RNDeviceInfo (2.2.2):
     - React
   - RNIOS11DeviceCheck (0.0.3):
@@ -162,9 +159,9 @@
     - React
   - RNScreens (1.0.0-alpha.23):
     - React
-  - SDWebImage (5.0.6):
-    - SDWebImage/Core (= 5.0.6)
-  - SDWebImage/Core (5.0.6)
+  - SDWebImage (5.0.2):
+    - SDWebImage/Core (= 5.0.2)
+  - SDWebImage/Core (5.0.2)
   - yoga (0.59.9.React)
 
 DEPENDENCIES:
@@ -277,18 +274,18 @@
   Crashlytics: 55e24fc23989680285a21cb1146578d9d18e432c
   DoubleConversion: bb338842f62ab1d708ceb63ec3d999f0f3d98ecd
   Fabric: 25d0963b691fc97be566392243ff0ecef5a68338
-  Firebase: 68afeeb05461db02d7c9e3215cda28068670f4aa
-  FirebaseAnalytics: b3628aea54c50464c32c393fb2ea032566e7ecc2
-  FirebaseCore: 62f1b792a49bb9e8b4073f24606d2c93ffc352f0
-  FirebaseInstanceID: f3f0657372592ecdfdfe2cac604a5a75758376a6
-  FirebaseMessaging: 6894b8fe0a0cf26c3b13dad729f1131654ae0bdb
+  Firebase: 76ec2a7cde90fb4037793f83aeeca48451543487
+  FirebaseAnalytics: b8bce8d5c40173328b8a4300da18c5c7e0a1908d
+  FirebaseCore: 31d258ec80ea97e1e8e40ce00a7ba7297afb45c2
+  FirebaseInstanceID: 4f7768a98c5c3c5bd9a4c9e431ea98dccc0a51f9
+  FirebaseMessaging: 94579ae655d817287f029ebfebd5b0811fbb3a51
   FLAnimatedImage: 4a0b56255d9b05f18b6dd7ee06871be5d3b89e31
   Folly: de497beb10f102453a1afa9edbf8cf8a251890de
   glog: aefd1eb5dda2ab95ba0938556f34b98e2da3a60d
-  GoogleToolboxForMac: b3553629623a3b1bff17f555e736cd5a6d95ad55
+  GoogleToolboxForMac: ff31605b7d66400dcec09bed5861689aebadda4d
   libwebp: b068a3bd7c45f7460f6715be7bed1a18fd5d6b48
   nanopb: 2901f78ea1b7b4015c860c2fdd1ea2fee1a18d48
-  Protobuf: 3f617b9a6e73605565086864c9bc26b2bf2dd5a3
+  Protobuf: 7a877b7f3e5964e3fce995e2eb323dbc6831bb5a
   React: a86b92f00edbe1873a63e4a212c29b7a7ad5224f
   react-native-blur: cad4d93b364f91e7b7931b3fa935455487e5c33c
   react-native-camera: f1fbfc336ba8ca6de5296190341d1b6022c71cff
@@ -297,20 +294,13 @@
   react-native-version-number: b415bbec6a13f2df62bf978e85bc0d699462f37f
   RNAnalytics: d110195618296fed3907830911f01cb6e9be53d0
   RNCAsyncStorage: 9436928b444c5f5361960a7eea051a697c244b68
-<<<<<<< HEAD
-=======
   RNCMaskedView: b79e193409a90bf6b5170d421684f437ff4e2278
->>>>>>> f25e60ab
   RNDeviceInfo: 1215084f45c1059b031c530281442dc7079ccf0a
   RNIOS11DeviceCheck: a4a545fdd08230a17a8ce7608e95038ee23a32aa
   RNLanguages: 962e562af0d34ab1958d89bcfdb64fafc37c513e
   RNReanimated: 7a52c90473b5e81c13408d40d797b98387eaddde
   RNScreens: f28b48b8345f2f5f39ed6195518291515032a788
-<<<<<<< HEAD
   SDWebImage: 6764b5fa0f73c203728052955dbefa2bf1f33282
-=======
-  SDWebImage: 920f1a2ff1ca8296ad34f6e0510a1ef1d70ac965
->>>>>>> f25e60ab
   yoga: 03ff42a6f223fb88deeaed60249020d80c3091ee
 
 PODFILE CHECKSUM: 69f9700d74876f14f6f0acf5fd33a74d47eeb2c8
