--- conflicted
+++ resolved
@@ -27,21 +27,16 @@
     - GoogleToolboxForMac/Logger (~> 2.1)
     - Protobuf (~> 3.1)
   - FLAnimatedImage (1.0.12)
-<<<<<<< HEAD
-=======
   - Folly (2018.10.22.00):
     - boost-for-react-native
     - DoubleConversion
     - glog
   - glog (0.3.5)
->>>>>>> 6f5b7166
   - GoogleToolboxForMac/Defines (2.2.0)
   - GoogleToolboxForMac/Logger (2.2.0):
     - GoogleToolboxForMac/Defines (= 2.2.0)
   - "GoogleToolboxForMac/NSData+zlib (2.2.0)":
     - GoogleToolboxForMac/Defines (= 2.2.0)
-<<<<<<< HEAD
-=======
   - libwebp (1.0.2):
     - libwebp/core (= 1.0.2)
     - libwebp/dec (= 1.0.2)
@@ -66,7 +61,6 @@
   - libwebp/utils (1.0.2):
     - libwebp/core
   - libwebp/webp (1.0.2)
->>>>>>> 6f5b7166
   - nanopb (0.3.901):
     - nanopb/decode (= 0.3.901)
     - nanopb/encode (= 0.3.901)
@@ -85,7 +79,7 @@
     - React
   - react-native-camera/RN (2.6.0):
     - React
-  - react-native-fast-image (5.2.0):
+  - react-native-fast-image (5.3.0):
     - FLAnimatedImage
     - React
     - SDWebImage/Core
@@ -156,15 +150,10 @@
     - React
   - RNReanimated (1.0.0):
     - React
-<<<<<<< HEAD
-  - SDWebImage/Core (4.4.5)
-  - SDWebImage/GIF (4.4.5):
-=======
   - RNScreens (1.0.0-alpha.22):
     - React
   - SDWebImage/Core (4.4.6)
   - SDWebImage/GIF (4.4.6):
->>>>>>> 6f5b7166
     - FLAnimatedImage (~> 1.0)
     - SDWebImage/Core
   - SDWebImage/WebP (4.4.6):
@@ -265,24 +254,12 @@
   Crashlytics: 55e24fc23989680285a21cb1146578d9d18e432c
   DoubleConversion: bb338842f62ab1d708ceb63ec3d999f0f3d98ecd
   Fabric: 25d0963b691fc97be566392243ff0ecef5a68338
-  Firebase: 68afeeb05461db02d7c9e3215cda28068670f4aa
-  FirebaseAnalytics: b3628aea54c50464c32c393fb2ea032566e7ecc2
-  FirebaseCore: 62f1b792a49bb9e8b4073f24606d2c93ffc352f0
-  FirebaseInstanceID: f3f0657372592ecdfdfe2cac604a5a75758376a6
-  FirebaseMessaging: 6894b8fe0a0cf26c3b13dad729f1131654ae0bdb
+  Firebase: 76ec2a7cde90fb4037793f83aeeca48451543487
+  FirebaseAnalytics: b8bce8d5c40173328b8a4300da18c5c7e0a1908d
+  FirebaseCore: 31d258ec80ea97e1e8e40ce00a7ba7297afb45c2
+  FirebaseInstanceID: 4f7768a98c5c3c5bd9a4c9e431ea98dccc0a51f9
+  FirebaseMessaging: 94579ae655d817287f029ebfebd5b0811fbb3a51
   FLAnimatedImage: 4a0b56255d9b05f18b6dd7ee06871be5d3b89e31
-<<<<<<< HEAD
-  GoogleToolboxForMac: ff31605b7d66400dcec09bed5861689aebadda4d
-  nanopb: 2901f78ea1b7b4015c860c2fdd1ea2fee1a18d48
-  Protobuf: 1eb9700044745f00181c136ef21b8ff3ad5a0fd5
-  React: 1fe0eb13d90b625d94c3b117c274dcfd2e760e11
-  react-native-blur: c35c1f6c2c76db7108bde7ed343bd2b01d64e0c0
-  react-native-fast-image: cba3d9bf9c2cf8ddb643d887a686c53a5dd90a2c
-  RNLanguages: e3ae05ef105937645218272429dac0c3f7633451
-  RNReanimated: 45d9313b7a62318ed00d60a811937321e43e076e
-  SDWebImage: ecc03494e973b93b80213649d32175f8d2d17d4d
-  yoga: b1ce48b6cf950b98deae82838f5173ea7cf89e85
-=======
   Folly: de497beb10f102453a1afa9edbf8cf8a251890de
   glog: aefd1eb5dda2ab95ba0938556f34b98e2da3a60d
   GoogleToolboxForMac: ff31605b7d66400dcec09bed5861689aebadda4d
@@ -292,7 +269,7 @@
   React: 90adac468c7b72bf1fa6c64bf230650f851a8388
   react-native-blur: cad4d93b364f91e7b7931b3fa935455487e5c33c
   react-native-camera: 60e1ec7b259a7779b508712f75671701f23a6b4d
-  react-native-fast-image: 21d2d84a46b12cacbe7958ab6414fe828c094f82
+  react-native-fast-image: 56efe6ea964cff19fd9bb1cc28e79b432c4b58e4
   react-native-netinfo: 1ea4efa22c02519ac8043ac3f000062a4e320795
   react-native-version-number: 75301519bb72064ad209a498ed08b128cbcf10e7
   RNCAsyncStorage: 02c55fdf22e98cdfdddca674e8ce0bb9f4e32fbf
@@ -302,7 +279,6 @@
   RNScreens: 720a9e6968beb73e8196239801e887d8401f86ed
   SDWebImage: 3f3f0c02f09798048c47a5ed0a13f17b063572d8
   yoga: 2e571f113e8cbeb0eb752aeebc86c1bfe7a8200c
->>>>>>> 6f5b7166
 
 PODFILE CHECKSUM: 39aacc38ff279454b2722f3f03db7ef2b0d61094
 
