PODS:
  - appcenter-core (4.4.3):
    - AppCenterReactNativeShared (~> 4.0)
    - React-Core
  - AppCenter/Core (4.4.1)
  - AppCenterReactNativeShared (4.4.3):
    - AppCenter/Core (= 4.4.1)
  - Base64 (1.1.2)
  - boost (1.76.0)
  - Branch (1.40.2)
  - BVLinearGradient (2.5.6):
    - React
  - CocoaAsyncSocket (7.6.5)
  - CodePush (7.0.4):
    - Base64 (~> 1.1)
    - JWT (~> 3.0.0-beta.12)
    - React-Core
    - SSZipArchive (~> 2.2.2)
  - DoubleConversion (1.1.6)
  - FBLazyVector (0.68.1)
  - FBReactNativeSpec (0.68.1):
    - RCT-Folly (= 2021.06.28.00-v2)
    - RCTRequired (= 0.68.1)
    - RCTTypeSafety (= 0.68.1)
    - React-Core (= 0.68.1)
    - React-jsi (= 0.68.1)
    - ReactCommon/turbomodule/core (= 0.68.1)
  - Firebase/CoreOnly (8.14.0):
    - FirebaseCore (= 8.14.0)
  - Firebase/Crashlytics (8.14.0):
    - Firebase/CoreOnly
    - FirebaseCrashlytics (~> 8.14.0)
  - Firebase/Messaging (8.14.0):
    - Firebase/CoreOnly
    - FirebaseMessaging (~> 8.14.0)
  - Firebase/RemoteConfig (8.14.0):
    - Firebase/CoreOnly
    - FirebaseRemoteConfig (~> 8.14.0)
  - FirebaseABTesting (8.15.0):
    - FirebaseCore (~> 8.0)
  - FirebaseCore (8.14.0):
    - FirebaseCoreDiagnostics (~> 8.0)
    - GoogleUtilities/Environment (~> 7.7)
    - GoogleUtilities/Logger (~> 7.7)
  - FirebaseCoreDiagnostics (8.15.0):
    - GoogleDataTransport (~> 9.1)
    - GoogleUtilities/Environment (~> 7.7)
    - GoogleUtilities/Logger (~> 7.7)
    - nanopb (~> 2.30908.0)
  - FirebaseCrashlytics (8.14.0):
    - FirebaseCore (~> 8.0)
    - FirebaseInstallations (~> 8.0)
    - GoogleDataTransport (~> 9.1)
    - GoogleUtilities/Environment (~> 7.7)
    - nanopb (~> 2.30908.0)
    - PromisesObjC (< 3.0, >= 1.2)
  - FirebaseInstallations (8.15.0):
    - FirebaseCore (~> 8.0)
    - GoogleUtilities/Environment (~> 7.7)
    - GoogleUtilities/UserDefaults (~> 7.7)
    - PromisesObjC (< 3.0, >= 1.2)
  - FirebaseMessaging (8.14.0):
    - FirebaseCore (~> 8.0)
    - FirebaseInstallations (~> 8.0)
    - GoogleDataTransport (~> 9.1)
    - GoogleUtilities/AppDelegateSwizzler (~> 7.7)
    - GoogleUtilities/Environment (~> 7.7)
    - GoogleUtilities/Reachability (~> 7.7)
    - GoogleUtilities/UserDefaults (~> 7.7)
    - nanopb (~> 2.30908.0)
  - FirebaseRemoteConfig (8.14.0):
    - FirebaseABTesting (~> 8.0)
    - FirebaseCore (~> 8.0)
    - FirebaseInstallations (~> 8.0)
    - GoogleUtilities/Environment (~> 7.7)
    - "GoogleUtilities/NSData+zlib (~> 7.7)"
  - FLAnimatedImage (1.0.16)
  - fmt (6.2.1)
  - glog (0.3.5)
  - GoogleDataTransport (9.1.2):
    - GoogleUtilities/Environment (~> 7.2)
    - nanopb (~> 2.30908.0)
    - PromisesObjC (< 3.0, >= 1.2)
  - GoogleUtilities/AppDelegateSwizzler (7.7.0):
    - GoogleUtilities/Environment
    - GoogleUtilities/Logger
    - GoogleUtilities/Network
  - GoogleUtilities/Environment (7.7.0):
    - PromisesObjC (< 3.0, >= 1.2)
  - GoogleUtilities/Logger (7.7.0):
    - GoogleUtilities/Environment
  - GoogleUtilities/Network (7.7.0):
    - GoogleUtilities/Logger
    - "GoogleUtilities/NSData+zlib"
    - GoogleUtilities/Reachability
  - "GoogleUtilities/NSData+zlib (7.7.0)"
  - GoogleUtilities/Reachability (7.7.0):
    - GoogleUtilities/Logger
  - GoogleUtilities/UserDefaults (7.7.0):
    - GoogleUtilities/Logger
  - hermes-engine (0.11.0)
  - JWT (3.0.0-beta.14):
    - Base64 (~> 1.1.2)
  - KTVCocoaHTTPServer (1.0.0):
    - CocoaAsyncSocket
  - KTVHTTPCache (2.0.1):
    - KTVCocoaHTTPServer
  - libevent (2.1.12)
  - libwebp (1.2.1):
    - libwebp/demux (= 1.2.1)
    - libwebp/mux (= 1.2.1)
    - libwebp/webp (= 1.2.1)
  - libwebp/demux (1.2.1):
    - libwebp/webp
  - libwebp/mux (1.2.1):
    - libwebp/demux
  - libwebp/webp (1.2.1)
  - lottie-ios (3.2.3)
  - lottie-react-native (4.1.3):
    - lottie-ios (~> 3.2.3)
    - React-Core
  - MMKV (1.2.13):
    - MMKVCore (~> 1.2.13)
  - MMKVCore (1.2.13)
  - nanopb (2.30908.0):
    - nanopb/decode (= 2.30908.0)
    - nanopb/encode (= 2.30908.0)
  - nanopb/decode (2.30908.0)
  - nanopb/encode (2.30908.0)
  - PanModal (1.2.7)
  - Permission-Camera (3.0.5):
    - RNPermissions
  - Permission-FaceID (3.0.5):
    - RNPermissions
  - Permission-Notifications (3.0.5):
    - RNPermissions
  - PromisesObjC (2.1.0)
  - Rainbow-Internals (0.1.0):
    - React-Core
  - RCT-Folly (2021.06.28.00-v2):
    - boost
    - DoubleConversion
    - fmt (~> 6.2.1)
    - glog
    - RCT-Folly/Default (= 2021.06.28.00-v2)
  - RCT-Folly/Default (2021.06.28.00-v2):
    - boost
    - DoubleConversion
    - fmt (~> 6.2.1)
    - glog
  - RCT-Folly/Futures (2021.06.28.00-v2):
    - boost
    - DoubleConversion
    - fmt (~> 6.2.1)
    - glog
    - libevent
  - RCTRequired (0.68.1)
  - RCTTypeSafety (0.68.1):
    - FBLazyVector (= 0.68.1)
    - RCT-Folly (= 2021.06.28.00-v2)
    - RCTRequired (= 0.68.1)
    - React-Core (= 0.68.1)
  - React (0.68.1):
    - React-Core (= 0.68.1)
    - React-Core/DevSupport (= 0.68.1)
    - React-Core/RCTWebSocket (= 0.68.1)
    - React-RCTActionSheet (= 0.68.1)
    - React-RCTAnimation (= 0.68.1)
    - React-RCTBlob (= 0.68.1)
    - React-RCTImage (= 0.68.1)
    - React-RCTLinking (= 0.68.1)
    - React-RCTNetwork (= 0.68.1)
    - React-RCTSettings (= 0.68.1)
    - React-RCTText (= 0.68.1)
    - React-RCTVibration (= 0.68.1)
  - React-callinvoker (0.68.1)
  - React-Codegen (0.68.1):
    - FBReactNativeSpec (= 0.68.1)
    - RCT-Folly (= 2021.06.28.00-v2)
    - RCTRequired (= 0.68.1)
    - RCTTypeSafety (= 0.68.1)
    - React-Core (= 0.68.1)
    - React-jsi (= 0.68.1)
    - React-jsiexecutor (= 0.68.1)
    - ReactCommon/turbomodule/core (= 0.68.1)
  - React-Core (0.68.1):
    - glog
    - RCT-Folly (= 2021.06.28.00-v2)
    - React-Core/Default (= 0.68.1)
    - React-cxxreact (= 0.68.1)
    - React-jsi (= 0.68.1)
    - React-jsiexecutor (= 0.68.1)
    - React-perflogger (= 0.68.1)
    - Yoga
  - React-Core/CoreModulesHeaders (0.68.1):
    - glog
    - RCT-Folly (= 2021.06.28.00-v2)
    - React-Core/Default
    - React-cxxreact (= 0.68.1)
    - React-jsi (= 0.68.1)
    - React-jsiexecutor (= 0.68.1)
    - React-perflogger (= 0.68.1)
    - Yoga
  - React-Core/Default (0.68.1):
    - glog
    - RCT-Folly (= 2021.06.28.00-v2)
    - React-cxxreact (= 0.68.1)
    - React-jsi (= 0.68.1)
    - React-jsiexecutor (= 0.68.1)
    - React-perflogger (= 0.68.1)
    - Yoga
  - React-Core/DevSupport (0.68.1):
    - glog
    - RCT-Folly (= 2021.06.28.00-v2)
    - React-Core/Default (= 0.68.1)
    - React-Core/RCTWebSocket (= 0.68.1)
    - React-cxxreact (= 0.68.1)
    - React-jsi (= 0.68.1)
    - React-jsiexecutor (= 0.68.1)
    - React-jsinspector (= 0.68.1)
    - React-perflogger (= 0.68.1)
    - Yoga
  - React-Core/RCTActionSheetHeaders (0.68.1):
    - glog
    - RCT-Folly (= 2021.06.28.00-v2)
    - React-Core/Default
    - React-cxxreact (= 0.68.1)
    - React-jsi (= 0.68.1)
    - React-jsiexecutor (= 0.68.1)
    - React-perflogger (= 0.68.1)
    - Yoga
  - React-Core/RCTAnimationHeaders (0.68.1):
    - glog
    - RCT-Folly (= 2021.06.28.00-v2)
    - React-Core/Default
    - React-cxxreact (= 0.68.1)
    - React-jsi (= 0.68.1)
    - React-jsiexecutor (= 0.68.1)
    - React-perflogger (= 0.68.1)
    - Yoga
  - React-Core/RCTBlobHeaders (0.68.1):
    - glog
    - RCT-Folly (= 2021.06.28.00-v2)
    - React-Core/Default
    - React-cxxreact (= 0.68.1)
    - React-jsi (= 0.68.1)
    - React-jsiexecutor (= 0.68.1)
    - React-perflogger (= 0.68.1)
    - Yoga
  - React-Core/RCTImageHeaders (0.68.1):
    - glog
    - RCT-Folly (= 2021.06.28.00-v2)
    - React-Core/Default
    - React-cxxreact (= 0.68.1)
    - React-jsi (= 0.68.1)
    - React-jsiexecutor (= 0.68.1)
    - React-perflogger (= 0.68.1)
    - Yoga
  - React-Core/RCTLinkingHeaders (0.68.1):
    - glog
    - RCT-Folly (= 2021.06.28.00-v2)
    - React-Core/Default
    - React-cxxreact (= 0.68.1)
    - React-jsi (= 0.68.1)
    - React-jsiexecutor (= 0.68.1)
    - React-perflogger (= 0.68.1)
    - Yoga
  - React-Core/RCTNetworkHeaders (0.68.1):
    - glog
    - RCT-Folly (= 2021.06.28.00-v2)
    - React-Core/Default
    - React-cxxreact (= 0.68.1)
    - React-jsi (= 0.68.1)
    - React-jsiexecutor (= 0.68.1)
    - React-perflogger (= 0.68.1)
    - Yoga
  - React-Core/RCTSettingsHeaders (0.68.1):
    - glog
    - RCT-Folly (= 2021.06.28.00-v2)
    - React-Core/Default
    - React-cxxreact (= 0.68.1)
    - React-jsi (= 0.68.1)
    - React-jsiexecutor (= 0.68.1)
    - React-perflogger (= 0.68.1)
    - Yoga
  - React-Core/RCTTextHeaders (0.68.1):
    - glog
    - RCT-Folly (= 2021.06.28.00-v2)
    - React-Core/Default
    - React-cxxreact (= 0.68.1)
    - React-jsi (= 0.68.1)
    - React-jsiexecutor (= 0.68.1)
    - React-perflogger (= 0.68.1)
    - Yoga
  - React-Core/RCTVibrationHeaders (0.68.1):
    - glog
    - RCT-Folly (= 2021.06.28.00-v2)
    - React-Core/Default
    - React-cxxreact (= 0.68.1)
    - React-jsi (= 0.68.1)
    - React-jsiexecutor (= 0.68.1)
    - React-perflogger (= 0.68.1)
    - Yoga
  - React-Core/RCTWebSocket (0.68.1):
    - glog
    - RCT-Folly (= 2021.06.28.00-v2)
    - React-Core/Default (= 0.68.1)
    - React-cxxreact (= 0.68.1)
    - React-jsi (= 0.68.1)
    - React-jsiexecutor (= 0.68.1)
    - React-perflogger (= 0.68.1)
    - Yoga
  - React-CoreModules (0.68.1):
    - RCT-Folly (= 2021.06.28.00-v2)
    - RCTTypeSafety (= 0.68.1)
    - React-Codegen (= 0.68.1)
    - React-Core/CoreModulesHeaders (= 0.68.1)
    - React-jsi (= 0.68.1)
    - React-RCTImage (= 0.68.1)
    - ReactCommon/turbomodule/core (= 0.68.1)
  - React-cxxreact (0.68.1):
    - boost (= 1.76.0)
    - DoubleConversion
    - glog
    - RCT-Folly (= 2021.06.28.00-v2)
    - React-callinvoker (= 0.68.1)
    - React-jsi (= 0.68.1)
    - React-jsinspector (= 0.68.1)
    - React-logger (= 0.68.1)
    - React-perflogger (= 0.68.1)
    - React-runtimeexecutor (= 0.68.1)
  - React-hermes (0.68.1):
    - DoubleConversion
    - glog
    - hermes-engine
    - RCT-Folly (= 2021.06.28.00-v2)
    - RCT-Folly/Futures (= 2021.06.28.00-v2)
    - React-cxxreact (= 0.68.1)
    - React-jsi (= 0.68.1)
    - React-jsiexecutor (= 0.68.1)
    - React-jsinspector (= 0.68.1)
    - React-perflogger (= 0.68.1)
  - React-jsi (0.68.1):
    - boost (= 1.76.0)
    - DoubleConversion
    - glog
    - RCT-Folly (= 2021.06.28.00-v2)
    - React-jsi/Default (= 0.68.1)
  - React-jsi/Default (0.68.1):
    - boost (= 1.76.0)
    - DoubleConversion
    - glog
    - RCT-Folly (= 2021.06.28.00-v2)
  - React-jsiexecutor (0.68.1):
    - DoubleConversion
    - glog
    - RCT-Folly (= 2021.06.28.00-v2)
    - React-cxxreact (= 0.68.1)
    - React-jsi (= 0.68.1)
    - React-perflogger (= 0.68.1)
  - React-jsinspector (0.68.1)
  - React-logger (0.68.1):
    - glog
  - react-native-aes-crypto (2.0.2):
    - React-Core
  - react-native-blur (0.8.0):
    - React
  - react-native-branch (5.3.1):
    - Branch (= 1.40.2)
    - React-Core
  - react-native-camera (4.2.1):
    - React-Core
    - react-native-camera/RCT (= 4.2.1)
    - react-native-camera/RN (= 4.2.1)
  - react-native-camera/RCT (4.2.1):
    - React-Core
  - react-native-camera/RN (4.2.1):
    - React-Core
  - react-native-cameraroll (4.1.2):
    - React-Core
  - react-native-change-icon (3.2.0):
    - React
  - react-native-cloud-fs (2.4.0):
    - React
  - react-native-get-random-values (1.5.0):
    - React
  - react-native-ios-context-menu (1.7.4):
    - React-Core
  - react-native-mail (4.1.0):
    - React
  - react-native-menu (0.5.2):
    - React
  - react-native-minimizer (1.3.5):
    - React
  - react-native-mmkv (2.3.3):
    - MMKV (>= 1.2.13)
    - React-Core
  - react-native-netinfo (5.9.7):
    - React-Core
  - react-native-pager-view (5.4.24):
    - React-Core
  - react-native-palette-full (1.2.0):
    - React
    - SDWebImage (~> 5)
  - react-native-quick-md5 (3.0.3):
    - React-Core
  - react-native-randombytes (3.5.3):
    - React
  - react-native-restart (0.0.22):
    - React-Core
  - react-native-safe-area-context (0.5.0):
    - React
  - react-native-splash-screen (3.2.0):
    - React
  - react-native-text-input-mask (2.0.0):
    - React
    - RNInputMask
  - react-native-udp (2.7.0):
    - CocoaAsyncSocket
    - React
  - react-native-version-number (0.3.6):
    - React
  - react-native-video (5.1.1):
    - React-Core
    - react-native-video/Video (= 5.1.1)
  - react-native-video-cache (2.0.5):
    - KTVHTTPCache (~> 2.0.0)
    - React
  - react-native-video/Video (5.1.1):
    - React-Core
  - react-native-webview (11.2.3):
    - React-Core
  - react-native-widgetkit (1.0.9):
    - React
  - React-perflogger (0.68.1)
  - React-RCTActionSheet (0.68.1):
    - React-Core/RCTActionSheetHeaders (= 0.68.1)
  - React-RCTAnimation (0.68.1):
    - RCT-Folly (= 2021.06.28.00-v2)
    - RCTTypeSafety (= 0.68.1)
    - React-Codegen (= 0.68.1)
    - React-Core/RCTAnimationHeaders (= 0.68.1)
    - React-jsi (= 0.68.1)
    - ReactCommon/turbomodule/core (= 0.68.1)
  - React-RCTBlob (0.68.1):
    - RCT-Folly (= 2021.06.28.00-v2)
    - React-Codegen (= 0.68.1)
    - React-Core/RCTBlobHeaders (= 0.68.1)
    - React-Core/RCTWebSocket (= 0.68.1)
    - React-jsi (= 0.68.1)
    - React-RCTNetwork (= 0.68.1)
    - ReactCommon/turbomodule/core (= 0.68.1)
  - React-RCTImage (0.68.1):
    - RCT-Folly (= 2021.06.28.00-v2)
    - RCTTypeSafety (= 0.68.1)
    - React-Codegen (= 0.68.1)
    - React-Core/RCTImageHeaders (= 0.68.1)
    - React-jsi (= 0.68.1)
    - React-RCTNetwork (= 0.68.1)
    - ReactCommon/turbomodule/core (= 0.68.1)
  - React-RCTLinking (0.68.1):
    - React-Codegen (= 0.68.1)
    - React-Core/RCTLinkingHeaders (= 0.68.1)
    - React-jsi (= 0.68.1)
    - ReactCommon/turbomodule/core (= 0.68.1)
  - React-RCTNetwork (0.68.1):
    - RCT-Folly (= 2021.06.28.00-v2)
    - RCTTypeSafety (= 0.68.1)
    - React-Codegen (= 0.68.1)
    - React-Core/RCTNetworkHeaders (= 0.68.1)
    - React-jsi (= 0.68.1)
    - ReactCommon/turbomodule/core (= 0.68.1)
  - React-RCTSettings (0.68.1):
    - RCT-Folly (= 2021.06.28.00-v2)
    - RCTTypeSafety (= 0.68.1)
    - React-Codegen (= 0.68.1)
    - React-Core/RCTSettingsHeaders (= 0.68.1)
    - React-jsi (= 0.68.1)
    - ReactCommon/turbomodule/core (= 0.68.1)
  - React-RCTText (0.68.1):
    - React-Core/RCTTextHeaders (= 0.68.1)
  - React-RCTVibration (0.68.1):
    - RCT-Folly (= 2021.06.28.00-v2)
    - React-Codegen (= 0.68.1)
    - React-Core/RCTVibrationHeaders (= 0.68.1)
    - React-jsi (= 0.68.1)
    - ReactCommon/turbomodule/core (= 0.68.1)
  - React-runtimeexecutor (0.68.1):
    - React-jsi (= 0.68.1)
  - ReactCommon/turbomodule/core (0.68.1):
    - DoubleConversion
    - glog
    - RCT-Folly (= 2021.06.28.00-v2)
    - React-callinvoker (= 0.68.1)
    - React-Core (= 0.68.1)
    - React-cxxreact (= 0.68.1)
    - React-jsi (= 0.68.1)
    - React-logger (= 0.68.1)
    - React-perflogger (= 0.68.1)
  - ReactNativeDarkMode (0.2.2):
    - React
  - ReactNativePayments (1.1.5):
    - React
  - rn-fetch-blob (0.12.0):
    - React-Core
<<<<<<< HEAD
  - RNAnalytics (1.5.0):
    - Analytics
    - React-Core
  - RNBootSplash (4.2.3):
=======
  - RNBootSplash (4.1.0):
>>>>>>> 05dba033
    - React-Core
  - RNCAsyncStorage (1.17.7):
    - React-Core
  - RNCClipboard (1.2.3):
    - React
  - RNCMaskedView (0.2.6):
    - React-Core
  - RNDeviceInfo (5.3.1):
    - React
  - RNExitApp (1.1.0):
    - React
  - RNFastImage (8.5.11):
    - React-Core
    - SDWebImage (~> 5.12.5)
    - SDWebImageWebPCoder (~> 0.8.4)
  - RNFBApp (14.7.0):
    - Firebase/CoreOnly (= 8.14.0)
    - React-Core
  - RNFBCrashlytics (14.7.0):
    - Firebase/Crashlytics (= 8.14.0)
    - React-Core
    - RNFBApp
  - RNFBMessaging (14.7.0):
    - Firebase/Messaging (= 8.14.0)
    - React-Core
    - RNFBApp
  - RNFBRemoteConfig (14.7.0):
    - Firebase/RemoteConfig (= 8.14.0)
    - React-Core
    - RNFBApp
  - RNFS (2.16.6):
    - React
  - RNGestureHandler (1.10.3):
    - React-Core
  - RNImageCropPicker (0.37.3):
    - React-Core
    - React-RCTImage
    - RNImageCropPicker/QBImagePickerController (= 0.37.3)
    - TOCropViewController
  - RNImageCropPicker/QBImagePickerController (0.37.3):
    - React-Core
    - React-RCTImage
    - TOCropViewController
  - RNInputMask (4.1.0)
  - RNKeyboard (1.0.5):
    - React
  - RNKeychain (8.0.0):
    - React-Core
  - RNLanguages (3.0.2):
    - React
  - RNOS (1.2.8):
    - React
  - RNPermissions (3.0.5):
    - React-Core
  - RNReactNativeHapticFeedback (1.11.0):
    - React-Core
  - RNReanimated (2.8.0):
    - DoubleConversion
    - FBLazyVector
    - FBReactNativeSpec
    - glog
    - RCT-Folly
    - RCTRequired
    - RCTTypeSafety
    - React-callinvoker
    - React-Core
    - React-Core/DevSupport
    - React-Core/RCTWebSocket
    - React-CoreModules
    - React-cxxreact
    - React-jsi
    - React-jsiexecutor
    - React-jsinspector
    - React-RCTActionSheet
    - React-RCTAnimation
    - React-RCTBlob
    - React-RCTImage
    - React-RCTLinking
    - React-RCTNetwork
    - React-RCTSettings
    - React-RCTText
    - ReactCommon/turbomodule/core
    - Yoga
  - RNScreens (2.9.0):
    - React
  - RNSentry (3.4.1):
    - React-Core
    - Sentry (= 7.11.0)
  - RNStoreReview (0.1.5):
    - React
  - RNSVG (12.2.1):
    - React-Core
  - RNTextSize (4.0.0-rc.1):
    - React
  - SDWebImage (5.12.5):
    - SDWebImage/Core (= 5.12.5)
  - SDWebImage/Core (5.12.5)
  - SDWebImageWebPCoder (0.8.4):
    - libwebp (~> 1.0)
    - SDWebImage/Core (~> 5.10)
  - segment-analytics-react-native (2.3.2):
    - React-Core
    - sovran-react-native
  - Sentry (7.11.0):
    - Sentry/Core (= 7.11.0)
  - Sentry/Core (7.11.0)
  - Shimmer (1.0.2)
  - sovran-react-native (0.2.8):
    - React-Core
  - SRSRadialGradient (1.0.9):
    - React
  - SSZipArchive (2.2.3)
  - swift-vibrant (1.0.0)
  - TcpSockets (3.3.2):
    - CocoaAsyncSocket
    - React
  - TOCropViewController (2.6.1)
  - ToolTipMenu (5.2.1):
    - React
  - Yoga (1.14.0)

DEPENDENCIES:
  - appcenter-core (from `../node_modules/appcenter/ios`)
  - boost (from `../node_modules/react-native/third-party-podspecs/boost.podspec`)
  - BVLinearGradient (from `../node_modules/react-native-linear-gradient`)
  - CodePush (from `../node_modules/react-native-code-push`)
  - DoubleConversion (from `../node_modules/react-native/third-party-podspecs/DoubleConversion.podspec`)
  - FBLazyVector (from `../node_modules/react-native/Libraries/FBLazyVector`)
  - FBReactNativeSpec (from `../node_modules/react-native/React/FBReactNativeSpec`)
  - Firebase/Messaging (~> 8.14.0)
  - FLAnimatedImage
  - glog (from `../node_modules/react-native/third-party-podspecs/glog.podspec`)
  - hermes-engine (~> 0.11.0)
  - libevent (~> 2.1.12)
  - libwebp
  - lottie-ios (from `../node_modules/lottie-ios`)
  - lottie-react-native (from `../node_modules/lottie-react-native`)
  - PanModal (from `https://github.com/osdnk/PanModal`, commit `ab97d74279ba28c2891b47a5dc767ed4dd7cf994`)
  - Permission-Camera (from `../node_modules/react-native-permissions/ios/Camera`)
  - Permission-FaceID (from `../node_modules/react-native-permissions/ios/FaceID`)
  - Permission-Notifications (from `../node_modules/react-native-permissions/ios/Notifications`)
  - Rainbow-Internals (from `./Internals`)
  - RCT-Folly (from `../node_modules/react-native/third-party-podspecs/RCT-Folly.podspec`)
  - RCTRequired (from `../node_modules/react-native/Libraries/RCTRequired`)
  - RCTTypeSafety (from `../node_modules/react-native/Libraries/TypeSafety`)
  - React (from `../node_modules/react-native/`)
  - React-callinvoker (from `../node_modules/react-native/ReactCommon/callinvoker`)
  - React-Codegen (from `build/generated/ios`)
  - React-Core (from `../node_modules/react-native/`)
  - React-Core/DevSupport (from `../node_modules/react-native/`)
  - React-Core/RCTWebSocket (from `../node_modules/react-native/`)
  - React-CoreModules (from `../node_modules/react-native/React/CoreModules`)
  - React-cxxreact (from `../node_modules/react-native/ReactCommon/cxxreact`)
  - React-hermes (from `../node_modules/react-native/ReactCommon/hermes`)
  - React-jsi (from `../node_modules/react-native/ReactCommon/jsi`)
  - React-jsiexecutor (from `../node_modules/react-native/ReactCommon/jsiexecutor`)
  - React-jsinspector (from `../node_modules/react-native/ReactCommon/jsinspector`)
  - React-logger (from `../node_modules/react-native/ReactCommon/logger`)
  - react-native-aes-crypto (from `../node_modules/react-native-aes-crypto`)
  - "react-native-blur (from `../node_modules/@react-native-community/blur`)"
  - react-native-branch (from `../node_modules/react-native-branch`)
  - react-native-camera (from `../node_modules/react-native-camera`)
  - "react-native-cameraroll (from `../node_modules/@react-native-community/cameraroll`)"
  - react-native-change-icon (from `../node_modules/react-native-change-icon`)
  - react-native-cloud-fs (from `../node_modules/react-native-cloud-fs`)
  - react-native-get-random-values (from `../node_modules/react-native-get-random-values`)
  - react-native-ios-context-menu (from `../node_modules/react-native-ios-context-menu`)
  - react-native-mail (from `../node_modules/react-native-mail`)
  - "react-native-menu (from `../node_modules/@react-native-menu/menu`)"
  - react-native-minimizer (from `../node_modules/react-native-minimizer`)
  - react-native-mmkv (from `../node_modules/react-native-mmkv`)
  - "react-native-netinfo (from `../node_modules/@react-native-community/netinfo`)"
  - react-native-pager-view (from `../node_modules/react-native-pager-view`)
  - react-native-palette-full (from `../node_modules/react-native-palette-full`)
  - react-native-quick-md5 (from `../node_modules/react-native-quick-md5`)
  - react-native-randombytes (from `../node_modules/react-native-randombytes`)
  - react-native-restart (from `../node_modules/react-native-restart`)
  - react-native-safe-area-context (from `../node_modules/react-native-safe-area-context`)
  - react-native-splash-screen (from `../node_modules/react-native-splash-screen`)
  - react-native-text-input-mask (from `../node_modules/react-native-text-input-mask`)
  - react-native-udp (from `../node_modules/react-native-udp`)
  - react-native-version-number (from `../node_modules/react-native-version-number`)
  - react-native-video (from `../node_modules/react-native-video`)
  - react-native-video-cache (from `../node_modules/react-native-video-cache`)
  - react-native-webview (from `../node_modules/react-native-webview`)
  - react-native-widgetkit (from `../node_modules/react-native-widgetkit`)
  - React-perflogger (from `../node_modules/react-native/ReactCommon/reactperflogger`)
  - React-RCTActionSheet (from `../node_modules/react-native/Libraries/ActionSheetIOS`)
  - React-RCTAnimation (from `../node_modules/react-native/Libraries/NativeAnimation`)
  - React-RCTBlob (from `../node_modules/react-native/Libraries/Blob`)
  - React-RCTImage (from `../node_modules/react-native/Libraries/Image`)
  - React-RCTLinking (from `../node_modules/react-native/Libraries/LinkingIOS`)
  - React-RCTNetwork (from `../node_modules/react-native/Libraries/Network`)
  - React-RCTSettings (from `../node_modules/react-native/Libraries/Settings`)
  - React-RCTText (from `../node_modules/react-native/Libraries/Text`)
  - React-RCTVibration (from `../node_modules/react-native/Libraries/Vibration`)
  - React-runtimeexecutor (from `../node_modules/react-native/ReactCommon/runtimeexecutor`)
  - ReactCommon/turbomodule/core (from `../node_modules/react-native/ReactCommon`)
  - ReactNativeDarkMode (from `../node_modules/react-native-dark-mode`)
  - "ReactNativePayments (from `../node_modules/@rainbow-me/react-native-payments/lib/ios`)"
  - rn-fetch-blob (from `../node_modules/rn-fetch-blob`)
  - RNBootSplash (from `../node_modules/react-native-bootsplash`)
  - "RNCAsyncStorage (from `../node_modules/@react-native-async-storage/async-storage`)"
  - "RNCClipboard (from `../node_modules/@react-native-community/clipboard`)"
  - "RNCMaskedView (from `../node_modules/@react-native-masked-view/masked-view`)"
  - RNDeviceInfo (from `../node_modules/react-native-device-info`)
  - RNExitApp (from `../node_modules/react-native-exit-app`)
  - RNFastImage (from `../node_modules/react-native-fast-image`)
  - "RNFBApp (from `../node_modules/@react-native-firebase/app`)"
  - "RNFBCrashlytics (from `../node_modules/@react-native-firebase/crashlytics`)"
  - "RNFBMessaging (from `../node_modules/@react-native-firebase/messaging`)"
  - "RNFBRemoteConfig (from `../node_modules/@react-native-firebase/remote-config`)"
  - RNFS (from `../node_modules/react-native-fs`)
  - RNGestureHandler (from `../node_modules/react-native-gesture-handler`)
  - RNImageCropPicker (from `../node_modules/react-native-image-crop-picker`)
  - RNInputMask (from `../node_modules/react-native-text-input-mask/ios/InputMask`)
  - RNKeyboard (from `../node_modules/react-native-keyboard-area`)
  - RNKeychain (from `../node_modules/react-native-keychain`)
  - RNLanguages (from `../node_modules/react-native-languages`)
  - RNOS (from `../node_modules/react-native-os`)
  - RNPermissions (from `../node_modules/react-native-permissions`)
  - RNReactNativeHapticFeedback (from `../node_modules/react-native-haptic-feedback`)
  - RNReanimated (from `../node_modules/react-native-reanimated`)
  - RNScreens (from `../node_modules/react-native-screens`)
  - "RNSentry (from `../node_modules/@sentry/react-native`)"
  - RNStoreReview (from `../node_modules/react-native-store-review/ios`)
  - RNSVG (from `../node_modules/react-native-svg`)
  - RNTextSize (from `../node_modules/react-native-text-size`)
  - "segment-analytics-react-native (from `../node_modules/@segment/analytics-react-native`)"
  - Shimmer
  - "sovran-react-native (from `../node_modules/@segment/sovran-react-native`)"
  - SRSRadialGradient (from `../node_modules/react-native-radial-gradient/ios`)
  - swift-vibrant
  - TcpSockets (from `../node_modules/react-native-tcp`)
  - ToolTipMenu (from `../node_modules/react-native-tooltip`)
  - Yoga (from `../node_modules/react-native/ReactCommon/yoga`)

SPEC REPOS:
  trunk:
    - AppCenter
    - AppCenterReactNativeShared
    - Base64
    - Branch
    - CocoaAsyncSocket
    - Firebase
    - FirebaseABTesting
    - FirebaseCore
    - FirebaseCoreDiagnostics
    - FirebaseCrashlytics
    - FirebaseInstallations
    - FirebaseMessaging
    - FirebaseRemoteConfig
    - FLAnimatedImage
    - fmt
    - GoogleDataTransport
    - GoogleUtilities
    - hermes-engine
    - JWT
    - KTVCocoaHTTPServer
    - KTVHTTPCache
    - libevent
    - libwebp
    - MMKV
    - MMKVCore
    - nanopb
    - PromisesObjC
    - SDWebImage
    - SDWebImageWebPCoder
    - Sentry
    - Shimmer
    - SSZipArchive
    - swift-vibrant
    - TOCropViewController

EXTERNAL SOURCES:
  appcenter-core:
    :path: "../node_modules/appcenter/ios"
  boost:
    :podspec: "../node_modules/react-native/third-party-podspecs/boost.podspec"
  BVLinearGradient:
    :path: "../node_modules/react-native-linear-gradient"
  CodePush:
    :path: "../node_modules/react-native-code-push"
  DoubleConversion:
    :podspec: "../node_modules/react-native/third-party-podspecs/DoubleConversion.podspec"
  FBLazyVector:
    :path: "../node_modules/react-native/Libraries/FBLazyVector"
  FBReactNativeSpec:
    :path: "../node_modules/react-native/React/FBReactNativeSpec"
  glog:
    :podspec: "../node_modules/react-native/third-party-podspecs/glog.podspec"
  lottie-ios:
    :path: "../node_modules/lottie-ios"
  lottie-react-native:
    :path: "../node_modules/lottie-react-native"
  PanModal:
    :commit: ab97d74279ba28c2891b47a5dc767ed4dd7cf994
    :git: https://github.com/osdnk/PanModal
  Permission-Camera:
    :path: "../node_modules/react-native-permissions/ios/Camera"
  Permission-FaceID:
    :path: "../node_modules/react-native-permissions/ios/FaceID"
  Permission-Notifications:
    :path: "../node_modules/react-native-permissions/ios/Notifications"
  Rainbow-Internals:
    :path: "./Internals"
  RCT-Folly:
    :podspec: "../node_modules/react-native/third-party-podspecs/RCT-Folly.podspec"
  RCTRequired:
    :path: "../node_modules/react-native/Libraries/RCTRequired"
  RCTTypeSafety:
    :path: "../node_modules/react-native/Libraries/TypeSafety"
  React:
    :path: "../node_modules/react-native/"
  React-callinvoker:
    :path: "../node_modules/react-native/ReactCommon/callinvoker"
  React-Codegen:
    :path: build/generated/ios
  React-Core:
    :path: "../node_modules/react-native/"
  React-CoreModules:
    :path: "../node_modules/react-native/React/CoreModules"
  React-cxxreact:
    :path: "../node_modules/react-native/ReactCommon/cxxreact"
  React-hermes:
    :path: "../node_modules/react-native/ReactCommon/hermes"
  React-jsi:
    :path: "../node_modules/react-native/ReactCommon/jsi"
  React-jsiexecutor:
    :path: "../node_modules/react-native/ReactCommon/jsiexecutor"
  React-jsinspector:
    :path: "../node_modules/react-native/ReactCommon/jsinspector"
  React-logger:
    :path: "../node_modules/react-native/ReactCommon/logger"
  react-native-aes-crypto:
    :path: "../node_modules/react-native-aes-crypto"
  react-native-blur:
    :path: "../node_modules/@react-native-community/blur"
  react-native-branch:
    :path: "../node_modules/react-native-branch"
  react-native-camera:
    :path: "../node_modules/react-native-camera"
  react-native-cameraroll:
    :path: "../node_modules/@react-native-community/cameraroll"
  react-native-change-icon:
    :path: "../node_modules/react-native-change-icon"
  react-native-cloud-fs:
    :path: "../node_modules/react-native-cloud-fs"
  react-native-get-random-values:
    :path: "../node_modules/react-native-get-random-values"
  react-native-ios-context-menu:
    :path: "../node_modules/react-native-ios-context-menu"
  react-native-mail:
    :path: "../node_modules/react-native-mail"
  react-native-menu:
    :path: "../node_modules/@react-native-menu/menu"
  react-native-minimizer:
    :path: "../node_modules/react-native-minimizer"
  react-native-mmkv:
    :path: "../node_modules/react-native-mmkv"
  react-native-netinfo:
    :path: "../node_modules/@react-native-community/netinfo"
  react-native-pager-view:
    :path: "../node_modules/react-native-pager-view"
  react-native-palette-full:
    :path: "../node_modules/react-native-palette-full"
  react-native-quick-md5:
    :path: "../node_modules/react-native-quick-md5"
  react-native-randombytes:
    :path: "../node_modules/react-native-randombytes"
  react-native-restart:
    :path: "../node_modules/react-native-restart"
  react-native-safe-area-context:
    :path: "../node_modules/react-native-safe-area-context"
  react-native-splash-screen:
    :path: "../node_modules/react-native-splash-screen"
  react-native-text-input-mask:
    :path: "../node_modules/react-native-text-input-mask"
  react-native-udp:
    :path: "../node_modules/react-native-udp"
  react-native-version-number:
    :path: "../node_modules/react-native-version-number"
  react-native-video:
    :path: "../node_modules/react-native-video"
  react-native-video-cache:
    :path: "../node_modules/react-native-video-cache"
  react-native-webview:
    :path: "../node_modules/react-native-webview"
  react-native-widgetkit:
    :path: "../node_modules/react-native-widgetkit"
  React-perflogger:
    :path: "../node_modules/react-native/ReactCommon/reactperflogger"
  React-RCTActionSheet:
    :path: "../node_modules/react-native/Libraries/ActionSheetIOS"
  React-RCTAnimation:
    :path: "../node_modules/react-native/Libraries/NativeAnimation"
  React-RCTBlob:
    :path: "../node_modules/react-native/Libraries/Blob"
  React-RCTImage:
    :path: "../node_modules/react-native/Libraries/Image"
  React-RCTLinking:
    :path: "../node_modules/react-native/Libraries/LinkingIOS"
  React-RCTNetwork:
    :path: "../node_modules/react-native/Libraries/Network"
  React-RCTSettings:
    :path: "../node_modules/react-native/Libraries/Settings"
  React-RCTText:
    :path: "../node_modules/react-native/Libraries/Text"
  React-RCTVibration:
    :path: "../node_modules/react-native/Libraries/Vibration"
  React-runtimeexecutor:
    :path: "../node_modules/react-native/ReactCommon/runtimeexecutor"
  ReactCommon:
    :path: "../node_modules/react-native/ReactCommon"
  ReactNativeDarkMode:
    :path: "../node_modules/react-native-dark-mode"
  ReactNativePayments:
    :path: "../node_modules/@rainbow-me/react-native-payments/lib/ios"
  rn-fetch-blob:
    :path: "../node_modules/rn-fetch-blob"
  RNBootSplash:
    :path: "../node_modules/react-native-bootsplash"
  RNCAsyncStorage:
    :path: "../node_modules/@react-native-async-storage/async-storage"
  RNCClipboard:
    :path: "../node_modules/@react-native-community/clipboard"
  RNCMaskedView:
    :path: "../node_modules/@react-native-masked-view/masked-view"
  RNDeviceInfo:
    :path: "../node_modules/react-native-device-info"
  RNExitApp:
    :path: "../node_modules/react-native-exit-app"
  RNFastImage:
    :path: "../node_modules/react-native-fast-image"
  RNFBApp:
    :path: "../node_modules/@react-native-firebase/app"
  RNFBCrashlytics:
    :path: "../node_modules/@react-native-firebase/crashlytics"
  RNFBMessaging:
    :path: "../node_modules/@react-native-firebase/messaging"
  RNFBRemoteConfig:
    :path: "../node_modules/@react-native-firebase/remote-config"
  RNFS:
    :path: "../node_modules/react-native-fs"
  RNGestureHandler:
    :path: "../node_modules/react-native-gesture-handler"
  RNImageCropPicker:
    :path: "../node_modules/react-native-image-crop-picker"
  RNInputMask:
    :path: "../node_modules/react-native-text-input-mask/ios/InputMask"
  RNKeyboard:
    :path: "../node_modules/react-native-keyboard-area"
  RNKeychain:
    :path: "../node_modules/react-native-keychain"
  RNLanguages:
    :path: "../node_modules/react-native-languages"
  RNOS:
    :path: "../node_modules/react-native-os"
  RNPermissions:
    :path: "../node_modules/react-native-permissions"
  RNReactNativeHapticFeedback:
    :path: "../node_modules/react-native-haptic-feedback"
  RNReanimated:
    :path: "../node_modules/react-native-reanimated"
  RNScreens:
    :path: "../node_modules/react-native-screens"
  RNSentry:
    :path: "../node_modules/@sentry/react-native"
  RNStoreReview:
    :path: "../node_modules/react-native-store-review/ios"
  RNSVG:
    :path: "../node_modules/react-native-svg"
  RNTextSize:
    :path: "../node_modules/react-native-text-size"
  segment-analytics-react-native:
    :path: "../node_modules/@segment/analytics-react-native"
  sovran-react-native:
    :path: "../node_modules/@segment/sovran-react-native"
  SRSRadialGradient:
    :path: "../node_modules/react-native-radial-gradient/ios"
  TcpSockets:
    :path: "../node_modules/react-native-tcp"
  ToolTipMenu:
    :path: "../node_modules/react-native-tooltip"
  Yoga:
    :path: "../node_modules/react-native/ReactCommon/yoga"

CHECKOUT OPTIONS:
  PanModal:
    :commit: ab97d74279ba28c2891b47a5dc767ed4dd7cf994
    :git: https://github.com/osdnk/PanModal

SPEC CHECKSUMS:
  AppCenter: b0b6f1190215b5f983c42934db718f3b46fff3c0
  appcenter-core: 6ea4754df4a3d8917a5803e2681a58179d7f7a21
  AppCenterReactNativeShared: ac6961204492735ce2507df0a14ce59b13e9c1c5
  Base64: cecfb41a004124895a7bcee567a89bae5a89d49b
  boost: a7c83b31436843459a1961bfd74b96033dc77234
  Branch: c1b244bf1170b0ea5c5eefa897648de8d14ff0d2
  BVLinearGradient: e3aad03778a456d77928f594a649e96995f1c872
  CocoaAsyncSocket: 065fd1e645c7abab64f7a6a2007a48038fdc6a99
  CodePush: b51b7ac64c07d4eacfc8cc5750a1dd28adbf2528
  DoubleConversion: 831926d9b8bf8166fd87886c4abab286c2422662
  FBLazyVector: 2c76493a346ef8cacf1f442926a39f805fffec1f
  FBReactNativeSpec: 371350f24afa87b6aba606972ec959dcd4a95c9a
  Firebase: 7e8fe528c161b9271d365217a74c16aaf834578e
  FirebaseABTesting: 10cbce8db9985ae2e3847ea44e9947dd18f94e10
  FirebaseCore: b84a44ee7ba999e0f9f76d198a9c7f60a797b848
  FirebaseCoreDiagnostics: 92e07a649aeb66352b319d43bdd2ee3942af84cb
  FirebaseCrashlytics: 079ef36f5c4b7161188928faec40fa276ebefd84
  FirebaseInstallations: 40bd9054049b2eae9a2c38ef1c3dd213df3605cd
  FirebaseMessaging: 5ebc42d281567658a2cb72b9ef3506e4a1a1a6e4
  FirebaseRemoteConfig: a5d9188d8f57f602636f111eca6460ebe32b9b71
  FLAnimatedImage: 8f3e854ebf9680b71f0b6e700939687fc4d82b4b
  fmt: ff9d55029c625d3757ed641535fd4a75fedc7ce9
  glog: 476ee3e89abb49e07f822b48323c51c57124b572
  GoogleDataTransport: 629c20a4d363167143f30ea78320d5a7eb8bd940
  GoogleUtilities: e0913149f6b0625b553d70dae12b49fc62914fd1
  hermes-engine: 84e3af1ea01dd7351ac5d8689cbbea1f9903ffc3
  JWT: ef71dfb03e1f842081e64dc42eef0e164f35d251
  KTVCocoaHTTPServer: df8d7b861e603ff8037e9b2138aca2563a6b768d
  KTVHTTPCache: 588c3eb16f6bd1e6fde1e230dabfb7bd4e490a4d
  libevent: 4049cae6c81cdb3654a443be001fb9bdceff7913
  libwebp: 98a37e597e40bfdb4c911fc98f2c53d0b12d05fc
  lottie-ios: c058aeafa76daa4cf64d773554bccc8385d0150e
  lottie-react-native: b561920bba7ec727ec94a473b683cffba00faece
  MMKV: aac95d817a100479445633f2b3ed8961b4ac5043
  MMKVCore: 3388952ded307e41b3ed8a05892736a236ed1b8e
  nanopb: a0ba3315591a9ae0a16a309ee504766e90db0c96
  PanModal: 421fe72d4af5b7e9016aaa3b4db94a2fb71756d3
  Permission-Camera: ac603073e4128e51e6ca3c39129778f05b4082fa
  Permission-FaceID: 9b1f0d42ee7aa2c830844964e739676fe6b634bd
  Permission-Notifications: 16ccd862111103378a7bab9fb1c5c71addffc348
  PromisesObjC: 99b6f43f9e1044bd87a95a60beff28c2c44ddb72
  Rainbow-Internals: 6e69837f173f2017e4fff07e64d77d429e5a958c
  RCT-Folly: 4d8508a426467c48885f1151029bc15fa5d7b3b8
  RCTRequired: 00581111c53531e39e3c6346ef0d2c0cf52a5a37
  RCTTypeSafety: 07e03ee7800e7dd65cba8e52ad0c2edb06c96604
  React: e61f4bf3c573d0c61c56b53dc3eb1d9daf0768a0
  React-callinvoker: 047d47230bb6fd66827f8cb0bea4e944ffd1309b
  React-Codegen: bb0403cde7374af091530e84e492589485aab480
  React-Core: a4a3a8e10d004b08e013c3d0438259dd89a3894c
  React-CoreModules: bb9f8bc36f1ae6d780b856927fa9d4aa01ccccc0
  React-cxxreact: 7dd472aefb8629d6080cbb859240bafccd902704
  React-hermes: a245deb80c8d0bc35ed599109562c1c75ca803bc
  React-jsi: b25808afe821b607d51c779bdd1717be8393b7ec
  React-jsiexecutor: 4a4bae5671b064a2248a690cf75957669489d08c
  React-jsinspector: 218a2503198ff28a085f8e16622a8d8f507c8019
  React-logger: f79dd3cc0f9b44f5611c6c7862badd891a862cf8
  react-native-aes-crypto: d7e87fd02cee7285983c00957a34063dfc4c94b3
  react-native-blur: cad4d93b364f91e7b7931b3fa935455487e5c33c
  react-native-branch: 960c897d57b9f4912b08b9d06a25284b6e9879da
  react-native-camera: 3eae183c1d111103963f3dd913b65d01aef8110f
  react-native-cameraroll: 2957f2bce63ae896a848fbe0d5352c1bd4d20866
  react-native-change-icon: 64ebec0bef1b63d5d1a1bccba83e12c2d45eaad7
  react-native-cloud-fs: 1e883ec82ff418d320c128f61971dd971b128ca0
  react-native-get-random-values: 1404bd5cc0ab0e287f75ee1c489555688fc65f89
  react-native-ios-context-menu: 7bf49ec6006cc0c61d873419557b85eb1b9629fb
  react-native-mail: a864fb211feaa5845c6c478a3266de725afdce89
  react-native-menu: 52089949cbe30b035c51e54f92a7d99136c2fed4
  react-native-minimizer: b94809a769ac3825b46fd081d4f0ae2560791536
  react-native-mmkv: 30297e5e2a65341b36a727c1c79b0aff0132b396
  react-native-netinfo: 250dc0ca126512f618a8a2ca6a936577e1f66586
  react-native-pager-view: 95d0418c3c74279840abec6926653d32447bafb6
  react-native-palette-full: 99a6fd796d16fab6a2d3770649070e31c2602fad
  react-native-quick-md5: 20039aa5f718178ee370d523ca2918a2ccae097d
  react-native-randombytes: 3638d24759d67c68f6ccba60c52a7a8a8faa6a23
  react-native-restart: 733a51ad137f15b0f8dc34c4082e55af7da00979
  react-native-safe-area-context: 13004a45f3021328fdd9ee1f987c3131fb65928d
  react-native-splash-screen: 200d11d188e2e78cea3ad319964f6142b6384865
  react-native-text-input-mask: 07227297075f9653315f43b0424d596423a01736
  react-native-udp: 96a517e5a121cfe69f4b05eeeafefe00c623debf
  react-native-version-number: b415bbec6a13f2df62bf978e85bc0d699462f37f
  react-native-video: 0bb76b6d6b77da3009611586c7dbf817b947f30e
  react-native-video-cache: 0f8b1b2195f234eabd507cfebdd91c2e82695008
  react-native-webview: 6520e3e7b4933de76b95ef542c8d7115cf45b68e
  react-native-widgetkit: efb6680df237463bbe1be3a4d1a1578a1b0bb08f
  React-perflogger: 30ab8d6db10e175626069e742eead3ebe8f24fd5
  React-RCTActionSheet: 4b45da334a175b24dabe75f856b98fed3dfd6201
  React-RCTAnimation: d6237386cb04500889877845b3e9e9291146bc2e
  React-RCTBlob: bc9e2cd738c43bd2948e862e371402ef9584730a
  React-RCTImage: 9f8cac465c6e5837007f59ade2a0a741016dd6a3
  React-RCTLinking: 5073abb7d30cc0824b2172bd4582fc15bfc40510
  React-RCTNetwork: 28ff94aa7d8fc117fc800b87dd80869a00d2bef3
  React-RCTSettings: f27aa036f7270fe6ca43f8cdd1819e821fa429a0
  React-RCTText: 7cb6f86fa7bc86f22f16333ad243b158e63b2a68
  React-RCTVibration: 9e344c840176b0af9c84d5019eb4fed8b3c105a1
  React-runtimeexecutor: 7285b499d0339104b2813a1f58ad1ada4adbd6c0
  ReactCommon: bf2888a826ceedf54b99ad1b6182d1bc4a8a3984
  ReactNativeDarkMode: 0178ffca3b10f6a7c9f49d6f9810232b328fa949
  ReactNativePayments: 40a266450628c05db440fe219b631210e4358a49
  rn-fetch-blob: f065bb7ab7fb48dd002629f8bdcb0336602d3cba
<<<<<<< HEAD
  RNAnalytics: a6dc48511d5d99b1ecaaf7157d8b5c618d15337e
  RNBootSplash: e8a36a88f8c868769ec998c5afe3082032e82fc2
  RNCAsyncStorage: b03032fdbdb725bea0bd9e5ec5a7272865ae7398
=======
  RNBootSplash: 605c94f76180e3f8e5832bcafbe52ff5194a51d0
  RNCAsyncStorage: d81ee5c3db1060afd49ea7045ad460eff82d2b7d
>>>>>>> 05dba033
  RNCClipboard: 48eaf27bea3de7c9a265529725434268d47a2ee9
  RNCMaskedView: c298b644a10c0c142055b3ae24d83879ecb13ccd
  RNDeviceInfo: 6f20764111df002b4484f90cbe0a861be29bcc6c
  RNExitApp: c4e052df2568b43bec8a37c7cd61194d4cfee2c3
  RNFastImage: 945abf54742505d790d9024d230c69b1e866bc88
  RNFBApp: 097a31d372b3db15b41c7a1a5c429433b0609e12
  RNFBCrashlytics: 4ec9aae1a1dbb6572d095417392483bec82b07bb
  RNFBMessaging: 06a7a73883f3f43da61507dbfcf4db2245c22869
  RNFBRemoteConfig: e62dfa4e1bcbfde05f04acb5257eb9e64d08614a
  RNFS: 2bd9eb49dc82fa9676382f0585b992c424cd59df
  RNGestureHandler: a479ebd5ed4221a810967000735517df0d2db211
  RNImageCropPicker: 44e2807bc410741f35d4c45b6586aedfe3da39d2
  RNInputMask: 815461ebdf396beb62cf58916c35cf6930adb991
  RNKeyboard: ceec456427493b286539f40442620881b5840dff
  RNKeychain: 4f63aada75ebafd26f4bc2c670199461eab85d94
  RNLanguages: 962e562af0d34ab1958d89bcfdb64fafc37c513e
  RNOS: 31db6fa4a197d179afbba9e6b4d28d450a7f250b
  RNPermissions: 7043bacbf928eae25808275cfe73799b8f618911
  RNReactNativeHapticFeedback: 653a8c126a0f5e88ce15ffe280b3ff37e1fbb285
  RNReanimated: 64573e25e078ae6bec03b891586d50b9ec284393
  RNScreens: c526239bbe0e957b988dacc8d75ac94ec9cb19da
  RNSentry: fbbdcd7213058e3de5fbaa452b25a06a16b4b382
  RNStoreReview: 62d6afd7c37db711a594bbffca6b0ea3a812b7a8
  RNSVG: 91e9ee67766408d08cb08f5bd80cd57c9d2a6691
  RNTextSize: 21c94a67819fbf2c358a219bf6d251e3be9e5f29
  SDWebImage: 0905f1b7760fc8ac4198cae0036600d67478751e
  SDWebImageWebPCoder: f93010f3f6c031e2f8fb3081ca4ee6966c539815
  segment-analytics-react-native: 7018cfede6a609175bd4f7ee70b65e170ca41875
  Sentry: 0c5cd63d714187b4a39c331c1f0eb04ba7868341
  Shimmer: c5374be1c2b0c9e292fb05b339a513cf291cac86
  sovran-react-native: e4064b633fd8232055d003460d5816dff87ba8cc
  SRSRadialGradient: a372b4b3bc65a2f3b1a16b906485cff204e1db3e
  SSZipArchive: 62d4947b08730e4cda640473b0066d209ff033c9
  swift-vibrant: 3def73c5c281db74f420ec386590d9c1c5b0995c
  TcpSockets: bd31674146c0931a064fc254a59812dfd1a73ae0
  TOCropViewController: edfd4f25713d56905ad1e0b9f5be3fbe0f59c863
  ToolTipMenu: 8ac61aded0fbc4acfe7e84a7d0c9479d15a9a382
  Yoga: 17cd9a50243093b547c1e539c749928dd68152da

PODFILE CHECKSUM: 3d81d103721ac587f9cc40f9440d9afc96ce8bcf

COCOAPODS: 1.11.2<|MERGE_RESOLUTION|>--- conflicted
+++ resolved
@@ -503,14 +503,7 @@
     - React
   - rn-fetch-blob (0.12.0):
     - React-Core
-<<<<<<< HEAD
-  - RNAnalytics (1.5.0):
-    - Analytics
-    - React-Core
   - RNBootSplash (4.2.3):
-=======
-  - RNBootSplash (4.1.0):
->>>>>>> 05dba033
     - React-Core
   - RNCAsyncStorage (1.17.7):
     - React-Core
@@ -1103,14 +1096,8 @@
   ReactNativeDarkMode: 0178ffca3b10f6a7c9f49d6f9810232b328fa949
   ReactNativePayments: 40a266450628c05db440fe219b631210e4358a49
   rn-fetch-blob: f065bb7ab7fb48dd002629f8bdcb0336602d3cba
-<<<<<<< HEAD
-  RNAnalytics: a6dc48511d5d99b1ecaaf7157d8b5c618d15337e
   RNBootSplash: e8a36a88f8c868769ec998c5afe3082032e82fc2
-  RNCAsyncStorage: b03032fdbdb725bea0bd9e5ec5a7272865ae7398
-=======
-  RNBootSplash: 605c94f76180e3f8e5832bcafbe52ff5194a51d0
   RNCAsyncStorage: d81ee5c3db1060afd49ea7045ad460eff82d2b7d
->>>>>>> 05dba033
   RNCClipboard: 48eaf27bea3de7c9a265529725434268d47a2ee9
   RNCMaskedView: c298b644a10c0c142055b3ae24d83879ecb13ccd
   RNDeviceInfo: 6f20764111df002b4484f90cbe0a861be29bcc6c
