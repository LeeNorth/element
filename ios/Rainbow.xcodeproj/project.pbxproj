--- conflicted
+++ resolved
@@ -41,10 +41,7 @@
 		66FEC91623EDA14000A0F367 /* RoundedCornerView.swift in Sources */ = {isa = PBXBuildFile; fileRef = 66FEC91523EDA13F00A0F367 /* RoundedCornerView.swift */; };
 		723AF393A9E4E704CE69EB79 /* libPods-ImageNotification.a in Frameworks */ = {isa = PBXBuildFile; fileRef = E3AB7966A0D6409F34360B7D /* libPods-ImageNotification.a */; };
 		7287CE1EC33B4913AEE1F4B6 /* SFMono-Medium.otf in Resources */ = {isa = PBXBuildFile; fileRef = 668A9E253DAF444A90ECB997 /* SFMono-Medium.otf */; };
-<<<<<<< HEAD
-=======
 		9F6A73FB333599306FF4EE40 /* libPods-SelectTokenIntent.a in Frameworks */ = {isa = PBXBuildFile; fileRef = CA779B9622D8F2F0EB679EDE /* libPods-SelectTokenIntent.a */; };
->>>>>>> 6414660a
 		A4277D9F23CBD1910042BAF4 /* Extensions.swift in Sources */ = {isa = PBXBuildFile; fileRef = A4277D9E23CBD1910042BAF4 /* Extensions.swift */; };
 		A4277DA323CFE85F0042BAF4 /* Theme.swift in Sources */ = {isa = PBXBuildFile; fileRef = A4277DA223CFE85F0042BAF4 /* Theme.swift */; };
 		A44A4EEE23EC928900B543F1 /* CoinIconWithProgressBar.swift in Sources */ = {isa = PBXBuildFile; fileRef = A44A4EED23EC928900B543F1 /* CoinIconWithProgressBar.swift */; };
@@ -231,21 +228,15 @@
 		24979E7C20F84004007EB0DA /* FirebaseCoreDiagnostics.framework */ = {isa = PBXFileReference; lastKnownFileType = wrapper.framework; name = FirebaseCoreDiagnostics.framework; path = Frameworks/FirebaseCoreDiagnostics.framework; sourceTree = "<group>"; };
 		24979E7D20F84005007EB0DA /* module.modulemap */ = {isa = PBXFileReference; fileEncoding = 4; lastKnownFileType = "sourcecode.module-map"; name = module.modulemap; path = Frameworks/module.modulemap; sourceTree = "<group>"; };
 		24979E7E20F84005007EB0DA /* nanopb.framework */ = {isa = PBXFileReference; lastKnownFileType = wrapper.framework; name = nanopb.framework; path = Frameworks/nanopb.framework; sourceTree = "<group>"; };
-<<<<<<< HEAD
-=======
 		33201222ED4B674D95D5A681 /* Pods-Rainbow.release.xcconfig */ = {isa = PBXFileReference; includeInIndex = 1; lastKnownFileType = text.xcconfig; name = "Pods-Rainbow.release.xcconfig"; path = "Target Support Files/Pods-Rainbow/Pods-Rainbow.release.xcconfig"; sourceTree = "<group>"; };
 		339896C1E709091CE1B4BCC6 /* Pods-ImageNotification.debug.xcconfig */ = {isa = PBXFileReference; includeInIndex = 1; lastKnownFileType = text.xcconfig; name = "Pods-ImageNotification.debug.xcconfig"; path = "Target Support Files/Pods-ImageNotification/Pods-ImageNotification.debug.xcconfig"; sourceTree = "<group>"; };
 		3ADE2C6E827E87D05CE931C1 /* Pods-ImageNotification.staging.xcconfig */ = {isa = PBXFileReference; includeInIndex = 1; lastKnownFileType = text.xcconfig; name = "Pods-ImageNotification.staging.xcconfig"; path = "Target Support Files/Pods-ImageNotification/Pods-ImageNotification.staging.xcconfig"; sourceTree = "<group>"; };
->>>>>>> 6414660a
 		3C379D5D20FD1F92009AF81F /* Rainbow.entitlements */ = {isa = PBXFileReference; lastKnownFileType = text.plist.entitlements; name = Rainbow.entitlements; path = Rainbow/Rainbow.entitlements; sourceTree = "<group>"; };
 		3CBE29CB2381E43800BE05AC /* Rainbow-Bridging-Header.h */ = {isa = PBXFileReference; lastKnownFileType = sourcecode.c.h; path = "Rainbow-Bridging-Header.h"; sourceTree = "<group>"; };
 		4D098C2D2811A979006A801A /* RNStartTime.h */ = {isa = PBXFileReference; lastKnownFileType = sourcecode.c.h; path = RNStartTime.h; sourceTree = "<group>"; };
 		4D098C2E2811A9A5006A801A /* RNStartTime.m */ = {isa = PBXFileReference; lastKnownFileType = sourcecode.c.objc; path = RNStartTime.m; sourceTree = "<group>"; };
-<<<<<<< HEAD
-=======
 		4D61F9B45755AD85D9E3770E /* Pods-PriceWidgetExtension.release.xcconfig */ = {isa = PBXFileReference; includeInIndex = 1; lastKnownFileType = text.xcconfig; name = "Pods-PriceWidgetExtension.release.xcconfig"; path = "Target Support Files/Pods-PriceWidgetExtension/Pods-PriceWidgetExtension.release.xcconfig"; sourceTree = "<group>"; };
 		55A107F70E6357301AA3FC1D /* libPods-PriceWidgetExtension.a */ = {isa = PBXFileReference; explicitFileType = archive.ar; includeInIndex = 0; path = "libPods-PriceWidgetExtension.a"; sourceTree = BUILT_PRODUCTS_DIR; };
->>>>>>> 6414660a
 		6630540824A38A1900E5B030 /* RainbowText.m */ = {isa = PBXFileReference; lastKnownFileType = sourcecode.c.objc; path = RainbowText.m; sourceTree = "<group>"; };
 		6635730524939991006ACFA6 /* SafeStoreReview.m */ = {isa = PBXFileReference; lastKnownFileType = sourcecode.c.objc; path = SafeStoreReview.m; sourceTree = "<group>"; };
 		664612EC2748489B00B43F5A /* PriceWidgetExtension.entitlements */ = {isa = PBXFileReference; lastKnownFileType = text.plist.entitlements; path = PriceWidgetExtension.entitlements; sourceTree = "<group>"; };
@@ -324,11 +315,6 @@
 		C1C61A81272CBDA100E5C0B3 /* Images.xcassets */ = {isa = PBXFileReference; lastKnownFileType = folder.assetcatalog; path = Images.xcassets; sourceTree = "<group>"; };
 		C1C61A902731A05700E5C0B3 /* RainbowTokenList.swift */ = {isa = PBXFileReference; lastKnownFileType = sourcecode.swift; path = RainbowTokenList.swift; sourceTree = "<group>"; };
 		C1EB012E2731B68400830E70 /* TokenDetails.swift */ = {isa = PBXFileReference; lastKnownFileType = sourcecode.swift; path = TokenDetails.swift; sourceTree = "<group>"; };
-<<<<<<< HEAD
-		D755E71324B04FEE9C691D14 /* libRNFirebase.a */ = {isa = PBXFileReference; explicitFileType = undefined; fileEncoding = 9; includeInIndex = 0; lastKnownFileType = archive.ar; path = libRNFirebase.a; sourceTree = "<group>"; };
-		ED297162215061F000B7C4FE /* JavaScriptCore.framework */ = {isa = PBXFileReference; lastKnownFileType = wrapper.framework; name = JavaScriptCore.framework; path = System/Library/Frameworks/JavaScriptCore.framework; sourceTree = SDKROOT; };
-		ED2971642150620600B7C4FE /* JavaScriptCore.framework */ = {isa = PBXFileReference; lastKnownFileType = wrapper.framework; name = JavaScriptCore.framework; path = Platforms/AppleTVOS.platform/Developer/SDKs/AppleTVOS12.0.sdk/System/Library/Frameworks/JavaScriptCore.framework; sourceTree = DEVELOPER_DIR; };
-=======
 		C8279DA1CEFA03B62AEF5F4F /* Pods-PriceWidgetExtension.debug.xcconfig */ = {isa = PBXFileReference; includeInIndex = 1; lastKnownFileType = text.xcconfig; name = "Pods-PriceWidgetExtension.debug.xcconfig"; path = "Target Support Files/Pods-PriceWidgetExtension/Pods-PriceWidgetExtension.debug.xcconfig"; sourceTree = "<group>"; };
 		CA779B9622D8F2F0EB679EDE /* libPods-SelectTokenIntent.a */ = {isa = PBXFileReference; explicitFileType = archive.ar; includeInIndex = 0; path = "libPods-SelectTokenIntent.a"; sourceTree = BUILT_PRODUCTS_DIR; };
 		CEC3DAF282E24857F78EB1B6 /* Pods-PriceWidgetExtension.localrelease.xcconfig */ = {isa = PBXFileReference; includeInIndex = 1; lastKnownFileType = text.xcconfig; name = "Pods-PriceWidgetExtension.localrelease.xcconfig"; path = "Target Support Files/Pods-PriceWidgetExtension/Pods-PriceWidgetExtension.localrelease.xcconfig"; sourceTree = "<group>"; };
@@ -340,7 +326,6 @@
 		ED2971642150620600B7C4FE /* JavaScriptCore.framework */ = {isa = PBXFileReference; lastKnownFileType = wrapper.framework; name = JavaScriptCore.framework; path = Platforms/AppleTVOS.platform/Developer/SDKs/AppleTVOS12.0.sdk/System/Library/Frameworks/JavaScriptCore.framework; sourceTree = DEVELOPER_DIR; };
 		ED44A191D5B3C479737EC818 /* Pods-SelectTokenIntent.staging.xcconfig */ = {isa = PBXFileReference; includeInIndex = 1; lastKnownFileType = text.xcconfig; name = "Pods-SelectTokenIntent.staging.xcconfig"; path = "Target Support Files/Pods-SelectTokenIntent/Pods-SelectTokenIntent.staging.xcconfig"; sourceTree = "<group>"; };
 		FC76F9B8DE441093F1E5635E /* Pods-Rainbow.staging.xcconfig */ = {isa = PBXFileReference; includeInIndex = 1; lastKnownFileType = text.xcconfig; name = "Pods-Rainbow.staging.xcconfig"; path = "Target Support Files/Pods-Rainbow/Pods-Rainbow.staging.xcconfig"; sourceTree = "<group>"; };
->>>>>>> 6414660a
 /* End PBXFileReference section */
 
 /* Begin PBXFrameworksBuildPhase section */
@@ -348,10 +333,7 @@
 			isa = PBXFrameworksBuildPhase;
 			buildActionMask = 2147483647;
 			files = (
-<<<<<<< HEAD
-=======
 				723AF393A9E4E704CE69EB79 /* libPods-ImageNotification.a in Frameworks */,
->>>>>>> 6414660a
 			);
 			runOnlyForDeploymentPostprocessing = 0;
 		};
@@ -361,10 +343,7 @@
 			files = (
 				ED2971652150620600B7C4FE /* JavaScriptCore.framework in Frameworks */,
 				C72F456C99A646399192517D /* libz.tbd in Frameworks */,
-<<<<<<< HEAD
-=======
 				F6713C8A94A8091FBC58F74D /* libPods-Rainbow.a in Frameworks */,
->>>>>>> 6414660a
 			);
 			runOnlyForDeploymentPostprocessing = 0;
 		};
@@ -374,10 +353,7 @@
 			files = (
 				C16DCF60272BA6EF00FF5C78 /* SwiftUI.framework in Frameworks */,
 				C16DCF5E272BA6EF00FF5C78 /* WidgetKit.framework in Frameworks */,
-<<<<<<< HEAD
-=======
 				3DF44C4DB9BBD6F53F5DEC74 /* libPods-PriceWidgetExtension.a in Frameworks */,
->>>>>>> 6414660a
 			);
 			runOnlyForDeploymentPostprocessing = 0;
 		};
@@ -386,10 +362,7 @@
 			buildActionMask = 2147483647;
 			files = (
 				C16DCF81272BAB9500FF5C78 /* Intents.framework in Frameworks */,
-<<<<<<< HEAD
-=======
 				9F6A73FB333599306FF4EE40 /* libPods-SelectTokenIntent.a in Frameworks */,
->>>>>>> 6414660a
 			);
 			runOnlyForDeploymentPostprocessing = 0;
 		};
@@ -542,13 +515,10 @@
 				C16DCF5F272BA6EF00FF5C78 /* SwiftUI.framework */,
 				C16DCF80272BAB9500FF5C78 /* Intents.framework */,
 				C16DCF8B272BAB9600FF5C78 /* IntentsUI.framework */,
-<<<<<<< HEAD
-=======
 				E3AB7966A0D6409F34360B7D /* libPods-ImageNotification.a */,
 				55A107F70E6357301AA3FC1D /* libPods-PriceWidgetExtension.a */,
 				EC48DCBE40A40BC2C0119913 /* libPods-Rainbow.a */,
 				CA779B9622D8F2F0EB679EDE /* libPods-SelectTokenIntent.a */,
->>>>>>> 6414660a
 			);
 			name = Frameworks;
 			sourceTree = "<group>";
