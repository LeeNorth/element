// !$*UTF8*$!
{
	archiveVersion = 1;
	classes = {
	};
	objectVersion = 46;
	objects = {

/* Begin PBXBuildFile section */
		13B07FBC1A68108700A75B9A /* AppDelegate.mm in Sources */ = {isa = PBXBuildFile; fileRef = 13B07FB01A68108700A75B9A /* AppDelegate.mm */; };
		13B07FBD1A68108700A75B9A /* LaunchScreen.xib in Resources */ = {isa = PBXBuildFile; fileRef = 13B07FB11A68108700A75B9A /* LaunchScreen.xib */; };
		13B07FBF1A68108700A75B9A /* Images.xcassets in Resources */ = {isa = PBXBuildFile; fileRef = 13B07FB51A68108700A75B9A /* Images.xcassets */; };
		13B07FC11A68108700A75B9A /* main.m in Sources */ = {isa = PBXBuildFile; fileRef = 13B07FB71A68108700A75B9A /* main.m */; };
		1539422824C7C7E200E4A9D1 /* Settings.bundle in Resources */ = {isa = PBXBuildFile; fileRef = 1539422724C7C7E100E4A9D1 /* Settings.bundle */; };
		1539422D24C7CF9300E4A9D1 /* SettingsBundleHelper.swift in Sources */ = {isa = PBXBuildFile; fileRef = 1539422C24C7CF9300E4A9D1 /* SettingsBundleHelper.swift */; };
		153D1AAC24777130007E4723 /* TransactionListLoadingViewCell.swift in Sources */ = {isa = PBXBuildFile; fileRef = 153D1AAB24777130007E4723 /* TransactionListLoadingViewCell.swift */; };
		153D1AAE24777214007E4723 /* TransactionListLoadingViewCell.xib in Resources */ = {isa = PBXBuildFile; fileRef = 153D1AAD24777214007E4723 /* TransactionListLoadingViewCell.xib */; };
		15E531D5242B28EF00797B89 /* UIImageViewWithPersistentAnimations.swift in Sources */ = {isa = PBXBuildFile; fileRef = 15E531D4242B28EF00797B89 /* UIImageViewWithPersistentAnimations.swift */; };
		15E531DA242DAB7100797B89 /* NotificationManager.m in Sources */ = {isa = PBXBuildFile; fileRef = 15E531D9242DAB7100797B89 /* NotificationManager.m */; };
		24979E8920F84250007EB0DA /* GoogleService-Info.plist in Resources */ = {isa = PBXBuildFile; fileRef = 24979E7720F84004007EB0DA /* GoogleService-Info.plist */; };
		3CBE29CD2381E43900BE05AC /* Dummy.swift in Sources */ = {isa = PBXBuildFile; fileRef = 3CBE29CC2381E43900BE05AC /* Dummy.swift */; };
		6630540924A38A1900E5B030 /* RainbowText.m in Sources */ = {isa = PBXBuildFile; fileRef = 6630540824A38A1900E5B030 /* RainbowText.m */; };
		6635730624939991006ACFA6 /* SafeStoreReview.m in Sources */ = {isa = PBXBuildFile; fileRef = 6635730524939991006ACFA6 /* SafeStoreReview.m */; };
		6655FFB425BB2B0700642961 /* ThemeModule.m in Sources */ = {isa = PBXBuildFile; fileRef = 6655FFB325BB2B0700642961 /* ThemeModule.m */; };
		66A1FEB424AB641100C3F539 /* RNCMScreenStack.m in Sources */ = {isa = PBXBuildFile; fileRef = 66A1FEB024AB641100C3F539 /* RNCMScreenStack.m */; };
		66A1FEB524AB641100C3F539 /* UIViewController+slack.swift in Sources */ = {isa = PBXBuildFile; fileRef = 66A1FEB124AB641100C3F539 /* UIViewController+slack.swift */; };
		66A1FEB624AB641100C3F539 /* RNCMScreen.m in Sources */ = {isa = PBXBuildFile; fileRef = 66A1FEB324AB641100C3F539 /* RNCMScreen.m */; };
		66A1FEBC24ACBBE600C3F539 /* RNCMPortal.m in Sources */ = {isa = PBXBuildFile; fileRef = 66A1FEBB24ACBBE600C3F539 /* RNCMPortal.m */; };
		66A28EB024CAF1B500410A88 /* TestFlight.m in Sources */ = {isa = PBXBuildFile; fileRef = 66A28EAF24CAF1B500410A88 /* TestFlight.m */; };
		66F889DB260CEF1E00E27D6E /* UIViewController+PanModalPresenter.swift in Sources */ = {isa = PBXBuildFile; fileRef = 66F889D8260CEF1E00E27D6E /* UIViewController+PanModalPresenter.swift */; };
		66F889DC260CEF1E00E27D6E /* SlackBottomSheet.m in Sources */ = {isa = PBXBuildFile; fileRef = 66F889DA260CEF1E00E27D6E /* SlackBottomSheet.m */; };
		66FEC91623EDA14000A0F367 /* RoundedCornerView.swift in Sources */ = {isa = PBXBuildFile; fileRef = 66FEC91523EDA13F00A0F367 /* RoundedCornerView.swift */; };
		7287CE1EC33B4913AEE1F4B6 /* SFMono-Medium.otf in Resources */ = {isa = PBXBuildFile; fileRef = 668A9E253DAF444A90ECB997 /* SFMono-Medium.otf */; };
		8A77EB829F41370B05188E02 /* libPods-Rainbow.a in Frameworks */ = {isa = PBXBuildFile; fileRef = C4A09B0DF83D4060704CD307 /* libPods-Rainbow.a */; };
		A4277D9F23CBD1910042BAF4 /* Extensions.swift in Sources */ = {isa = PBXBuildFile; fileRef = A4277D9E23CBD1910042BAF4 /* Extensions.swift */; };
		A4277DA323CFE85F0042BAF4 /* Theme.swift in Sources */ = {isa = PBXBuildFile; fileRef = A4277DA223CFE85F0042BAF4 /* Theme.swift */; };
		A44A4EEE23EC928900B543F1 /* CoinIconWithProgressBar.swift in Sources */ = {isa = PBXBuildFile; fileRef = A44A4EED23EC928900B543F1 /* CoinIconWithProgressBar.swift */; };
		A4704B4823C546DA00E50E4B /* TransactionListViewCell.swift in Sources */ = {isa = PBXBuildFile; fileRef = A4704B4023C546D900E50E4B /* TransactionListViewCell.swift */; };
		A4704B4923C546DA00E50E4B /* TransactionListView.swift in Sources */ = {isa = PBXBuildFile; fileRef = A4704B4123C546D900E50E4B /* TransactionListView.swift */; };
		A4704B4D23C546DA00E50E4B /* TransactionListViewCell.xib in Resources */ = {isa = PBXBuildFile; fileRef = A4704B4623C546D900E50E4B /* TransactionListViewCell.xib */; };
		A477567C23DB2FAA005AE8FD /* Transaction.swift in Sources */ = {isa = PBXBuildFile; fileRef = A477567B23DB2FAA005AE8FD /* Transaction.swift */; };
		A477567E23DB3A85005AE8FD /* TransactionListViewManager.m in Sources */ = {isa = PBXBuildFile; fileRef = A477567D23DB3A85005AE8FD /* TransactionListViewManager.m */; };
		A485E61423C8ED6000E5C3D4 /* TransactionListViewHeader.swift in Sources */ = {isa = PBXBuildFile; fileRef = A485E61323C8ED6000E5C3D4 /* TransactionListViewHeader.swift */; };
		A485E61623C8F4A400E5C3D4 /* TransactionListViewHeader.xib in Resources */ = {isa = PBXBuildFile; fileRef = A485E61223C8EC4400E5C3D4 /* TransactionListViewHeader.xib */; };
		A49B52AF23DB411900A00918 /* TransactionRequest.swift in Sources */ = {isa = PBXBuildFile; fileRef = A49B52AE23DB411900A00918 /* TransactionRequest.swift */; };
		A49B52B423DB5D1100A00918 /* TransactionViewModelTransactionItem.swift in Sources */ = {isa = PBXBuildFile; fileRef = A49B52B323DB5D1100A00918 /* TransactionViewModelTransactionItem.swift */; };
		A49B52B623DB5D5600A00918 /* TransactionViewModelProtocol.swift in Sources */ = {isa = PBXBuildFile; fileRef = A49B52B523DB5D5600A00918 /* TransactionViewModelProtocol.swift */; };
		A49B52B823DB5F7200A00918 /* TransactionViewModelTransactionRequestItem.swift in Sources */ = {isa = PBXBuildFile; fileRef = A49B52B723DB5F7200A00918 /* TransactionViewModelTransactionRequestItem.swift */; };
		A49B52BC23DBA61200A00918 /* TransactionData.swift in Sources */ = {isa = PBXBuildFile; fileRef = A49B52BB23DBA61100A00918 /* TransactionData.swift */; };
		A49B52C023DCCDA800A00918 /* TransactionRequestSection.swift in Sources */ = {isa = PBXBuildFile; fileRef = A49B52BF23DCCDA800A00918 /* TransactionRequestSection.swift */; };
		A49B52C223DCD11D00A00918 /* TransactionSection.swift in Sources */ = {isa = PBXBuildFile; fileRef = A49B52C123DCD11D00A00918 /* TransactionSection.swift */; };
		A4AF3CCE23DA37F700F230F3 /* TransactionListRequestViewCell.xib in Resources */ = {isa = PBXBuildFile; fileRef = A4AF3CCD23DA37F700F230F3 /* TransactionListRequestViewCell.xib */; };
		A4AF3CD023DA3A0F00F230F3 /* TransactionListRequestViewCell.swift in Sources */ = {isa = PBXBuildFile; fileRef = A4AF3CCF23DA3A0F00F230F3 /* TransactionListRequestViewCell.swift */; };
		A4D04BA923D12F99008C1DEC /* Button.swift in Sources */ = {isa = PBXBuildFile; fileRef = A4D04BA823D12F99008C1DEC /* Button.swift */; };
		A4D04BAC23D12FD5008C1DEC /* ButtonManager.m in Sources */ = {isa = PBXBuildFile; fileRef = A4D04BAB23D12FD5008C1DEC /* ButtonManager.m */; };
		A4F8DACB23DF85DF00560E47 /* TransactionListBaseCell.swift in Sources */ = {isa = PBXBuildFile; fileRef = A4F8DACA23DF85DF00560E47 /* TransactionListBaseCell.swift */; };
		AA6228EF24272F510078BDAA /* SF-Pro-Rounded-Bold.otf in Resources */ = {isa = PBXBuildFile; fileRef = AA6228EB24272B200078BDAA /* SF-Pro-Rounded-Bold.otf */; };
		AA6228F024272F510078BDAA /* SF-Pro-Rounded-Heavy.otf in Resources */ = {isa = PBXBuildFile; fileRef = AA6228EC24272B200078BDAA /* SF-Pro-Rounded-Heavy.otf */; };
		AA6228F124272F510078BDAA /* SF-Pro-Rounded-Medium.otf in Resources */ = {isa = PBXBuildFile; fileRef = AA6228ED24272B200078BDAA /* SF-Pro-Rounded-Medium.otf */; };
		AA6228F224272F510078BDAA /* SF-Pro-Rounded-Regular.otf in Resources */ = {isa = PBXBuildFile; fileRef = AA6228EE24272B200078BDAA /* SF-Pro-Rounded-Regular.otf */; };
		AA6228F324272F510078BDAA /* SF-Pro-Rounded-Semibold.otf in Resources */ = {isa = PBXBuildFile; fileRef = AA6228EA24272B200078BDAA /* SF-Pro-Rounded-Semibold.otf */; };
		B7A3E82A4C4449F4A18EB5C2 /* SFMono-Regular.otf in Resources */ = {isa = PBXBuildFile; fileRef = 95F2888C850F40C8A26E083B /* SFMono-Regular.otf */; };
		C04D10F025AFC8C1003BEF7A /* Extras.json in Resources */ = {isa = PBXBuildFile; fileRef = C04D10EF25AFC8C1003BEF7A /* Extras.json */; };
		C72F456C99A646399192517D /* libz.tbd in Frameworks */ = {isa = PBXBuildFile; fileRef = 98AED33BAB4247CEBEF8464D /* libz.tbd */; };
		ED2971652150620600B7C4FE /* JavaScriptCore.framework in Frameworks */ = {isa = PBXBuildFile; fileRef = ED2971642150620600B7C4FE /* JavaScriptCore.framework */; };
/* End PBXBuildFile section */

/* Begin PBXCopyFilesBuildPhase section */
		668ADB3225A4E3A40050859D /* Embed App Extensions */ = {
			isa = PBXCopyFilesBuildPhase;
			buildActionMask = 2147483647;
			dstPath = "";
			dstSubfolderSpec = 13;
			files = (
			);
			name = "Embed App Extensions";
			runOnlyForDeploymentPostprocessing = 0;
		};
/* End PBXCopyFilesBuildPhase section */

/* Begin PBXFileReference section */
		008F07F21AC5B25A0029DE68 /* main.jsbundle */ = {isa = PBXFileReference; fileEncoding = 4; lastKnownFileType = text; path = main.jsbundle; sourceTree = "<group>"; };
		00E356F11AD99517003FC87E /* Info.plist */ = {isa = PBXFileReference; lastKnownFileType = text.plist.xml; path = Info.plist; sourceTree = "<group>"; };
		00E356F21AD99517003FC87E /* RainbowTests.m */ = {isa = PBXFileReference; lastKnownFileType = sourcecode.c.objc; path = RainbowTests.m; sourceTree = "<group>"; };
		13B07F961A680F5B00A75B9A /* Rainbow.app */ = {isa = PBXFileReference; explicitFileType = wrapper.application; includeInIndex = 0; path = Rainbow.app; sourceTree = BUILT_PRODUCTS_DIR; };
		13B07FAF1A68108700A75B9A /* AppDelegate.h */ = {isa = PBXFileReference; fileEncoding = 4; lastKnownFileType = sourcecode.c.h; name = AppDelegate.h; path = Rainbow/AppDelegate.h; sourceTree = "<group>"; };
		13B07FB01A68108700A75B9A /* AppDelegate.mm */ = {isa = PBXFileReference; fileEncoding = 4; lastKnownFileType = sourcecode.cpp.objcpp; name = AppDelegate.mm; path = Rainbow/AppDelegate.mm; sourceTree = "<group>"; };
		13B07FB21A68108700A75B9A /* Base */ = {isa = PBXFileReference; lastKnownFileType = file.xib; name = Base; path = Base.lproj/LaunchScreen.xib; sourceTree = "<group>"; };
		13B07FB51A68108700A75B9A /* Images.xcassets */ = {isa = PBXFileReference; lastKnownFileType = folder.assetcatalog; name = Images.xcassets; path = Rainbow/Images.xcassets; sourceTree = "<group>"; };
		13B07FB61A68108700A75B9A /* Info.plist */ = {isa = PBXFileReference; fileEncoding = 4; lastKnownFileType = text.plist.xml; name = Info.plist; path = Rainbow/Info.plist; sourceTree = "<group>"; };
		13B07FB71A68108700A75B9A /* main.m */ = {isa = PBXFileReference; fileEncoding = 4; lastKnownFileType = sourcecode.c.objc; name = main.m; path = Rainbow/main.m; sourceTree = "<group>"; };
		1539422724C7C7E100E4A9D1 /* Settings.bundle */ = {isa = PBXFileReference; lastKnownFileType = "wrapper.plug-in"; path = Settings.bundle; sourceTree = "<group>"; };
		1539422C24C7CF9300E4A9D1 /* SettingsBundleHelper.swift */ = {isa = PBXFileReference; lastKnownFileType = sourcecode.swift; path = SettingsBundleHelper.swift; sourceTree = "<group>"; };
		153D1AAB24777130007E4723 /* TransactionListLoadingViewCell.swift */ = {isa = PBXFileReference; lastKnownFileType = sourcecode.swift; path = TransactionListLoadingViewCell.swift; sourceTree = "<group>"; };
		153D1AAD24777214007E4723 /* TransactionListLoadingViewCell.xib */ = {isa = PBXFileReference; lastKnownFileType = file.xib; path = TransactionListLoadingViewCell.xib; sourceTree = "<group>"; };
		157155032418733F009B698B /* RainbowRelease.entitlements */ = {isa = PBXFileReference; lastKnownFileType = text.plist.entitlements; name = RainbowRelease.entitlements; path = Rainbow/RainbowRelease.entitlements; sourceTree = "<group>"; };
		157155042418734C009B698B /* RainbowDebug.entitlements */ = {isa = PBXFileReference; lastKnownFileType = text.plist.entitlements; name = RainbowDebug.entitlements; path = Rainbow/RainbowDebug.entitlements; sourceTree = "<group>"; };
		15DC38CD247E0E0900919009 /* release.xcconfig */ = {isa = PBXFileReference; lastKnownFileType = text.xcconfig; path = release.xcconfig; sourceTree = SOURCE_ROOT; };
		15DC38CE247E0E0900919009 /* debug.xcconfig */ = {isa = PBXFileReference; lastKnownFileType = text.xcconfig; path = debug.xcconfig; sourceTree = SOURCE_ROOT; };
		15DC38CF247E0E0A00919009 /* localrelease.xcconfig */ = {isa = PBXFileReference; lastKnownFileType = text.xcconfig; path = localrelease.xcconfig; sourceTree = SOURCE_ROOT; };
		15DC38D0247E0E0A00919009 /* staging.xcconfig */ = {isa = PBXFileReference; lastKnownFileType = text.xcconfig; path = staging.xcconfig; sourceTree = SOURCE_ROOT; };
		15E531D4242B28EF00797B89 /* UIImageViewWithPersistentAnimations.swift */ = {isa = PBXFileReference; lastKnownFileType = sourcecode.swift; path = UIImageViewWithPersistentAnimations.swift; sourceTree = "<group>"; };
		15E531D8242DAB7100797B89 /* NotificationManager.h */ = {isa = PBXFileReference; lastKnownFileType = sourcecode.c.h; path = NotificationManager.h; sourceTree = "<group>"; };
		15E531D9242DAB7100797B89 /* NotificationManager.m */ = {isa = PBXFileReference; lastKnownFileType = sourcecode.c.objc; path = NotificationManager.m; sourceTree = "<group>"; };
		24979E3620F84003007EB0DA /* Protobuf.framework */ = {isa = PBXFileReference; lastKnownFileType = wrapper.framework; name = Protobuf.framework; path = Frameworks/Protobuf.framework; sourceTree = "<group>"; };
		24979E7420F84004007EB0DA /* FirebaseAnalytics.framework */ = {isa = PBXFileReference; lastKnownFileType = wrapper.framework; name = FirebaseAnalytics.framework; path = Frameworks/FirebaseAnalytics.framework; sourceTree = "<group>"; };
		24979E7520F84004007EB0DA /* FirebaseCore.framework */ = {isa = PBXFileReference; lastKnownFileType = wrapper.framework; name = FirebaseCore.framework; path = Frameworks/FirebaseCore.framework; sourceTree = "<group>"; };
		24979E7620F84004007EB0DA /* FirebaseMessaging.framework */ = {isa = PBXFileReference; lastKnownFileType = wrapper.framework; name = FirebaseMessaging.framework; path = Frameworks/FirebaseMessaging.framework; sourceTree = "<group>"; };
		24979E7720F84004007EB0DA /* GoogleService-Info.plist */ = {isa = PBXFileReference; fileEncoding = 4; lastKnownFileType = text.plist.xml; name = "GoogleService-Info.plist"; path = "Frameworks/GoogleService-Info.plist"; sourceTree = "<group>"; };
		24979E7820F84004007EB0DA /* GoogleToolboxForMac.framework */ = {isa = PBXFileReference; lastKnownFileType = wrapper.framework; name = GoogleToolboxForMac.framework; path = Frameworks/GoogleToolboxForMac.framework; sourceTree = "<group>"; };
		24979E7920F84004007EB0DA /* Firebase.h */ = {isa = PBXFileReference; fileEncoding = 4; lastKnownFileType = sourcecode.c.h; name = Firebase.h; path = Frameworks/Firebase.h; sourceTree = "<group>"; };
		24979E7A20F84004007EB0DA /* FirebaseNanoPB.framework */ = {isa = PBXFileReference; lastKnownFileType = wrapper.framework; name = FirebaseNanoPB.framework; path = Frameworks/FirebaseNanoPB.framework; sourceTree = "<group>"; };
		24979E7B20F84004007EB0DA /* FirebaseInstanceID.framework */ = {isa = PBXFileReference; lastKnownFileType = wrapper.framework; name = FirebaseInstanceID.framework; path = Frameworks/FirebaseInstanceID.framework; sourceTree = "<group>"; };
		24979E7C20F84004007EB0DA /* FirebaseCoreDiagnostics.framework */ = {isa = PBXFileReference; lastKnownFileType = wrapper.framework; name = FirebaseCoreDiagnostics.framework; path = Frameworks/FirebaseCoreDiagnostics.framework; sourceTree = "<group>"; };
		24979E7D20F84005007EB0DA /* module.modulemap */ = {isa = PBXFileReference; fileEncoding = 4; lastKnownFileType = "sourcecode.module-map"; name = module.modulemap; path = Frameworks/module.modulemap; sourceTree = "<group>"; };
		24979E7E20F84005007EB0DA /* nanopb.framework */ = {isa = PBXFileReference; lastKnownFileType = wrapper.framework; name = nanopb.framework; path = Frameworks/nanopb.framework; sourceTree = "<group>"; };
		3C379D5D20FD1F92009AF81F /* Rainbow.entitlements */ = {isa = PBXFileReference; lastKnownFileType = text.plist.entitlements; name = Rainbow.entitlements; path = Rainbow/Rainbow.entitlements; sourceTree = "<group>"; };
		3CBE29CB2381E43800BE05AC /* Rainbow-Bridging-Header.h */ = {isa = PBXFileReference; lastKnownFileType = sourcecode.c.h; path = "Rainbow-Bridging-Header.h"; sourceTree = "<group>"; };
		3CBE29CC2381E43900BE05AC /* Dummy.swift */ = {isa = PBXFileReference; lastKnownFileType = sourcecode.swift; path = Dummy.swift; sourceTree = "<group>"; };
		6630540824A38A1900E5B030 /* RainbowText.m */ = {isa = PBXFileReference; lastKnownFileType = sourcecode.c.objc; path = RainbowText.m; sourceTree = "<group>"; };
		6635730524939991006ACFA6 /* SafeStoreReview.m */ = {isa = PBXFileReference; lastKnownFileType = sourcecode.c.objc; path = SafeStoreReview.m; sourceTree = "<group>"; };
		6655FFB325BB2B0700642961 /* ThemeModule.m */ = {isa = PBXFileReference; lastKnownFileType = sourcecode.c.objc; path = ThemeModule.m; sourceTree = "<group>"; };
		668A9E253DAF444A90ECB997 /* SFMono-Medium.otf */ = {isa = PBXFileReference; explicitFileType = undefined; fileEncoding = 9; includeInIndex = 0; lastKnownFileType = unknown; name = "SFMono-Medium.otf"; path = "../src/assets/fonts/SFMono-Medium.otf"; sourceTree = "<group>"; };
		668ADB2C25A4E3A40050859D /* Stickers.xcassets */ = {isa = PBXFileReference; lastKnownFileType = folder.assetcatalog; path = Stickers.xcassets; sourceTree = "<group>"; };
		668ADB2E25A4E3A40050859D /* Info.plist */ = {isa = PBXFileReference; lastKnownFileType = text.plist.xml; path = Info.plist; sourceTree = "<group>"; };
		66A1FEAF24AB641100C3F539 /* RNCMScreenStack.h */ = {isa = PBXFileReference; fileEncoding = 4; lastKnownFileType = sourcecode.c.h; name = RNCMScreenStack.h; path = "../src/react-native-cool-modals/ios/RNCMScreenStack.h"; sourceTree = "<group>"; };
		66A1FEB024AB641100C3F539 /* RNCMScreenStack.m */ = {isa = PBXFileReference; fileEncoding = 4; lastKnownFileType = sourcecode.c.objc; name = RNCMScreenStack.m; path = "../src/react-native-cool-modals/ios/RNCMScreenStack.m"; sourceTree = "<group>"; };
		66A1FEB124AB641100C3F539 /* UIViewController+slack.swift */ = {isa = PBXFileReference; fileEncoding = 4; lastKnownFileType = sourcecode.swift; name = "UIViewController+slack.swift"; path = "../src/react-native-cool-modals/ios/UIViewController+slack.swift"; sourceTree = "<group>"; };
		66A1FEB224AB641100C3F539 /* RNCMScreen.h */ = {isa = PBXFileReference; fileEncoding = 4; lastKnownFileType = sourcecode.c.h; name = RNCMScreen.h; path = "../src/react-native-cool-modals/ios/RNCMScreen.h"; sourceTree = "<group>"; };
		66A1FEB324AB641100C3F539 /* RNCMScreen.m */ = {isa = PBXFileReference; fileEncoding = 4; lastKnownFileType = sourcecode.c.objc; name = RNCMScreen.m; path = "../src/react-native-cool-modals/ios/RNCMScreen.m"; sourceTree = "<group>"; };
		66A1FEBB24ACBBE600C3F539 /* RNCMPortal.m */ = {isa = PBXFileReference; fileEncoding = 4; lastKnownFileType = sourcecode.c.objc; name = RNCMPortal.m; path = "../src/react-native-cool-modals/ios/RNCMPortal.m"; sourceTree = "<group>"; };
		66A28EAF24CAF1B500410A88 /* TestFlight.m */ = {isa = PBXFileReference; lastKnownFileType = sourcecode.c.objc; path = TestFlight.m; sourceTree = "<group>"; };
		66A29CCA2511074500481F4A /* ReaHeader.h */ = {isa = PBXFileReference; fileEncoding = 4; lastKnownFileType = sourcecode.c.h; path = ReaHeader.h; sourceTree = SOURCE_ROOT; };
		66F889D8260CEF1E00E27D6E /* UIViewController+PanModalPresenter.swift */ = {isa = PBXFileReference; fileEncoding = 4; lastKnownFileType = sourcecode.swift; path = "UIViewController+PanModalPresenter.swift"; sourceTree = "<group>"; };
		66F889D9260CEF1E00E27D6E /* SlackBottomSheet.h */ = {isa = PBXFileReference; fileEncoding = 4; lastKnownFileType = sourcecode.c.h; path = SlackBottomSheet.h; sourceTree = "<group>"; };
		66F889DA260CEF1E00E27D6E /* SlackBottomSheet.m */ = {isa = PBXFileReference; fileEncoding = 4; lastKnownFileType = sourcecode.c.objc; path = SlackBottomSheet.m; sourceTree = "<group>"; };
		66FEC91523EDA13F00A0F367 /* RoundedCornerView.swift */ = {isa = PBXFileReference; fileEncoding = 4; lastKnownFileType = sourcecode.swift; path = RoundedCornerView.swift; sourceTree = "<group>"; };
		6FBDED9428A61B4F1A74BF0A /* Pods-Rainbow.release.xcconfig */ = {isa = PBXFileReference; includeInIndex = 1; lastKnownFileType = text.xcconfig; name = "Pods-Rainbow.release.xcconfig"; path = "Target Support Files/Pods-Rainbow/Pods-Rainbow.release.xcconfig"; sourceTree = "<group>"; };
		7BC3B246B0B0C3C7F84DFB28 /* Pods-Rainbow.localrelease.xcconfig */ = {isa = PBXFileReference; includeInIndex = 1; lastKnownFileType = text.xcconfig; name = "Pods-Rainbow.localrelease.xcconfig"; path = "Target Support Files/Pods-Rainbow/Pods-Rainbow.localrelease.xcconfig"; sourceTree = "<group>"; };
		95F2888C850F40C8A26E083B /* SFMono-Regular.otf */ = {isa = PBXFileReference; explicitFileType = undefined; fileEncoding = 9; includeInIndex = 0; lastKnownFileType = unknown; name = "SFMono-Regular.otf"; path = "../src/assets/fonts/SFMono-Regular.otf"; sourceTree = "<group>"; };
		98AED33BAB4247CEBEF8464D /* libz.tbd */ = {isa = PBXFileReference; explicitFileType = undefined; fileEncoding = 9; includeInIndex = 0; lastKnownFileType = "sourcecode.text-based-dylib-definition"; name = libz.tbd; path = usr/lib/libz.tbd; sourceTree = SDKROOT; };
		9DEADFA4826D4D0BAA950D21 /* libRNFIRMessaging.a */ = {isa = PBXFileReference; explicitFileType = undefined; fileEncoding = 9; includeInIndex = 0; lastKnownFileType = archive.ar; path = libRNFIRMessaging.a; sourceTree = "<group>"; };
		A4277D9E23CBD1910042BAF4 /* Extensions.swift */ = {isa = PBXFileReference; lastKnownFileType = sourcecode.swift; path = Extensions.swift; sourceTree = "<group>"; };
		A4277DA223CFE85F0042BAF4 /* Theme.swift */ = {isa = PBXFileReference; lastKnownFileType = sourcecode.swift; path = Theme.swift; sourceTree = "<group>"; };
		A44A4EED23EC928900B543F1 /* CoinIconWithProgressBar.swift */ = {isa = PBXFileReference; lastKnownFileType = sourcecode.swift; path = CoinIconWithProgressBar.swift; sourceTree = "<group>"; };
		A4704B4023C546D900E50E4B /* TransactionListViewCell.swift */ = {isa = PBXFileReference; fileEncoding = 4; lastKnownFileType = sourcecode.swift; path = TransactionListViewCell.swift; sourceTree = "<group>"; };
		A4704B4123C546D900E50E4B /* TransactionListView.swift */ = {isa = PBXFileReference; fileEncoding = 4; lastKnownFileType = sourcecode.swift; path = TransactionListView.swift; sourceTree = "<group>"; };
		A4704B4623C546D900E50E4B /* TransactionListViewCell.xib */ = {isa = PBXFileReference; fileEncoding = 4; lastKnownFileType = file.xib; path = TransactionListViewCell.xib; sourceTree = "<group>"; };
		A4704B4723C546DA00E50E4B /* RCTConvert+TransactionList.h */ = {isa = PBXFileReference; fileEncoding = 4; lastKnownFileType = sourcecode.c.h; path = "RCTConvert+TransactionList.h"; sourceTree = "<group>"; };
		A477567B23DB2FAA005AE8FD /* Transaction.swift */ = {isa = PBXFileReference; lastKnownFileType = sourcecode.swift; path = Transaction.swift; sourceTree = "<group>"; };
		A477567D23DB3A85005AE8FD /* TransactionListViewManager.m */ = {isa = PBXFileReference; fileEncoding = 4; lastKnownFileType = sourcecode.c.objc; path = TransactionListViewManager.m; sourceTree = "<group>"; };
		A485E61223C8EC4400E5C3D4 /* TransactionListViewHeader.xib */ = {isa = PBXFileReference; lastKnownFileType = file.xib; path = TransactionListViewHeader.xib; sourceTree = "<group>"; };
		A485E61323C8ED6000E5C3D4 /* TransactionListViewHeader.swift */ = {isa = PBXFileReference; lastKnownFileType = sourcecode.swift; path = TransactionListViewHeader.swift; sourceTree = "<group>"; };
		A49B52AE23DB411900A00918 /* TransactionRequest.swift */ = {isa = PBXFileReference; lastKnownFileType = sourcecode.swift; path = TransactionRequest.swift; sourceTree = "<group>"; };
		A49B52B323DB5D1100A00918 /* TransactionViewModelTransactionItem.swift */ = {isa = PBXFileReference; lastKnownFileType = sourcecode.swift; path = TransactionViewModelTransactionItem.swift; sourceTree = "<group>"; };
		A49B52B523DB5D5600A00918 /* TransactionViewModelProtocol.swift */ = {isa = PBXFileReference; lastKnownFileType = sourcecode.swift; path = TransactionViewModelProtocol.swift; sourceTree = "<group>"; };
		A49B52B723DB5F7200A00918 /* TransactionViewModelTransactionRequestItem.swift */ = {isa = PBXFileReference; lastKnownFileType = sourcecode.swift; path = TransactionViewModelTransactionRequestItem.swift; sourceTree = "<group>"; };
		A49B52BB23DBA61100A00918 /* TransactionData.swift */ = {isa = PBXFileReference; lastKnownFileType = sourcecode.swift; path = TransactionData.swift; sourceTree = "<group>"; };
		A49B52BF23DCCDA800A00918 /* TransactionRequestSection.swift */ = {isa = PBXFileReference; lastKnownFileType = sourcecode.swift; path = TransactionRequestSection.swift; sourceTree = "<group>"; };
		A49B52C123DCD11D00A00918 /* TransactionSection.swift */ = {isa = PBXFileReference; lastKnownFileType = sourcecode.swift; path = TransactionSection.swift; sourceTree = "<group>"; };
		A4AF3CCD23DA37F700F230F3 /* TransactionListRequestViewCell.xib */ = {isa = PBXFileReference; lastKnownFileType = file.xib; path = TransactionListRequestViewCell.xib; sourceTree = "<group>"; };
		A4AF3CCF23DA3A0F00F230F3 /* TransactionListRequestViewCell.swift */ = {isa = PBXFileReference; lastKnownFileType = sourcecode.swift; path = TransactionListRequestViewCell.swift; sourceTree = "<group>"; };
		A4D04BA823D12F99008C1DEC /* Button.swift */ = {isa = PBXFileReference; lastKnownFileType = sourcecode.swift; path = Button.swift; sourceTree = "<group>"; };
		A4D04BAB23D12FD5008C1DEC /* ButtonManager.m */ = {isa = PBXFileReference; lastKnownFileType = sourcecode.c.objc; path = ButtonManager.m; sourceTree = "<group>"; };
		A4F8DACA23DF85DF00560E47 /* TransactionListBaseCell.swift */ = {isa = PBXFileReference; lastKnownFileType = sourcecode.swift; path = TransactionListBaseCell.swift; sourceTree = "<group>"; };
		AA6228EA24272B200078BDAA /* SF-Pro-Rounded-Semibold.otf */ = {isa = PBXFileReference; lastKnownFileType = file; name = "SF-Pro-Rounded-Semibold.otf"; path = "../src/assets/fonts/SF-Pro-Rounded-Semibold.otf"; sourceTree = "<group>"; };
		AA6228EB24272B200078BDAA /* SF-Pro-Rounded-Bold.otf */ = {isa = PBXFileReference; lastKnownFileType = file; name = "SF-Pro-Rounded-Bold.otf"; path = "../src/assets/fonts/SF-Pro-Rounded-Bold.otf"; sourceTree = "<group>"; };
		AA6228EC24272B200078BDAA /* SF-Pro-Rounded-Heavy.otf */ = {isa = PBXFileReference; lastKnownFileType = file; name = "SF-Pro-Rounded-Heavy.otf"; path = "../src/assets/fonts/SF-Pro-Rounded-Heavy.otf"; sourceTree = "<group>"; };
		AA6228ED24272B200078BDAA /* SF-Pro-Rounded-Medium.otf */ = {isa = PBXFileReference; lastKnownFileType = file; name = "SF-Pro-Rounded-Medium.otf"; path = "../src/assets/fonts/SF-Pro-Rounded-Medium.otf"; sourceTree = "<group>"; };
		AA6228EE24272B200078BDAA /* SF-Pro-Rounded-Regular.otf */ = {isa = PBXFileReference; lastKnownFileType = file; name = "SF-Pro-Rounded-Regular.otf"; path = "../src/assets/fonts/SF-Pro-Rounded-Regular.otf"; sourceTree = "<group>"; };
		AEDF83C04E10399AFCD21EFF /* Pods-Rainbow.debug.xcconfig */ = {isa = PBXFileReference; includeInIndex = 1; lastKnownFileType = text.xcconfig; name = "Pods-Rainbow.debug.xcconfig"; path = "Target Support Files/Pods-Rainbow/Pods-Rainbow.debug.xcconfig"; sourceTree = "<group>"; };
		B0C692B061D7430D8194DC98 /* ToolTipMenuTests.xctest */ = {isa = PBXFileReference; explicitFileType = undefined; fileEncoding = 9; includeInIndex = 0; lastKnownFileType = wrapper.cfbundle; path = ToolTipMenuTests.xctest; sourceTree = "<group>"; };
		B667DF646CFDF94C8C24BFFB /* Pods-Rainbow.staging.xcconfig */ = {isa = PBXFileReference; includeInIndex = 1; lastKnownFileType = text.xcconfig; name = "Pods-Rainbow.staging.xcconfig"; path = "Target Support Files/Pods-Rainbow/Pods-Rainbow.staging.xcconfig"; sourceTree = "<group>"; };
		C04D10EF25AFC8C1003BEF7A /* Extras.json */ = {isa = PBXFileReference; lastKnownFileType = text.json; path = Extras.json; sourceTree = "<group>"; };
		C4A09B0DF83D4060704CD307 /* libPods-Rainbow.a */ = {isa = PBXFileReference; explicitFileType = archive.ar; includeInIndex = 0; path = "libPods-Rainbow.a"; sourceTree = BUILT_PRODUCTS_DIR; };
		D755E71324B04FEE9C691D14 /* libRNFirebase.a */ = {isa = PBXFileReference; explicitFileType = undefined; fileEncoding = 9; includeInIndex = 0; lastKnownFileType = archive.ar; path = libRNFirebase.a; sourceTree = "<group>"; };
		ED297162215061F000B7C4FE /* JavaScriptCore.framework */ = {isa = PBXFileReference; lastKnownFileType = wrapper.framework; name = JavaScriptCore.framework; path = System/Library/Frameworks/JavaScriptCore.framework; sourceTree = SDKROOT; };
		ED2971642150620600B7C4FE /* JavaScriptCore.framework */ = {isa = PBXFileReference; lastKnownFileType = wrapper.framework; name = JavaScriptCore.framework; path = Platforms/AppleTVOS.platform/Developer/SDKs/AppleTVOS12.0.sdk/System/Library/Frameworks/JavaScriptCore.framework; sourceTree = DEVELOPER_DIR; };
/* End PBXFileReference section */

/* Begin PBXFrameworksBuildPhase section */
		13B07F8C1A680F5B00A75B9A /* Frameworks */ = {
			isa = PBXFrameworksBuildPhase;
			buildActionMask = 2147483647;
			files = (
				ED2971652150620600B7C4FE /* JavaScriptCore.framework in Frameworks */,
				C72F456C99A646399192517D /* libz.tbd in Frameworks */,
				8A77EB829F41370B05188E02 /* libPods-Rainbow.a in Frameworks */,
			);
			runOnlyForDeploymentPostprocessing = 0;
		};
/* End PBXFrameworksBuildPhase section */

/* Begin PBXGroup section */
		00E356EF1AD99517003FC87E /* RainbowTests */ = {
			isa = PBXGroup;
			children = (
				00E356F21AD99517003FC87E /* RainbowTests.m */,
				00E356F01AD99517003FC87E /* Supporting Files */,
			);
			path = RainbowTests;
			sourceTree = "<group>";
		};
		00E356F01AD99517003FC87E /* Supporting Files */ = {
			isa = PBXGroup;
			children = (
				00E356F11AD99517003FC87E /* Info.plist */,
			);
			name = "Supporting Files";
			sourceTree = "<group>";
		};
		13B07FAE1A68108700A75B9A /* Rainbow */ = {
			isa = PBXGroup;
			children = (
				66F889D0260CEE0E00E27D6E /* DiscoverSheet */,
				1539422B24C7CF7B00E4A9D1 /* Settings */,
				66A1FEAE24AB63D600C3F539 /* RNCoolModals */,
				15E531D7242DAB3500797B89 /* NSNotifications */,
				15E531D6242B28F800797B89 /* Animations */,
				157155042418734C009B698B /* RainbowDebug.entitlements */,
				157155032418733F009B698B /* RainbowRelease.entitlements */,
				A4D04BA723D12F27008C1DEC /* Button */,
				A4277DA023CBD3590042BAF4 /* Transactions */,
				3C379D5D20FD1F92009AF81F /* Rainbow.entitlements */,
				008F07F21AC5B25A0029DE68 /* main.jsbundle */,
				13B07FAF1A68108700A75B9A /* AppDelegate.h */,
				13B07FB01A68108700A75B9A /* AppDelegate.mm */,
				13B07FB51A68108700A75B9A /* Images.xcassets */,
				13B07FB61A68108700A75B9A /* Info.plist */,
				13B07FB71A68108700A75B9A /* main.m */,
				13B07FB11A68108700A75B9A /* LaunchScreen.xib */,
				3CBE29CC2381E43900BE05AC /* Dummy.swift */,
				3CBE29CB2381E43800BE05AC /* Rainbow-Bridging-Header.h */,
				A4277D9E23CBD1910042BAF4 /* Extensions.swift */,
				A4277DA223CFE85F0042BAF4 /* Theme.swift */,
				6635730524939991006ACFA6 /* SafeStoreReview.m */,
				1539422724C7C7E100E4A9D1 /* Settings.bundle */,
				66A28EAF24CAF1B500410A88 /* TestFlight.m */,
				C04D10EF25AFC8C1003BEF7A /* Extras.json */,
				6655FFB325BB2B0700642961 /* ThemeModule.m */,
			);
			name = Rainbow;
			sourceTree = "<group>";
		};
		1539422B24C7CF7B00E4A9D1 /* Settings */ = {
			isa = PBXGroup;
			children = (
				1539422C24C7CF9300E4A9D1 /* SettingsBundleHelper.swift */,
			);
			name = Settings;
			sourceTree = "<group>";
		};
		15DC38CC247E0DCC00919009 /* Config */ = {
			isa = PBXGroup;
			children = (
				66A29CCA2511074500481F4A /* ReaHeader.h */,
				15DC38CE247E0E0900919009 /* debug.xcconfig */,
				15DC38CF247E0E0A00919009 /* localrelease.xcconfig */,
				15DC38CD247E0E0900919009 /* release.xcconfig */,
				15DC38D0247E0E0A00919009 /* staging.xcconfig */,
			);
			path = Config;
			sourceTree = "<group>";
		};
		15E531D6242B28F800797B89 /* Animations */ = {
			isa = PBXGroup;
			children = (
				15E531D4242B28EF00797B89 /* UIImageViewWithPersistentAnimations.swift */,
				6630540824A38A1900E5B030 /* RainbowText.m */,
			);
			name = Animations;
			sourceTree = "<group>";
		};
		15E531D7242DAB3500797B89 /* NSNotifications */ = {
			isa = PBXGroup;
			children = (
				15E531D8242DAB7100797B89 /* NotificationManager.h */,
				15E531D9242DAB7100797B89 /* NotificationManager.m */,
			);
			name = NSNotifications;
			sourceTree = "<group>";
		};
		24979D1220F83E3D007EB0DA /* Recovered References */ = {
			isa = PBXGroup;
			children = (
				9DEADFA4826D4D0BAA950D21 /* libRNFIRMessaging.a */,
				B0C692B061D7430D8194DC98 /* ToolTipMenuTests.xctest */,
				D755E71324B04FEE9C691D14 /* libRNFirebase.a */,
			);
			name = "Recovered References";
			sourceTree = "<group>";
		};
		2D16E6871FA4F8E400B85C8A /* Frameworks */ = {
			isa = PBXGroup;
			children = (
				ED297162215061F000B7C4FE /* JavaScriptCore.framework */,
				ED2971642150620600B7C4FE /* JavaScriptCore.framework */,
				24979E7920F84004007EB0DA /* Firebase.h */,
				24979E7420F84004007EB0DA /* FirebaseAnalytics.framework */,
				24979E7520F84004007EB0DA /* FirebaseCore.framework */,
				24979E7C20F84004007EB0DA /* FirebaseCoreDiagnostics.framework */,
				24979E7B20F84004007EB0DA /* FirebaseInstanceID.framework */,
				24979E7620F84004007EB0DA /* FirebaseMessaging.framework */,
				24979E7A20F84004007EB0DA /* FirebaseNanoPB.framework */,
				24979E7720F84004007EB0DA /* GoogleService-Info.plist */,
				24979E7820F84004007EB0DA /* GoogleToolboxForMac.framework */,
				24979E7D20F84005007EB0DA /* module.modulemap */,
				24979E7E20F84005007EB0DA /* nanopb.framework */,
				24979E3620F84003007EB0DA /* Protobuf.framework */,
				98AED33BAB4247CEBEF8464D /* libz.tbd */,
				C4A09B0DF83D4060704CD307 /* libPods-Rainbow.a */,
			);
			name = Frameworks;
			sourceTree = "<group>";
		};
		668ADB2B25A4E3A20050859D /* Rainbow Stickers */ = {
			isa = PBXGroup;
			children = (
				668ADB2C25A4E3A40050859D /* Stickers.xcassets */,
				668ADB2E25A4E3A40050859D /* Info.plist */,
			);
			path = "Rainbow Stickers";
			sourceTree = "<group>";
		};
		66A1FEAE24AB63D600C3F539 /* RNCoolModals */ = {
			isa = PBXGroup;
			children = (
				66A1FEBB24ACBBE600C3F539 /* RNCMPortal.m */,
				66A1FEB224AB641100C3F539 /* RNCMScreen.h */,
				66A1FEB324AB641100C3F539 /* RNCMScreen.m */,
				66A1FEAF24AB641100C3F539 /* RNCMScreenStack.h */,
				66A1FEB024AB641100C3F539 /* RNCMScreenStack.m */,
				66A1FEB124AB641100C3F539 /* UIViewController+slack.swift */,
			);
			name = RNCoolModals;
			sourceTree = "<group>";
		};
		66F889D0260CEE0E00E27D6E /* DiscoverSheet */ = {
			isa = PBXGroup;
			children = (
				66F889D9260CEF1E00E27D6E /* SlackBottomSheet.h */,
				66F889DA260CEF1E00E27D6E /* SlackBottomSheet.m */,
				66F889D8260CEF1E00E27D6E /* UIViewController+PanModalPresenter.swift */,
			);
			path = DiscoverSheet;
			sourceTree = "<group>";
		};
		832341AE1AAA6A7D00B99B32 /* Libraries */ = {
			isa = PBXGroup;
			children = (
			);
			name = Libraries;
			sourceTree = "<group>";
		};
		83CBB9F61A601CBA00E9B192 = {
			isa = PBXGroup;
			children = (
				15DC38CC247E0DCC00919009 /* Config */,
				13B07FAE1A68108700A75B9A /* Rainbow */,
				832341AE1AAA6A7D00B99B32 /* Libraries */,
				00E356EF1AD99517003FC87E /* RainbowTests */,
				668ADB2B25A4E3A20050859D /* Rainbow Stickers */,
				83CBBA001A601CBA00E9B192 /* Products */,
				2D16E6871FA4F8E400B85C8A /* Frameworks */,
				DCAC1D8CC45E468FBB7E1395 /* Resources */,
				24979D1220F83E3D007EB0DA /* Recovered References */,
				C640359C0E6575CE0A7ECD73 /* Pods */,
			);
			indentWidth = 2;
			sourceTree = "<group>";
			tabWidth = 2;
			usesTabs = 0;
		};
		83CBBA001A601CBA00E9B192 /* Products */ = {
			isa = PBXGroup;
			children = (
				13B07F961A680F5B00A75B9A /* Rainbow.app */,
			);
			name = Products;
			sourceTree = "<group>";
		};
		A4277DA023CBD3590042BAF4 /* Transactions */ = {
			isa = PBXGroup;
			children = (
				A49B52B223DB5CE600A00918 /* ViewModels */,
				A49B52B123DB41DD00A00918 /* Bridging */,
				A49B52B023DB41B900A00918 /* Models */,
				A44A4EED23EC928900B543F1 /* CoinIconWithProgressBar.swift */,
				66FEC91523EDA13F00A0F367 /* RoundedCornerView.swift */,
				A4704B4723C546DA00E50E4B /* RCTConvert+TransactionList.h */,
				A4704B4023C546D900E50E4B /* TransactionListViewCell.swift */,
				A4704B4623C546D900E50E4B /* TransactionListViewCell.xib */,
				A4AF3CCF23DA3A0F00F230F3 /* TransactionListRequestViewCell.swift */,
				A4AF3CCD23DA37F700F230F3 /* TransactionListRequestViewCell.xib */,
				A485E61323C8ED6000E5C3D4 /* TransactionListViewHeader.swift */,
				A485E61223C8EC4400E5C3D4 /* TransactionListViewHeader.xib */,
				A4704B4123C546D900E50E4B /* TransactionListView.swift */,
				A4F8DACA23DF85DF00560E47 /* TransactionListBaseCell.swift */,
				153D1AAB24777130007E4723 /* TransactionListLoadingViewCell.swift */,
				153D1AAD24777214007E4723 /* TransactionListLoadingViewCell.xib */,
			);
			name = Transactions;
			sourceTree = "<group>";
		};
		A49B52B023DB41B900A00918 /* Models */ = {
			isa = PBXGroup;
			children = (
				A477567B23DB2FAA005AE8FD /* Transaction.swift */,
				A49B52AE23DB411900A00918 /* TransactionRequest.swift */,
				A49B52BB23DBA61100A00918 /* TransactionData.swift */,
				A49B52BF23DCCDA800A00918 /* TransactionRequestSection.swift */,
				A49B52C123DCD11D00A00918 /* TransactionSection.swift */,
			);
			name = Models;
			sourceTree = "<group>";
		};
		A49B52B123DB41DD00A00918 /* Bridging */ = {
			isa = PBXGroup;
			children = (
				A477567D23DB3A85005AE8FD /* TransactionListViewManager.m */,
			);
			name = Bridging;
			sourceTree = "<group>";
		};
		A49B52B223DB5CE600A00918 /* ViewModels */ = {
			isa = PBXGroup;
			children = (
				A49B52B323DB5D1100A00918 /* TransactionViewModelTransactionItem.swift */,
				A49B52B723DB5F7200A00918 /* TransactionViewModelTransactionRequestItem.swift */,
				A49B52B523DB5D5600A00918 /* TransactionViewModelProtocol.swift */,
			);
			name = ViewModels;
			sourceTree = "<group>";
		};
		A4D04BA723D12F27008C1DEC /* Button */ = {
			isa = PBXGroup;
			children = (
				A4D04BA823D12F99008C1DEC /* Button.swift */,
				A4D04BAB23D12FD5008C1DEC /* ButtonManager.m */,
			);
			name = Button;
			sourceTree = "<group>";
		};
		C640359C0E6575CE0A7ECD73 /* Pods */ = {
			isa = PBXGroup;
			children = (
				AEDF83C04E10399AFCD21EFF /* Pods-Rainbow.debug.xcconfig */,
				6FBDED9428A61B4F1A74BF0A /* Pods-Rainbow.release.xcconfig */,
				7BC3B246B0B0C3C7F84DFB28 /* Pods-Rainbow.localrelease.xcconfig */,
				B667DF646CFDF94C8C24BFFB /* Pods-Rainbow.staging.xcconfig */,
			);
			path = Pods;
			sourceTree = "<group>";
		};
		DCAC1D8CC45E468FBB7E1395 /* Resources */ = {
			isa = PBXGroup;
			children = (
				668A9E253DAF444A90ECB997 /* SFMono-Medium.otf */,
				95F2888C850F40C8A26E083B /* SFMono-Regular.otf */,
				AA6228EB24272B200078BDAA /* SF-Pro-Rounded-Bold.otf */,
				AA6228EC24272B200078BDAA /* SF-Pro-Rounded-Heavy.otf */,
				AA6228ED24272B200078BDAA /* SF-Pro-Rounded-Medium.otf */,
				AA6228EE24272B200078BDAA /* SF-Pro-Rounded-Regular.otf */,
				AA6228EA24272B200078BDAA /* SF-Pro-Rounded-Semibold.otf */,
			);
			name = Resources;
			sourceTree = "<group>";
		};
/* End PBXGroup section */

/* Begin PBXNativeTarget section */
		13B07F861A680F5B00A75B9A /* Rainbow */ = {
			isa = PBXNativeTarget;
			buildConfigurationList = 13B07F931A680F5B00A75B9A /* Build configuration list for PBXNativeTarget "Rainbow" */;
			buildPhases = (
				BEA12716F1EBF6CE53EBAE42 /* [CP] Check Pods Manifest.lock */,
				13B07F871A680F5B00A75B9A /* Sources */,
				13B07F8C1A680F5B00A75B9A /* Frameworks */,
				13B07F8E1A680F5B00A75B9A /* Resources */,
				00DD1BFF1BD5951E006B06BC /* Bundle React Native code and images */,
				9FF961FEA7AF435FA18ED988 /* Upload Debug Symbols to Sentry */,
				668ADB3225A4E3A40050859D /* Embed App Extensions */,
<<<<<<< HEAD
				85EB4F4C4C122AA4824BCE12 /* [CP] Embed Pods Frameworks */,
				2EE4FEAA12BBA0B4A3ECF891 /* [CP] Copy Pods Resources */,
				9B85BA483C4FADF08E0ECB9A /* [CP-User] [RNFB] Crashlytics Configuration */,
=======
				793E10FC2D2DE55DE5BE1675 /* [CP] Embed Pods Frameworks */,
				7CD2D2DA14F755E586B2B7B6 /* [CP-User] [RNFB] Core Configuration */,
>>>>>>> e05df0e4
			);
			buildRules = (
			);
			dependencies = (
			);
			name = Rainbow;
			productName = "Hello World";
			productReference = 13B07F961A680F5B00A75B9A /* Rainbow.app */;
			productType = "com.apple.product-type.application";
		};
/* End PBXNativeTarget section */

/* Begin PBXProject section */
		83CBB9F71A601CBA00E9B192 /* Project object */ = {
			isa = PBXProject;
			attributes = {
				LastUpgradeCheck = 610;
				ORGANIZATIONNAME = Facebook;
				TargetAttributes = {
					13B07F861A680F5B00A75B9A = {
						DevelopmentTeam = L74NQAQB8H;
						LastSwiftMigration = 1120;
						ProvisioningStyle = Manual;
						SystemCapabilities = {
							com.apple.Push = {
								enabled = 1;
							};
							com.apple.SafariKeychain = {
								enabled = 1;
							};
						};
					};
				};
			};
			buildConfigurationList = 83CBB9FA1A601CBA00E9B192 /* Build configuration list for PBXProject "Rainbow" */;
			compatibilityVersion = "Xcode 3.2";
			developmentRegion = English;
			hasScannedForEncodings = 0;
			knownRegions = (
				English,
				en,
				Base,
			);
			mainGroup = 83CBB9F61A601CBA00E9B192;
			productRefGroup = 83CBBA001A601CBA00E9B192 /* Products */;
			projectDirPath = "";
			projectRoot = "";
			targets = (
				13B07F861A680F5B00A75B9A /* Rainbow */,
			);
		};
/* End PBXProject section */

/* Begin PBXResourcesBuildPhase section */
		13B07F8E1A680F5B00A75B9A /* Resources */ = {
			isa = PBXResourcesBuildPhase;
			buildActionMask = 2147483647;
			files = (
				153D1AAE24777214007E4723 /* TransactionListLoadingViewCell.xib in Resources */,
				13B07FBF1A68108700A75B9A /* Images.xcassets in Resources */,
				13B07FBD1A68108700A75B9A /* LaunchScreen.xib in Resources */,
				24979E8920F84250007EB0DA /* GoogleService-Info.plist in Resources */,
				A4AF3CCE23DA37F700F230F3 /* TransactionListRequestViewCell.xib in Resources */,
				A485E61623C8F4A400E5C3D4 /* TransactionListViewHeader.xib in Resources */,
				A4704B4D23C546DA00E50E4B /* TransactionListViewCell.xib in Resources */,
				1539422824C7C7E200E4A9D1 /* Settings.bundle in Resources */,
				7287CE1EC33B4913AEE1F4B6 /* SFMono-Medium.otf in Resources */,
				B7A3E82A4C4449F4A18EB5C2 /* SFMono-Regular.otf in Resources */,
				C04D10F025AFC8C1003BEF7A /* Extras.json in Resources */,
				AA6228EF24272F510078BDAA /* SF-Pro-Rounded-Bold.otf in Resources */,
				AA6228F024272F510078BDAA /* SF-Pro-Rounded-Heavy.otf in Resources */,
				AA6228F124272F510078BDAA /* SF-Pro-Rounded-Medium.otf in Resources */,
				AA6228F224272F510078BDAA /* SF-Pro-Rounded-Regular.otf in Resources */,
				AA6228F324272F510078BDAA /* SF-Pro-Rounded-Semibold.otf in Resources */,
			);
			runOnlyForDeploymentPostprocessing = 0;
		};
/* End PBXResourcesBuildPhase section */

/* Begin PBXShellScriptBuildPhase section */
		00DD1BFF1BD5951E006B06BC /* Bundle React Native code and images */ = {
			isa = PBXShellScriptBuildPhase;
			buildActionMask = 12;
			files = (
			);
			inputPaths = (
			);
			name = "Bundle React Native code and images";
			outputPaths = (
			);
			runOnlyForDeploymentPostprocessing = 0;
			shellPath = /bin/sh;
<<<<<<< HEAD
			shellScript = "export SENTRY_PROPERTIES=sentry.properties\nexport EXTRA_PACKAGER_ARGS=\"--sourcemap-output $DERIVED_FILE_DIR/main.jsbundle.map\"\nset -e\n\n";
			showEnvVarsInLog = 0;
		};
		2EE4FEAA12BBA0B4A3ECF891 /* [CP] Copy Pods Resources */ = {
=======
			shellScript = "export SENTRY_PROPERTIES=sentry.properties\nexport EXTRA_PACKAGER_ARGS=\"--sourcemap-output $DERIVED_FILE_DIR/main.jsbundle.map\"\nset -e\nexport NODE_BINARY=node\n../node_modules/@sentry/cli/bin/sentry-cli react-native xcode ../node_modules/react-native/scripts/react-native-xcode.sh\n";
			showEnvVarsInLog = 0;
		};
		793E10FC2D2DE55DE5BE1675 /* [CP] Embed Pods Frameworks */ = {
			isa = PBXShellScriptBuildPhase;
			buildActionMask = 2147483647;
			files = (
			);
			inputPaths = (
				"${PODS_ROOT}/Target Support Files/Pods-Rainbow/Pods-Rainbow-frameworks.sh",
				"${PODS_ROOT}/hermes-engine/destroot/Library/Frameworks/iphoneos/hermes.framework",
				"${PODS_XCFRAMEWORKS_BUILD_DIR}/OpenSSL/OpenSSL.framework/OpenSSL",
			);
			name = "[CP] Embed Pods Frameworks";
			outputPaths = (
				"${TARGET_BUILD_DIR}/${FRAMEWORKS_FOLDER_PATH}/hermes.framework",
				"${TARGET_BUILD_DIR}/${FRAMEWORKS_FOLDER_PATH}/OpenSSL.framework",
			);
			runOnlyForDeploymentPostprocessing = 0;
			shellPath = /bin/sh;
			shellScript = "\"${PODS_ROOT}/Target Support Files/Pods-Rainbow/Pods-Rainbow-frameworks.sh\"\n";
			showEnvVarsInLog = 0;
		};
		7CD2D2DA14F755E586B2B7B6 /* [CP-User] [RNFB] Core Configuration */ = {
			isa = PBXShellScriptBuildPhase;
			buildActionMask = 2147483647;
			files = (
			);
			inputPaths = (
				"$(SRCROOT)/$(BUILT_PRODUCTS_DIR)/$(INFOPLIST_PATH)",
			);
			name = "[CP-User] [RNFB] Core Configuration";
			runOnlyForDeploymentPostprocessing = 0;
			shellPath = /bin/sh;
			shellScript = "#!/usr/bin/env bash\n#\n# Copyright (c) 2016-present Invertase Limited & Contributors\n#\n# Licensed under the Apache License, Version 2.0 (the \"License\");\n# you may not use this library except in compliance with the License.\n# You may obtain a copy of the License at\n#\n#   http://www.apache.org/licenses/LICENSE-2.0\n#\n# Unless required by applicable law or agreed to in writing, software\n# distributed under the License is distributed on an \"AS IS\" BASIS,\n# WITHOUT WARRANTIES OR CONDITIONS OF ANY KIND, either express or implied.\n# See the License for the specific language governing permissions and\n# limitations under the License.\n#\nset -e\n\n_MAX_LOOKUPS=2;\n_SEARCH_RESULT=''\n_RN_ROOT_EXISTS=''\n_CURRENT_LOOKUPS=1\n_JSON_ROOT=\"'react-native'\"\n_JSON_FILE_NAME='firebase.json'\n_JSON_OUTPUT_BASE64='e30=' # { }\n_CURRENT_SEARCH_DIR=${PROJECT_DIR}\n_PLIST_BUDDY=/usr/libexec/PlistBuddy\n_TARGET_PLIST=\"${BUILT_PRODUCTS_DIR}/${INFOPLIST_PATH}\"\n_DSYM_PLIST=\"${DWARF_DSYM_FOLDER_PATH}/${DWARF_DSYM_FILE_NAME}/Contents/Info.plist\"\n\n# plist arrays\n_PLIST_ENTRY_KEYS=()\n_PLIST_ENTRY_TYPES=()\n_PLIST_ENTRY_VALUES=()\n\nfunction setPlistValue {\n  echo \"info:      setting plist entry '$1' of type '$2' in file '$4'\"\n  ${_PLIST_BUDDY} -c \"Add :$1 $2 '$3'\" $4 || echo \"info:      '$1' already exists\"\n}\n\nfunction getFirebaseJsonKeyValue () {\n  if [[ ${_RN_ROOT_EXISTS} ]]; then\n    ruby -e \"require 'rubygems';require 'json'; output=JSON.parse('$1'); puts output[$_JSON_ROOT]['$2']\"\n  else\n    echo \"\"\n  fi;\n}\n\nfunction jsonBoolToYesNo () {\n  if [[ $1 == \"false\" ]]; then\n    echo \"NO\"\n  elif [[ $1 == \"true\" ]]; then\n    echo \"YES\"\n  else echo \"NO\"\n  fi\n}\n\necho \"info: -> RNFB build script started\"\necho \"info: 1) Locating ${_JSON_FILE_NAME} file:\"\n\nif [[ -z ${_CURRENT_SEARCH_DIR} ]]; then\n  _CURRENT_SEARCH_DIR=$(pwd)\nfi;\n\nwhile true; do\n  _CURRENT_SEARCH_DIR=$(dirname \"$_CURRENT_SEARCH_DIR\")\n  if [[ \"$_CURRENT_SEARCH_DIR\" == \"/\" ]] || [[ ${_CURRENT_LOOKUPS} -gt ${_MAX_LOOKUPS} ]]; then break; fi;\n  echo \"info:      ($_CURRENT_LOOKUPS of $_MAX_LOOKUPS) Searching in '$_CURRENT_SEARCH_DIR' for a ${_JSON_FILE_NAME} file.\"\n  _SEARCH_RESULT=$(find \"$_CURRENT_SEARCH_DIR\" -maxdepth 2 -name ${_JSON_FILE_NAME} -print | head -n 1)\n  if [[ ${_SEARCH_RESULT} ]]; then\n    echo \"info:      ${_JSON_FILE_NAME} found at $_SEARCH_RESULT\"\n    break;\n  fi;\n  _CURRENT_LOOKUPS=$((_CURRENT_LOOKUPS+1))\ndone\n\nif [[ ${_SEARCH_RESULT} ]]; then\n  _JSON_OUTPUT_RAW=$(cat \"${_SEARCH_RESULT}\")\n  _RN_ROOT_EXISTS=$(ruby -e \"require 'rubygems';require 'json'; output=JSON.parse('$_JSON_OUTPUT_RAW'); puts output[$_JSON_ROOT]\" || echo '')\n\n  if [[ ${_RN_ROOT_EXISTS} ]]; then\n    _JSON_OUTPUT_BASE64=$(python -c 'import json,sys,base64;print(base64.b64encode(json.dumps(json.loads(open('\"'${_SEARCH_RESULT}'\"').read())['${_JSON_ROOT}'])))' || echo \"e30=\")\n  fi\n\n  _PLIST_ENTRY_KEYS+=(\"firebase_json_raw\")\n  _PLIST_ENTRY_TYPES+=(\"string\")\n  _PLIST_ENTRY_VALUES+=(\"$_JSON_OUTPUT_BASE64\")\n\n  # config.analytics_auto_collection_enabled\n  _ANALYTICS_AUTO_COLLECTION=$(getFirebaseJsonKeyValue \"$_JSON_OUTPUT_RAW\" \"analytics_auto_collection_enabled\")\n  if [[ $_ANALYTICS_AUTO_COLLECTION ]]; then\n    _PLIST_ENTRY_KEYS+=(\"FIREBASE_ANALYTICS_COLLECTION_ENABLED\")\n    _PLIST_ENTRY_TYPES+=(\"bool\")\n    _PLIST_ENTRY_VALUES+=(\"$(jsonBoolToYesNo \"$_ANALYTICS_AUTO_COLLECTION\")\")\n  fi\n\n  # config.perf_auto_collection_enabled\n  _PERF_AUTO_COLLECTION=$(getFirebaseJsonKeyValue \"$_JSON_OUTPUT_RAW\" \"perf_auto_collection_enabled\")\n  if [[ $_PERF_AUTO_COLLECTION ]]; then\n    _PLIST_ENTRY_KEYS+=(\"firebase_performance_collection_enabled\")\n    _PLIST_ENTRY_TYPES+=(\"bool\")\n    _PLIST_ENTRY_VALUES+=(\"$(jsonBoolToYesNo \"$_PERF_AUTO_COLLECTION\")\")\n  fi\n\n  # config.messaging_auto_init_enabled\n  _MESSAGING_AUTO_INIT=$(getFirebaseJsonKeyValue \"$_JSON_OUTPUT_RAW\" \"messaging_auto_init_enabled\")\n  if [[ $_MESSAGING_AUTO_INIT ]]; then\n    _PLIST_ENTRY_KEYS+=(\"FirebaseMessagingAutoInitEnabled\")\n    _PLIST_ENTRY_TYPES+=(\"bool\")\n    _PLIST_ENTRY_VALUES+=(\"$(jsonBoolToYesNo \"$_MESSAGING_AUTO_INIT\")\")\n  fi\n\n  # config.crashlytics_disable_auto_disabler - undocumented for now - mainly for debugging, document if becomes useful\n  _CRASHLYTICS_AUTO_DISABLE_ENABLED=$(getFirebaseJsonKeyValue \"$_JSON_OUTPUT_RAW\" \"crashlytics_disable_auto_disabler\")\n  if [[ $_CRASHLYTICS_AUTO_DISABLE_ENABLED == \"true\" ]]; then\n    echo \"Disabled Crashlytics auto disabler.\" # do nothing\n  else\n    _PLIST_ENTRY_KEYS+=(\"FirebaseCrashlyticsCollectionEnabled\")\n    _PLIST_ENTRY_TYPES+=(\"bool\")\n    _PLIST_ENTRY_VALUES+=(\"NO\")\n  fi\nelse\n  _PLIST_ENTRY_KEYS+=(\"firebase_json_raw\")\n  _PLIST_ENTRY_TYPES+=(\"string\")\n  _PLIST_ENTRY_VALUES+=(\"$_JSON_OUTPUT_BASE64\")\n  echo \"warning:   A firebase.json file was not found, whilst this file is optional it is recommended to include it to configure firebase services in React Native Firebase.\"\nfi;\n\necho \"info: 2) Injecting Info.plist entries: \"\n\n# Log out the keys we're adding\nfor i in \"${!_PLIST_ENTRY_KEYS[@]}\"; do\n  echo \"    ->  $i) ${_PLIST_ENTRY_KEYS[$i]}\" \"${_PLIST_ENTRY_TYPES[$i]}\" \"${_PLIST_ENTRY_VALUES[$i]}\"\ndone\n\nfor plist in \"${_TARGET_PLIST}\" \"${_DSYM_PLIST}\" ; do\n  if [[ -f \"${plist}\" ]]; then\n\n    # paths with spaces break the call to setPlistValue. temporarily modify\n    # the shell internal field separator variable (IFS), which normally\n    # includes spaces, to consist only of line breaks\n    oldifs=$IFS\n    IFS=\"\n\"\n\n    for i in \"${!_PLIST_ENTRY_KEYS[@]}\"; do\n      setPlistValue \"${_PLIST_ENTRY_KEYS[$i]}\" \"${_PLIST_ENTRY_TYPES[$i]}\" \"${_PLIST_ENTRY_VALUES[$i]}\" \"${plist}\"\n    done\n\n    # restore the original internal field separator value\n    IFS=$oldifs\n  else\n    echo \"warning:   A Info.plist build output file was not found (${plist})\"\n  fi\ndone\n\necho \"info: <- RNFB build script finished\"\n";
		};
		9FF961FEA7AF435FA18ED988 /* Upload Debug Symbols to Sentry */ = {
>>>>>>> e05df0e4
			isa = PBXShellScriptBuildPhase;
			buildActionMask = 2147483647;
			files = (
			);
			inputPaths = (
				"${PODS_ROOT}/Target Support Files/Pods-Rainbow/Pods-Rainbow-resources.sh",
				"${PODS_CONFIGURATION_BUILD_DIR}/RNImageCropPicker/QBImagePicker.bundle",
				"${PODS_CONFIGURATION_BUILD_DIR}/React-Core/AccessibilityResources.bundle",
				"${PODS_CONFIGURATION_BUILD_DIR}/TOCropViewController/TOCropViewControllerBundle.bundle",
			);
			name = "[CP] Copy Pods Resources";
			outputPaths = (
				"${TARGET_BUILD_DIR}/${UNLOCALIZED_RESOURCES_FOLDER_PATH}/QBImagePicker.bundle",
				"${TARGET_BUILD_DIR}/${UNLOCALIZED_RESOURCES_FOLDER_PATH}/AccessibilityResources.bundle",
				"${TARGET_BUILD_DIR}/${UNLOCALIZED_RESOURCES_FOLDER_PATH}/TOCropViewControllerBundle.bundle",
			);
			runOnlyForDeploymentPostprocessing = 0;
			shellPath = /bin/sh;
<<<<<<< HEAD
			shellScript = "\"${PODS_ROOT}/Target Support Files/Pods-Rainbow/Pods-Rainbow-resources.sh\"\n";
			showEnvVarsInLog = 0;
		};
		85EB4F4C4C122AA4824BCE12 /* [CP] Embed Pods Frameworks */ = {
			isa = PBXShellScriptBuildPhase;
			buildActionMask = 2147483647;
			files = (
			);
			inputPaths = (
				"${PODS_ROOT}/Target Support Files/Pods-Rainbow/Pods-Rainbow-frameworks.sh",
				"${PODS_ROOT}/hermes-engine/destroot/Library/Frameworks/iphoneos/hermes.framework",
				"${PODS_XCFRAMEWORKS_BUILD_DIR}/OpenSSL/OpenSSL.framework/OpenSSL",
			);
			name = "[CP] Embed Pods Frameworks";
			outputPaths = (
				"${TARGET_BUILD_DIR}/${FRAMEWORKS_FOLDER_PATH}/hermes.framework",
				"${TARGET_BUILD_DIR}/${FRAMEWORKS_FOLDER_PATH}/OpenSSL.framework",
			);
			runOnlyForDeploymentPostprocessing = 0;
			shellPath = /bin/sh;
			shellScript = "\"${PODS_ROOT}/Target Support Files/Pods-Rainbow/Pods-Rainbow-frameworks.sh\"\n";
			showEnvVarsInLog = 0;
=======
			shellScript = "export SENTRY_PROPERTIES=sentry.properties\n../node_modules/@sentry/cli/bin/sentry-cli upload-dsym\n";
>>>>>>> e05df0e4
		};
		9B85BA483C4FADF08E0ECB9A /* [CP-User] [RNFB] Crashlytics Configuration */ = {
			isa = PBXShellScriptBuildPhase;
			buildActionMask = 2147483647;
			files = (
			);
			inputPaths = (
				"${DWARF_DSYM_FOLDER_PATH}/${DWARF_DSYM_FILE_NAME}/Contents/Resources/DWARF/${TARGET_NAME}",
				"$(SRCROOT)/$(BUILT_PRODUCTS_DIR)/$(INFOPLIST_PATH)",
			);
			name = "[CP-User] [RNFB] Crashlytics Configuration";
			runOnlyForDeploymentPostprocessing = 0;
			shellPath = /bin/sh;
			shellScript = "#!/usr/bin/env bash\n#\n# Copyright (c) 2016-present Invertase Limited & Contributors\n#\n# Licensed under the Apache License, Version 2.0 (the \"License\");\n# you may not use this library except in compliance with the License.\n# You may obtain a copy of the License at\n#\n#   http://www.apache.org/licenses/LICENSE-2.0\n#\n# Unless required by applicable law or agreed to in writing, software\n# distributed under the License is distributed on an \"AS IS\" BASIS,\n# WITHOUT WARRANTIES OR CONDITIONS OF ANY KIND, either express or implied.\n# See the License for the specific language governing permissions and\n# limitations under the License.\n#\nset -e\n\nif [[ ${PODS_ROOT} ]]; then\n  echo \"info: Exec FirebaseCrashlytics Run from Pods\"\n  \"${PODS_ROOT}/FirebaseCrashlytics/run\"\nelse\n  echo \"info: Exec FirebaseCrashlytics Run from framework\"\n  \"${PROJECT_DIR}/FirebaseCrashlytics.framework/run\"\nfi\n";
		};
		9FF961FEA7AF435FA18ED988 /* Upload Debug Symbols to Sentry */ = {
			isa = PBXShellScriptBuildPhase;
			buildActionMask = 2147483647;
			files = (
			);
			inputPaths = (
			);
			name = "Upload Debug Symbols to Sentry";
			outputPaths = (
			);
			runOnlyForDeploymentPostprocessing = 0;
			shellPath = /bin/sh;
			shellScript = "export SENTRY_PROPERTIES=sentry.properties\nsentry-cli upload-dsym\n";
		};
		BEA12716F1EBF6CE53EBAE42 /* [CP] Check Pods Manifest.lock */ = {
			isa = PBXShellScriptBuildPhase;
			buildActionMask = 2147483647;
			files = (
			);
			inputFileListPaths = (
			);
			inputPaths = (
				"${PODS_PODFILE_DIR_PATH}/Podfile.lock",
				"${PODS_ROOT}/Manifest.lock",
			);
			name = "[CP] Check Pods Manifest.lock";
			outputFileListPaths = (
			);
			outputPaths = (
				"$(DERIVED_FILE_DIR)/Pods-Rainbow-checkManifestLockResult.txt",
			);
			runOnlyForDeploymentPostprocessing = 0;
			shellPath = /bin/sh;
			shellScript = "diff \"${PODS_PODFILE_DIR_PATH}/Podfile.lock\" \"${PODS_ROOT}/Manifest.lock\" > /dev/null\nif [ $? != 0 ] ; then\n    # print error to STDERR\n    echo \"error: The sandbox is not in sync with the Podfile.lock. Run 'pod install' or update your CocoaPods installation.\" >&2\n    exit 1\nfi\n# This output is used by Xcode 'outputs' to avoid re-running this script phase.\necho \"SUCCESS\" > \"${SCRIPT_OUTPUT_FILE_0}\"\n";
			showEnvVarsInLog = 0;
		};
/* End PBXShellScriptBuildPhase section */

/* Begin PBXSourcesBuildPhase section */
		13B07F871A680F5B00A75B9A /* Sources */ = {
			isa = PBXSourcesBuildPhase;
			buildActionMask = 2147483647;
			files = (
				66A28EB024CAF1B500410A88 /* TestFlight.m in Sources */,
				6630540924A38A1900E5B030 /* RainbowText.m in Sources */,
				13B07FBC1A68108700A75B9A /* AppDelegate.mm in Sources */,
				3CBE29CD2381E43900BE05AC /* Dummy.swift in Sources */,
				153D1AAC24777130007E4723 /* TransactionListLoadingViewCell.swift in Sources */,
				6635730624939991006ACFA6 /* SafeStoreReview.m in Sources */,
				13B07FC11A68108700A75B9A /* main.m in Sources */,
				66F889DB260CEF1E00E27D6E /* UIViewController+PanModalPresenter.swift in Sources */,
				A49B52B623DB5D5600A00918 /* TransactionViewModelProtocol.swift in Sources */,
				15E531DA242DAB7100797B89 /* NotificationManager.m in Sources */,
				A4F8DACB23DF85DF00560E47 /* TransactionListBaseCell.swift in Sources */,
				A49B52C023DCCDA800A00918 /* TransactionRequestSection.swift in Sources */,
				66A1FEB524AB641100C3F539 /* UIViewController+slack.swift in Sources */,
				A4704B4823C546DA00E50E4B /* TransactionListViewCell.swift in Sources */,
				A485E61423C8ED6000E5C3D4 /* TransactionListViewHeader.swift in Sources */,
				A49B52B423DB5D1100A00918 /* TransactionViewModelTransactionItem.swift in Sources */,
				66FEC91623EDA14000A0F367 /* RoundedCornerView.swift in Sources */,
				A477567E23DB3A85005AE8FD /* TransactionListViewManager.m in Sources */,
				66A1FEB424AB641100C3F539 /* RNCMScreenStack.m in Sources */,
				66F889DC260CEF1E00E27D6E /* SlackBottomSheet.m in Sources */,
				A477567C23DB2FAA005AE8FD /* Transaction.swift in Sources */,
				A4277DA323CFE85F0042BAF4 /* Theme.swift in Sources */,
				15E531D5242B28EF00797B89 /* UIImageViewWithPersistentAnimations.swift in Sources */,
				A4277D9F23CBD1910042BAF4 /* Extensions.swift in Sources */,
				A4D04BAC23D12FD5008C1DEC /* ButtonManager.m in Sources */,
				6655FFB425BB2B0700642961 /* ThemeModule.m in Sources */,
				1539422D24C7CF9300E4A9D1 /* SettingsBundleHelper.swift in Sources */,
				66A1FEB624AB641100C3F539 /* RNCMScreen.m in Sources */,
				A49B52B823DB5F7200A00918 /* TransactionViewModelTransactionRequestItem.swift in Sources */,
				A44A4EEE23EC928900B543F1 /* CoinIconWithProgressBar.swift in Sources */,
				A4AF3CD023DA3A0F00F230F3 /* TransactionListRequestViewCell.swift in Sources */,
				A4D04BA923D12F99008C1DEC /* Button.swift in Sources */,
				66A1FEBC24ACBBE600C3F539 /* RNCMPortal.m in Sources */,
				A4704B4923C546DA00E50E4B /* TransactionListView.swift in Sources */,
				A49B52BC23DBA61200A00918 /* TransactionData.swift in Sources */,
				A49B52AF23DB411900A00918 /* TransactionRequest.swift in Sources */,
				A49B52C223DCD11D00A00918 /* TransactionSection.swift in Sources */,
			);
			runOnlyForDeploymentPostprocessing = 0;
		};
/* End PBXSourcesBuildPhase section */

/* Begin PBXVariantGroup section */
		13B07FB11A68108700A75B9A /* LaunchScreen.xib */ = {
			isa = PBXVariantGroup;
			children = (
				13B07FB21A68108700A75B9A /* Base */,
			);
			name = LaunchScreen.xib;
			path = Rainbow;
			sourceTree = "<group>";
		};
/* End PBXVariantGroup section */

/* Begin XCBuildConfiguration section */
		13B07F941A680F5B00A75B9A /* Debug */ = {
			isa = XCBuildConfiguration;
			baseConfigurationReference = AEDF83C04E10399AFCD21EFF /* Pods-Rainbow.debug.xcconfig */;
			buildSettings = {
				ASSETCATALOG_COMPILER_APPICON_NAME = AppIcon;
				ASSETCATALOG_COMPILER_OPTIMIZATION = time;
				CLANG_ENABLE_MODULES = YES;
				CODE_SIGN_ENTITLEMENTS = Rainbow/RainbowDebug.entitlements;
				CODE_SIGN_IDENTITY = "iPhone Developer";
				CODE_SIGN_STYLE = Manual;
				COPY_PHASE_STRIP = NO;
				CURRENT_PROJECT_VERSION = 1;
				DEAD_CODE_STRIPPING = NO;
				DEBUG_INFORMATION_FORMAT = "dwarf-with-dsym";
				DEVELOPMENT_TEAM = L74NQAQB8H;
				ENABLE_BITCODE = NO;
				"EXCLUDED_ARCHS[sdk=iphonesimulator*]" = arm64;
				FRAMEWORK_SEARCH_PATHS = (
					"$(inherited)",
					"$(PROJECT_DIR)/Frameworks",
				);
				GCC_PRECOMPILE_PREFIX_HEADER = NO;
				"GCC_PREPROCESSOR_DEFINITIONS[arch=*]" = (
					"$(inherited)",
					"COCOAPODS=1",
					"$(inherited)",
					"GPB_USE_PROTOBUF_FRAMEWORK_IMPORTS=1",
					"$(inherited)",
					"SD_WEBP=1",
					"$(inherited)",
					"PB_FIELD_32BIT=1",
					"PB_NO_PACKED_STRUCTS=1",
					"PB_ENABLE_MALLOC=1",
				);
				GCC_UNROLL_LOOPS = NO;
				HEADER_SEARCH_PATHS = (
					"$(inherited)",
					"$(PROJECT_DIR)/Frameworks",
					"$(SRCROOT)/../node_modules/react-native-tooltip/ToolTipMenu",
					"$(SRCROOT)/../node_modules/react-native-code-push/ios/**",
					"$(SRCROOT)/../node_modules/@ledgerhq/react-native-passcode-auth",
					"$(SRCROOT)/../node_modules/react-native-firebase/ios/RNFirebase/**",
					"$(SRCROOT)/../node_modules/react-native/Libraries/LinkingIOS/**",
				);
				INFOPLIST_FILE = Rainbow/Info.plist;
				IPHONEOS_DEPLOYMENT_TARGET = 11.0;
				LD_RUNPATH_SEARCH_PATHS = "$(inherited) @executable_path/Frameworks";
				LIBRARY_SEARCH_PATHS = (
					"$(inherited)",
					"$(PROJECT_DIR)",
				);
				LLVM_LTO = YES;
				MARKETING_VERSION = 1.5.17;
				OTHER_CFLAGS = (
					"$(inherited)",
					"-DFB_SONARKIT_ENABLED=1",
				);
				OTHER_LDFLAGS = (
					"$(inherited)",
					"-ObjC",
					"-lc++",
				);
				PRODUCT_BUNDLE_IDENTIFIER = me.rainbow;
				PRODUCT_NAME = Rainbow;
				PROVISIONING_PROFILE = "";
				PROVISIONING_PROFILE_SPECIFIER = "match Development me.rainbow";
				SWIFT_OBJC_BRIDGING_HEADER = "Rainbow-Bridging-Header.h";
				SWIFT_OPTIMIZATION_LEVEL = "-Onone";
				SWIFT_VERSION = 5.0;
				VERSIONING_SYSTEM = "apple-generic";
			};
			name = Debug;
		};
		13B07F951A680F5B00A75B9A /* Release */ = {
			isa = XCBuildConfiguration;
			baseConfigurationReference = 6FBDED9428A61B4F1A74BF0A /* Pods-Rainbow.release.xcconfig */;
			buildSettings = {
				ASSETCATALOG_COMPILER_APPICON_NAME = AppIcon;
				ASSETCATALOG_COMPILER_OPTIMIZATION = "";
				CLANG_ENABLE_MODULES = YES;
				CODE_SIGN_ENTITLEMENTS = Rainbow/RainbowRelease.entitlements;
				CODE_SIGN_IDENTITY = "iPhone Distribution";
				CODE_SIGN_STYLE = Manual;
				CURRENT_PROJECT_VERSION = 1;
				DEBUG_INFORMATION_FORMAT = "dwarf-with-dsym";
				DEVELOPMENT_TEAM = L74NQAQB8H;
				ENABLE_BITCODE = NO;
				"EXCLUDED_ARCHS[sdk=iphonesimulator*]" = arm64;
				FRAMEWORK_SEARCH_PATHS = (
					"$(inherited)",
					"$(PROJECT_DIR)/Frameworks",
				);
				GCC_PRECOMPILE_PREFIX_HEADER = YES;
				GCC_UNROLL_LOOPS = YES;
				HEADER_SEARCH_PATHS = (
					"$(inherited)",
					"$(PROJECT_DIR)/Frameworks",
					"$(SRCROOT)/../node_modules/react-native-tooltip/ToolTipMenu",
					"$(SRCROOT)/../node_modules/react-native-code-push/ios/**",
					"$(SRCROOT)/../node_modules/@ledgerhq/react-native-passcode-auth",
					"$(SRCROOT)/../node_modules/react-native-firebase/ios/RNFirebase/**",
					"$(SRCROOT)/../node_modules/react-native/Libraries/LinkingIOS/**",
				);
				INFOPLIST_FILE = Rainbow/Info.plist;
				IPHONEOS_DEPLOYMENT_TARGET = 11.0;
				LD_RUNPATH_SEARCH_PATHS = "$(inherited) @executable_path/Frameworks";
				LIBRARY_SEARCH_PATHS = (
					"$(inherited)",
					"$(PROJECT_DIR)",
				);
				LLVM_LTO = YES;
				MARKETING_VERSION = 1.5.17;
				OTHER_CFLAGS = (
					"$(inherited)",
					"-DFB_SONARKIT_ENABLED=1",
				);
				OTHER_LDFLAGS = (
					"$(inherited)",
					"-ObjC",
					"-lc++",
				);
				PRODUCT_BUNDLE_IDENTIFIER = me.rainbow;
				PRODUCT_NAME = Rainbow;
				PROVISIONING_PROFILE = "";
				PROVISIONING_PROFILE_SPECIFIER = "match AppStore me.rainbow";
				SWIFT_OBJC_BRIDGING_HEADER = "Rainbow-Bridging-Header.h";
				SWIFT_VERSION = 5.0;
				VERSIONING_SYSTEM = "apple-generic";
			};
			name = Release;
		};
		2C6A799721127ED9003AFB37 /* Staging */ = {
			isa = XCBuildConfiguration;
			baseConfigurationReference = 15DC38D0247E0E0A00919009 /* staging.xcconfig */;
			buildSettings = {
				ALWAYS_SEARCH_USER_PATHS = NO;
				CLANG_CXX_LANGUAGE_STANDARD = "gnu++0x";
				CLANG_CXX_LIBRARY = "libc++";
				CLANG_ENABLE_MODULES = YES;
				CLANG_ENABLE_OBJC_ARC = YES;
				CLANG_WARN_BOOL_CONVERSION = YES;
				CLANG_WARN_CONSTANT_CONVERSION = YES;
				CLANG_WARN_DIRECT_OBJC_ISA_USAGE = YES_ERROR;
				CLANG_WARN_EMPTY_BODY = YES;
				CLANG_WARN_ENUM_CONVERSION = YES;
				CLANG_WARN_INT_CONVERSION = YES;
				CLANG_WARN_OBJC_ROOT_CLASS = YES_ERROR;
				CLANG_WARN_UNREACHABLE_CODE = YES;
				CLANG_WARN__DUPLICATE_METHOD_MATCH = YES;
				"CODE_SIGN_IDENTITY[sdk=iphoneos*]" = "iPhone Developer";
				CONFIGURATION_BUILD_DIR = "$(BUILD_DIR)/Release$(EFFECTIVE_PLATFORM_NAME)";
				COPY_PHASE_STRIP = YES;
				ENABLE_NS_ASSERTIONS = NO;
				ENABLE_STRICT_OBJC_MSGSEND = YES;
<<<<<<< HEAD
				"EXCLUDED_ARCHS[sdk=iphonesimulator*]" = i386;
=======
				"EXCLUDED_ARCHS[sdk=iphonesimulator*]" = "arm64 i386";
>>>>>>> e05df0e4
				GCC_C_LANGUAGE_STANDARD = gnu99;
				GCC_WARN_64_TO_32_BIT_CONVERSION = YES;
				GCC_WARN_ABOUT_RETURN_TYPE = YES_ERROR;
				GCC_WARN_UNDECLARED_SELECTOR = YES;
				GCC_WARN_UNINITIALIZED_AUTOS = YES_AGGRESSIVE;
				GCC_WARN_UNUSED_FUNCTION = YES;
				GCC_WARN_UNUSED_VARIABLE = YES;
				IPHONEOS_DEPLOYMENT_TARGET = 11.0;
				MTL_ENABLE_DEBUG_INFO = NO;
				SDKROOT = iphoneos;
				VALIDATE_PRODUCT = YES;
			};
			name = Staging;
		};
		2C6A799821127ED9003AFB37 /* Staging */ = {
			isa = XCBuildConfiguration;
			baseConfigurationReference = B667DF646CFDF94C8C24BFFB /* Pods-Rainbow.staging.xcconfig */;
			buildSettings = {
				ASSETCATALOG_COMPILER_APPICON_NAME = AppIcon;
				ASSETCATALOG_COMPILER_OPTIMIZATION = "";
				CLANG_ENABLE_MODULES = YES;
				CODE_SIGN_ENTITLEMENTS = Rainbow/Rainbow.entitlements;
				CODE_SIGN_IDENTITY = "Apple Development";
				CODE_SIGN_STYLE = Automatic;
				CURRENT_PROJECT_VERSION = 1;
				DEBUG_INFORMATION_FORMAT = "dwarf-with-dsym";
				DEVELOPMENT_TEAM = L74NQAQB8H;
				ENABLE_BITCODE = NO;
				"EXCLUDED_ARCHS[sdk=iphonesimulator*]" = arm64;
				FRAMEWORK_SEARCH_PATHS = (
					"$(inherited)",
					"$(PROJECT_DIR)/Frameworks",
				);
				GCC_PRECOMPILE_PREFIX_HEADER = YES;
				GCC_UNROLL_LOOPS = YES;
				HEADER_SEARCH_PATHS = (
					"$(inherited)",
					"$(PROJECT_DIR)/Frameworks",
					"$(SRCROOT)/../node_modules/react-native-tooltip/ToolTipMenu",
					"$(SRCROOT)/../node_modules/react-native-code-push/ios/**",
					"$(SRCROOT)/../node_modules/@ledgerhq/react-native-passcode-auth",
					"$(SRCROOT)/../node_modules/react-native-firebase/ios/RNFirebase/**",
				);
				INFOPLIST_FILE = Rainbow/Info.plist;
				IPHONEOS_DEPLOYMENT_TARGET = 11.0;
				LD_RUNPATH_SEARCH_PATHS = "$(inherited) @executable_path/Frameworks";
				LIBRARY_SEARCH_PATHS = (
					"$(inherited)",
					"$(PROJECT_DIR)",
				);
				LLVM_LTO = YES;
				MARKETING_VERSION = 1.5.17;
				OTHER_CFLAGS = (
					"$(inherited)",
					"-DFB_SONARKIT_ENABLED=1",
				);
				OTHER_LDFLAGS = (
					"$(inherited)",
					"-ObjC",
					"-lc++",
				);
				PRODUCT_BUNDLE_IDENTIFIER = me.rainbow;
				PRODUCT_NAME = Rainbow;
				PROVISIONING_PROFILE = "";
				PROVISIONING_PROFILE_SPECIFIER = "";
				SWIFT_OBJC_BRIDGING_HEADER = "Rainbow-Bridging-Header.h";
				SWIFT_VERSION = 5.0;
				VERSIONING_SYSTEM = "apple-generic";
			};
			name = Staging;
		};
		2C87B7992197FA1900682EC4 /* LocalRelease */ = {
			isa = XCBuildConfiguration;
			baseConfigurationReference = 15DC38CF247E0E0A00919009 /* localrelease.xcconfig */;
			buildSettings = {
				ALWAYS_SEARCH_USER_PATHS = NO;
				CLANG_CXX_LANGUAGE_STANDARD = "gnu++0x";
				CLANG_CXX_LIBRARY = "libc++";
				CLANG_ENABLE_MODULES = YES;
				CLANG_ENABLE_OBJC_ARC = YES;
				CLANG_WARN_BOOL_CONVERSION = YES;
				CLANG_WARN_CONSTANT_CONVERSION = YES;
				CLANG_WARN_DIRECT_OBJC_ISA_USAGE = YES_ERROR;
				CLANG_WARN_EMPTY_BODY = YES;
				CLANG_WARN_ENUM_CONVERSION = YES;
				CLANG_WARN_INT_CONVERSION = YES;
				CLANG_WARN_OBJC_ROOT_CLASS = YES_ERROR;
				CLANG_WARN_UNREACHABLE_CODE = YES;
				CLANG_WARN__DUPLICATE_METHOD_MATCH = YES;
				"CODE_SIGN_IDENTITY[sdk=iphoneos*]" = "iPhone Developer";
				CONFIGURATION_BUILD_DIR = "$(BUILD_DIR)/Release$(EFFECTIVE_PLATFORM_NAME)";
				COPY_PHASE_STRIP = YES;
				ENABLE_NS_ASSERTIONS = NO;
				ENABLE_STRICT_OBJC_MSGSEND = YES;
<<<<<<< HEAD
				"EXCLUDED_ARCHS[sdk=iphonesimulator*]" = i386;
=======
				"EXCLUDED_ARCHS[sdk=iphonesimulator*]" = "arm64 i386";
>>>>>>> e05df0e4
				GCC_C_LANGUAGE_STANDARD = gnu99;
				GCC_PREPROCESSOR_DEFINITIONS = "LOCAL_RELEASE=1";
				GCC_WARN_64_TO_32_BIT_CONVERSION = YES;
				GCC_WARN_ABOUT_RETURN_TYPE = YES_ERROR;
				GCC_WARN_UNDECLARED_SELECTOR = YES;
				GCC_WARN_UNINITIALIZED_AUTOS = YES_AGGRESSIVE;
				GCC_WARN_UNUSED_FUNCTION = YES;
				GCC_WARN_UNUSED_VARIABLE = YES;
				IPHONEOS_DEPLOYMENT_TARGET = 11.0;
				MTL_ENABLE_DEBUG_INFO = NO;
				SDKROOT = iphoneos;
				VALIDATE_PRODUCT = YES;
			};
			name = LocalRelease;
		};
		2C87B79A2197FA1900682EC4 /* LocalRelease */ = {
			isa = XCBuildConfiguration;
			baseConfigurationReference = 7BC3B246B0B0C3C7F84DFB28 /* Pods-Rainbow.localrelease.xcconfig */;
			buildSettings = {
				ASSETCATALOG_COMPILER_APPICON_NAME = AppIcon;
				ASSETCATALOG_COMPILER_OPTIMIZATION = time;
				CLANG_ENABLE_MODULES = YES;
				CODE_SIGN_ENTITLEMENTS = Rainbow/Rainbow.entitlements;
				CODE_SIGN_IDENTITY = "iPhone Developer";
				CODE_SIGN_STYLE = Manual;
				CURRENT_PROJECT_VERSION = 1;
				DEBUG_INFORMATION_FORMAT = "dwarf-with-dsym";
				DEVELOPMENT_TEAM = L74NQAQB8H;
				ENABLE_BITCODE = NO;
				"EXCLUDED_ARCHS[sdk=iphonesimulator*]" = arm64;
				FRAMEWORK_SEARCH_PATHS = (
					"$(inherited)",
					"$(PROJECT_DIR)/Frameworks",
				);
				GCC_PRECOMPILE_PREFIX_HEADER = YES;
				GCC_UNROLL_LOOPS = YES;
				HEADER_SEARCH_PATHS = (
					"$(inherited)",
					"$(PROJECT_DIR)/Frameworks",
					"$(SRCROOT)/../node_modules/react-native-tooltip/ToolTipMenu",
					"$(SRCROOT)/../node_modules/react-native-code-push/ios/**",
					"$(SRCROOT)/../node_modules/@ledgerhq/react-native-passcode-auth",
					"$(SRCROOT)/../node_modules/react-native-firebase/ios/RNFirebase/**",
				);
				INFOPLIST_FILE = Rainbow/Info.plist;
				IPHONEOS_DEPLOYMENT_TARGET = 11.0;
				LD_RUNPATH_SEARCH_PATHS = "$(inherited) @executable_path/Frameworks";
				LIBRARY_SEARCH_PATHS = (
					"$(inherited)",
					"$(PROJECT_DIR)",
				);
				LLVM_LTO = YES;
				MARKETING_VERSION = 1.5.17;
				OTHER_CFLAGS = (
					"$(inherited)",
					"-DFB_SONARKIT_ENABLED=1",
				);
				OTHER_LDFLAGS = (
					"$(inherited)",
					"-ObjC",
					"-lc++",
				);
				PRODUCT_BUNDLE_IDENTIFIER = me.rainbow;
				PRODUCT_NAME = Rainbow;
				PROVISIONING_PROFILE = "";
				PROVISIONING_PROFILE_SPECIFIER = "match Development me.rainbow";
				SWIFT_OBJC_BRIDGING_HEADER = "Rainbow-Bridging-Header.h";
				SWIFT_VERSION = 5.0;
				VERSIONING_SYSTEM = "apple-generic";
			};
			name = LocalRelease;
		};
		83CBBA201A601CBA00E9B192 /* Debug */ = {
			isa = XCBuildConfiguration;
			baseConfigurationReference = 15DC38CE247E0E0900919009 /* debug.xcconfig */;
			buildSettings = {
				ALWAYS_SEARCH_USER_PATHS = NO;
				CLANG_CXX_LANGUAGE_STANDARD = "gnu++0x";
				CLANG_CXX_LIBRARY = "libc++";
				CLANG_ENABLE_MODULES = YES;
				CLANG_ENABLE_OBJC_ARC = YES;
				CLANG_WARN_BOOL_CONVERSION = YES;
				CLANG_WARN_CONSTANT_CONVERSION = YES;
				CLANG_WARN_DIRECT_OBJC_ISA_USAGE = YES_ERROR;
				CLANG_WARN_EMPTY_BODY = YES;
				CLANG_WARN_ENUM_CONVERSION = YES;
				CLANG_WARN_INT_CONVERSION = YES;
				CLANG_WARN_OBJC_ROOT_CLASS = YES_ERROR;
				CLANG_WARN_UNREACHABLE_CODE = YES;
				CLANG_WARN__DUPLICATE_METHOD_MATCH = YES;
				"CODE_SIGN_IDENTITY[sdk=iphoneos*]" = "iPhone Developer";
				COPY_PHASE_STRIP = NO;
				ENABLE_STRICT_OBJC_MSGSEND = YES;
<<<<<<< HEAD
				"EXCLUDED_ARCHS[sdk=iphonesimulator*]" = i386;
=======
				"EXCLUDED_ARCHS[sdk=iphonesimulator*]" = "arm64 i386";
>>>>>>> e05df0e4
				GCC_C_LANGUAGE_STANDARD = gnu99;
				GCC_DYNAMIC_NO_PIC = NO;
				GCC_OPTIMIZATION_LEVEL = 0;
				GCC_PREPROCESSOR_DEFINITIONS = (
					"DEBUG=1",
					"$(inherited)",
				);
				GCC_SYMBOLS_PRIVATE_EXTERN = NO;
				GCC_WARN_64_TO_32_BIT_CONVERSION = YES;
				GCC_WARN_ABOUT_RETURN_TYPE = YES_ERROR;
				GCC_WARN_UNDECLARED_SELECTOR = YES;
				GCC_WARN_UNINITIALIZED_AUTOS = YES_AGGRESSIVE;
				GCC_WARN_UNUSED_FUNCTION = YES;
				GCC_WARN_UNUSED_VARIABLE = YES;
				IPHONEOS_DEPLOYMENT_TARGET = 11.0;
				MTL_ENABLE_DEBUG_INFO = YES;
				ONLY_ACTIVE_ARCH = YES;
				SDKROOT = iphoneos;
			};
			name = Debug;
		};
		83CBBA211A601CBA00E9B192 /* Release */ = {
			isa = XCBuildConfiguration;
			baseConfigurationReference = 15DC38CD247E0E0900919009 /* release.xcconfig */;
			buildSettings = {
				ALWAYS_SEARCH_USER_PATHS = NO;
				CLANG_CXX_LANGUAGE_STANDARD = "gnu++0x";
				CLANG_CXX_LIBRARY = "libc++";
				CLANG_ENABLE_MODULES = YES;
				CLANG_ENABLE_OBJC_ARC = YES;
				CLANG_WARN_BOOL_CONVERSION = YES;
				CLANG_WARN_CONSTANT_CONVERSION = YES;
				CLANG_WARN_DIRECT_OBJC_ISA_USAGE = YES_ERROR;
				CLANG_WARN_EMPTY_BODY = YES;
				CLANG_WARN_ENUM_CONVERSION = YES;
				CLANG_WARN_INT_CONVERSION = YES;
				CLANG_WARN_OBJC_ROOT_CLASS = YES_ERROR;
				CLANG_WARN_UNREACHABLE_CODE = YES;
				CLANG_WARN__DUPLICATE_METHOD_MATCH = YES;
				"CODE_SIGN_IDENTITY[sdk=iphoneos*]" = "iPhone Developer";
				COPY_PHASE_STRIP = YES;
				ENABLE_NS_ASSERTIONS = NO;
				ENABLE_STRICT_OBJC_MSGSEND = YES;
<<<<<<< HEAD
				"EXCLUDED_ARCHS[sdk=iphonesimulator*]" = i386;
=======
				"EXCLUDED_ARCHS[sdk=iphonesimulator*]" = "arm64 i386";
>>>>>>> e05df0e4
				GCC_C_LANGUAGE_STANDARD = gnu99;
				GCC_WARN_64_TO_32_BIT_CONVERSION = YES;
				GCC_WARN_ABOUT_RETURN_TYPE = YES_ERROR;
				GCC_WARN_UNDECLARED_SELECTOR = YES;
				GCC_WARN_UNINITIALIZED_AUTOS = YES_AGGRESSIVE;
				GCC_WARN_UNUSED_FUNCTION = YES;
				GCC_WARN_UNUSED_VARIABLE = YES;
				IPHONEOS_DEPLOYMENT_TARGET = 11.0;
				MTL_ENABLE_DEBUG_INFO = NO;
				SDKROOT = iphoneos;
				VALIDATE_PRODUCT = YES;
			};
			name = Release;
		};
/* End XCBuildConfiguration section */

/* Begin XCConfigurationList section */
		13B07F931A680F5B00A75B9A /* Build configuration list for PBXNativeTarget "Rainbow" */ = {
			isa = XCConfigurationList;
			buildConfigurations = (
				13B07F941A680F5B00A75B9A /* Debug */,
				13B07F951A680F5B00A75B9A /* Release */,
				2C87B79A2197FA1900682EC4 /* LocalRelease */,
				2C6A799821127ED9003AFB37 /* Staging */,
			);
			defaultConfigurationIsVisible = 0;
			defaultConfigurationName = Release;
		};
		83CBB9FA1A601CBA00E9B192 /* Build configuration list for PBXProject "Rainbow" */ = {
			isa = XCConfigurationList;
			buildConfigurations = (
				83CBBA201A601CBA00E9B192 /* Debug */,
				83CBBA211A601CBA00E9B192 /* Release */,
				2C87B7992197FA1900682EC4 /* LocalRelease */,
				2C6A799721127ED9003AFB37 /* Staging */,
			);
			defaultConfigurationIsVisible = 0;
			defaultConfigurationName = Release;
		};
/* End XCConfigurationList section */
	};
	rootObject = 83CBB9F71A601CBA00E9B192 /* Project object */;
}<|MERGE_RESOLUTION|>--- conflicted
+++ resolved
@@ -480,14 +480,8 @@
 				00DD1BFF1BD5951E006B06BC /* Bundle React Native code and images */,
 				9FF961FEA7AF435FA18ED988 /* Upload Debug Symbols to Sentry */,
 				668ADB3225A4E3A40050859D /* Embed App Extensions */,
-<<<<<<< HEAD
-				85EB4F4C4C122AA4824BCE12 /* [CP] Embed Pods Frameworks */,
-				2EE4FEAA12BBA0B4A3ECF891 /* [CP] Copy Pods Resources */,
-				9B85BA483C4FADF08E0ECB9A /* [CP-User] [RNFB] Crashlytics Configuration */,
-=======
 				793E10FC2D2DE55DE5BE1675 /* [CP] Embed Pods Frameworks */,
 				7CD2D2DA14F755E586B2B7B6 /* [CP-User] [RNFB] Core Configuration */,
->>>>>>> e05df0e4
 			);
 			buildRules = (
 			);
@@ -580,12 +574,6 @@
 			);
 			runOnlyForDeploymentPostprocessing = 0;
 			shellPath = /bin/sh;
-<<<<<<< HEAD
-			shellScript = "export SENTRY_PROPERTIES=sentry.properties\nexport EXTRA_PACKAGER_ARGS=\"--sourcemap-output $DERIVED_FILE_DIR/main.jsbundle.map\"\nset -e\n\n";
-			showEnvVarsInLog = 0;
-		};
-		2EE4FEAA12BBA0B4A3ECF891 /* [CP] Copy Pods Resources */ = {
-=======
 			shellScript = "export SENTRY_PROPERTIES=sentry.properties\nexport EXTRA_PACKAGER_ARGS=\"--sourcemap-output $DERIVED_FILE_DIR/main.jsbundle.map\"\nset -e\nexport NODE_BINARY=node\n../node_modules/@sentry/cli/bin/sentry-cli react-native xcode ../node_modules/react-native/scripts/react-native-xcode.sh\n";
 			showEnvVarsInLog = 0;
 		};
@@ -623,7 +611,6 @@
 			shellScript = "#!/usr/bin/env bash\n#\n# Copyright (c) 2016-present Invertase Limited & Contributors\n#\n# Licensed under the Apache License, Version 2.0 (the \"License\");\n# you may not use this library except in compliance with the License.\n# You may obtain a copy of the License at\n#\n#   http://www.apache.org/licenses/LICENSE-2.0\n#\n# Unless required by applicable law or agreed to in writing, software\n# distributed under the License is distributed on an \"AS IS\" BASIS,\n# WITHOUT WARRANTIES OR CONDITIONS OF ANY KIND, either express or implied.\n# See the License for the specific language governing permissions and\n# limitations under the License.\n#\nset -e\n\n_MAX_LOOKUPS=2;\n_SEARCH_RESULT=''\n_RN_ROOT_EXISTS=''\n_CURRENT_LOOKUPS=1\n_JSON_ROOT=\"'react-native'\"\n_JSON_FILE_NAME='firebase.json'\n_JSON_OUTPUT_BASE64='e30=' # { }\n_CURRENT_SEARCH_DIR=${PROJECT_DIR}\n_PLIST_BUDDY=/usr/libexec/PlistBuddy\n_TARGET_PLIST=\"${BUILT_PRODUCTS_DIR}/${INFOPLIST_PATH}\"\n_DSYM_PLIST=\"${DWARF_DSYM_FOLDER_PATH}/${DWARF_DSYM_FILE_NAME}/Contents/Info.plist\"\n\n# plist arrays\n_PLIST_ENTRY_KEYS=()\n_PLIST_ENTRY_TYPES=()\n_PLIST_ENTRY_VALUES=()\n\nfunction setPlistValue {\n  echo \"info:      setting plist entry '$1' of type '$2' in file '$4'\"\n  ${_PLIST_BUDDY} -c \"Add :$1 $2 '$3'\" $4 || echo \"info:      '$1' already exists\"\n}\n\nfunction getFirebaseJsonKeyValue () {\n  if [[ ${_RN_ROOT_EXISTS} ]]; then\n    ruby -e \"require 'rubygems';require 'json'; output=JSON.parse('$1'); puts output[$_JSON_ROOT]['$2']\"\n  else\n    echo \"\"\n  fi;\n}\n\nfunction jsonBoolToYesNo () {\n  if [[ $1 == \"false\" ]]; then\n    echo \"NO\"\n  elif [[ $1 == \"true\" ]]; then\n    echo \"YES\"\n  else echo \"NO\"\n  fi\n}\n\necho \"info: -> RNFB build script started\"\necho \"info: 1) Locating ${_JSON_FILE_NAME} file:\"\n\nif [[ -z ${_CURRENT_SEARCH_DIR} ]]; then\n  _CURRENT_SEARCH_DIR=$(pwd)\nfi;\n\nwhile true; do\n  _CURRENT_SEARCH_DIR=$(dirname \"$_CURRENT_SEARCH_DIR\")\n  if [[ \"$_CURRENT_SEARCH_DIR\" == \"/\" ]] || [[ ${_CURRENT_LOOKUPS} -gt ${_MAX_LOOKUPS} ]]; then break; fi;\n  echo \"info:      ($_CURRENT_LOOKUPS of $_MAX_LOOKUPS) Searching in '$_CURRENT_SEARCH_DIR' for a ${_JSON_FILE_NAME} file.\"\n  _SEARCH_RESULT=$(find \"$_CURRENT_SEARCH_DIR\" -maxdepth 2 -name ${_JSON_FILE_NAME} -print | head -n 1)\n  if [[ ${_SEARCH_RESULT} ]]; then\n    echo \"info:      ${_JSON_FILE_NAME} found at $_SEARCH_RESULT\"\n    break;\n  fi;\n  _CURRENT_LOOKUPS=$((_CURRENT_LOOKUPS+1))\ndone\n\nif [[ ${_SEARCH_RESULT} ]]; then\n  _JSON_OUTPUT_RAW=$(cat \"${_SEARCH_RESULT}\")\n  _RN_ROOT_EXISTS=$(ruby -e \"require 'rubygems';require 'json'; output=JSON.parse('$_JSON_OUTPUT_RAW'); puts output[$_JSON_ROOT]\" || echo '')\n\n  if [[ ${_RN_ROOT_EXISTS} ]]; then\n    _JSON_OUTPUT_BASE64=$(python -c 'import json,sys,base64;print(base64.b64encode(json.dumps(json.loads(open('\"'${_SEARCH_RESULT}'\"').read())['${_JSON_ROOT}'])))' || echo \"e30=\")\n  fi\n\n  _PLIST_ENTRY_KEYS+=(\"firebase_json_raw\")\n  _PLIST_ENTRY_TYPES+=(\"string\")\n  _PLIST_ENTRY_VALUES+=(\"$_JSON_OUTPUT_BASE64\")\n\n  # config.analytics_auto_collection_enabled\n  _ANALYTICS_AUTO_COLLECTION=$(getFirebaseJsonKeyValue \"$_JSON_OUTPUT_RAW\" \"analytics_auto_collection_enabled\")\n  if [[ $_ANALYTICS_AUTO_COLLECTION ]]; then\n    _PLIST_ENTRY_KEYS+=(\"FIREBASE_ANALYTICS_COLLECTION_ENABLED\")\n    _PLIST_ENTRY_TYPES+=(\"bool\")\n    _PLIST_ENTRY_VALUES+=(\"$(jsonBoolToYesNo \"$_ANALYTICS_AUTO_COLLECTION\")\")\n  fi\n\n  # config.perf_auto_collection_enabled\n  _PERF_AUTO_COLLECTION=$(getFirebaseJsonKeyValue \"$_JSON_OUTPUT_RAW\" \"perf_auto_collection_enabled\")\n  if [[ $_PERF_AUTO_COLLECTION ]]; then\n    _PLIST_ENTRY_KEYS+=(\"firebase_performance_collection_enabled\")\n    _PLIST_ENTRY_TYPES+=(\"bool\")\n    _PLIST_ENTRY_VALUES+=(\"$(jsonBoolToYesNo \"$_PERF_AUTO_COLLECTION\")\")\n  fi\n\n  # config.messaging_auto_init_enabled\n  _MESSAGING_AUTO_INIT=$(getFirebaseJsonKeyValue \"$_JSON_OUTPUT_RAW\" \"messaging_auto_init_enabled\")\n  if [[ $_MESSAGING_AUTO_INIT ]]; then\n    _PLIST_ENTRY_KEYS+=(\"FirebaseMessagingAutoInitEnabled\")\n    _PLIST_ENTRY_TYPES+=(\"bool\")\n    _PLIST_ENTRY_VALUES+=(\"$(jsonBoolToYesNo \"$_MESSAGING_AUTO_INIT\")\")\n  fi\n\n  # config.crashlytics_disable_auto_disabler - undocumented for now - mainly for debugging, document if becomes useful\n  _CRASHLYTICS_AUTO_DISABLE_ENABLED=$(getFirebaseJsonKeyValue \"$_JSON_OUTPUT_RAW\" \"crashlytics_disable_auto_disabler\")\n  if [[ $_CRASHLYTICS_AUTO_DISABLE_ENABLED == \"true\" ]]; then\n    echo \"Disabled Crashlytics auto disabler.\" # do nothing\n  else\n    _PLIST_ENTRY_KEYS+=(\"FirebaseCrashlyticsCollectionEnabled\")\n    _PLIST_ENTRY_TYPES+=(\"bool\")\n    _PLIST_ENTRY_VALUES+=(\"NO\")\n  fi\nelse\n  _PLIST_ENTRY_KEYS+=(\"firebase_json_raw\")\n  _PLIST_ENTRY_TYPES+=(\"string\")\n  _PLIST_ENTRY_VALUES+=(\"$_JSON_OUTPUT_BASE64\")\n  echo \"warning:   A firebase.json file was not found, whilst this file is optional it is recommended to include it to configure firebase services in React Native Firebase.\"\nfi;\n\necho \"info: 2) Injecting Info.plist entries: \"\n\n# Log out the keys we're adding\nfor i in \"${!_PLIST_ENTRY_KEYS[@]}\"; do\n  echo \"    ->  $i) ${_PLIST_ENTRY_KEYS[$i]}\" \"${_PLIST_ENTRY_TYPES[$i]}\" \"${_PLIST_ENTRY_VALUES[$i]}\"\ndone\n\nfor plist in \"${_TARGET_PLIST}\" \"${_DSYM_PLIST}\" ; do\n  if [[ -f \"${plist}\" ]]; then\n\n    # paths with spaces break the call to setPlistValue. temporarily modify\n    # the shell internal field separator variable (IFS), which normally\n    # includes spaces, to consist only of line breaks\n    oldifs=$IFS\n    IFS=\"\n\"\n\n    for i in \"${!_PLIST_ENTRY_KEYS[@]}\"; do\n      setPlistValue \"${_PLIST_ENTRY_KEYS[$i]}\" \"${_PLIST_ENTRY_TYPES[$i]}\" \"${_PLIST_ENTRY_VALUES[$i]}\" \"${plist}\"\n    done\n\n    # restore the original internal field separator value\n    IFS=$oldifs\n  else\n    echo \"warning:   A Info.plist build output file was not found (${plist})\"\n  fi\ndone\n\necho \"info: <- RNFB build script finished\"\n";
 		};
 		9FF961FEA7AF435FA18ED988 /* Upload Debug Symbols to Sentry */ = {
->>>>>>> e05df0e4
 			isa = PBXShellScriptBuildPhase;
 			buildActionMask = 2147483647;
 			files = (
@@ -642,32 +629,7 @@
 			);
 			runOnlyForDeploymentPostprocessing = 0;
 			shellPath = /bin/sh;
-<<<<<<< HEAD
-			shellScript = "\"${PODS_ROOT}/Target Support Files/Pods-Rainbow/Pods-Rainbow-resources.sh\"\n";
-			showEnvVarsInLog = 0;
-		};
-		85EB4F4C4C122AA4824BCE12 /* [CP] Embed Pods Frameworks */ = {
-			isa = PBXShellScriptBuildPhase;
-			buildActionMask = 2147483647;
-			files = (
-			);
-			inputPaths = (
-				"${PODS_ROOT}/Target Support Files/Pods-Rainbow/Pods-Rainbow-frameworks.sh",
-				"${PODS_ROOT}/hermes-engine/destroot/Library/Frameworks/iphoneos/hermes.framework",
-				"${PODS_XCFRAMEWORKS_BUILD_DIR}/OpenSSL/OpenSSL.framework/OpenSSL",
-			);
-			name = "[CP] Embed Pods Frameworks";
-			outputPaths = (
-				"${TARGET_BUILD_DIR}/${FRAMEWORKS_FOLDER_PATH}/hermes.framework",
-				"${TARGET_BUILD_DIR}/${FRAMEWORKS_FOLDER_PATH}/OpenSSL.framework",
-			);
-			runOnlyForDeploymentPostprocessing = 0;
-			shellPath = /bin/sh;
-			shellScript = "\"${PODS_ROOT}/Target Support Files/Pods-Rainbow/Pods-Rainbow-frameworks.sh\"\n";
-			showEnvVarsInLog = 0;
-=======
 			shellScript = "export SENTRY_PROPERTIES=sentry.properties\n../node_modules/@sentry/cli/bin/sentry-cli upload-dsym\n";
->>>>>>> e05df0e4
 		};
 		9B85BA483C4FADF08E0ECB9A /* [CP-User] [RNFB] Crashlytics Configuration */ = {
 			isa = PBXShellScriptBuildPhase;
@@ -935,11 +897,7 @@
 				COPY_PHASE_STRIP = YES;
 				ENABLE_NS_ASSERTIONS = NO;
 				ENABLE_STRICT_OBJC_MSGSEND = YES;
-<<<<<<< HEAD
-				"EXCLUDED_ARCHS[sdk=iphonesimulator*]" = i386;
-=======
 				"EXCLUDED_ARCHS[sdk=iphonesimulator*]" = "arm64 i386";
->>>>>>> e05df0e4
 				GCC_C_LANGUAGE_STANDARD = gnu99;
 				GCC_WARN_64_TO_32_BIT_CONVERSION = YES;
 				GCC_WARN_ABOUT_RETURN_TYPE = YES_ERROR;
@@ -1034,11 +992,7 @@
 				COPY_PHASE_STRIP = YES;
 				ENABLE_NS_ASSERTIONS = NO;
 				ENABLE_STRICT_OBJC_MSGSEND = YES;
-<<<<<<< HEAD
-				"EXCLUDED_ARCHS[sdk=iphonesimulator*]" = i386;
-=======
 				"EXCLUDED_ARCHS[sdk=iphonesimulator*]" = "arm64 i386";
->>>>>>> e05df0e4
 				GCC_C_LANGUAGE_STANDARD = gnu99;
 				GCC_PREPROCESSOR_DEFINITIONS = "LOCAL_RELEASE=1";
 				GCC_WARN_64_TO_32_BIT_CONVERSION = YES;
@@ -1132,11 +1086,7 @@
 				"CODE_SIGN_IDENTITY[sdk=iphoneos*]" = "iPhone Developer";
 				COPY_PHASE_STRIP = NO;
 				ENABLE_STRICT_OBJC_MSGSEND = YES;
-<<<<<<< HEAD
-				"EXCLUDED_ARCHS[sdk=iphonesimulator*]" = i386;
-=======
 				"EXCLUDED_ARCHS[sdk=iphonesimulator*]" = "arm64 i386";
->>>>>>> e05df0e4
 				GCC_C_LANGUAGE_STANDARD = gnu99;
 				GCC_DYNAMIC_NO_PIC = NO;
 				GCC_OPTIMIZATION_LEVEL = 0;
@@ -1180,11 +1130,7 @@
 				COPY_PHASE_STRIP = YES;
 				ENABLE_NS_ASSERTIONS = NO;
 				ENABLE_STRICT_OBJC_MSGSEND = YES;
-<<<<<<< HEAD
-				"EXCLUDED_ARCHS[sdk=iphonesimulator*]" = i386;
-=======
 				"EXCLUDED_ARCHS[sdk=iphonesimulator*]" = "arm64 i386";
->>>>>>> e05df0e4
 				GCC_C_LANGUAGE_STANDARD = gnu99;
 				GCC_WARN_64_TO_32_BIT_CONVERSION = YES;
 				GCC_WARN_ABOUT_RETURN_TYPE = YES_ERROR;
