--- conflicted
+++ resolved
@@ -15,12 +15,9 @@
     1069976,
     1069985,
     1069972,
-<<<<<<< HEAD
     1070099
-=======
     1070099,
     1070206    
->>>>>>> baab3d24
   ],
   "registry": "https://registry.npmjs.org"
 }