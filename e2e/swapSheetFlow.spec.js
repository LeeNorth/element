--- conflicted
+++ resolved
@@ -48,9 +48,6 @@
     await Helpers.enableSynchronization();
   });
 
-<<<<<<< HEAD
-  it('Should display currency selection screen on swap-fab press', async () => {
-=======
   it('Should send ETH to test wallet"', async () => {
     await Helpers.sendETHtoTestWallet();
   });
@@ -67,8 +64,7 @@
     await Helpers.swipe('profile-screen', 'left', 'slow');
   });
 
-  it('Should display swap modal on swap-fab press', async () => {
->>>>>>> 8f57d887
+  it('Should display currency selection screen on swap-fab press', async () => {
     await Helpers.checkIfVisible('wallet-screen');
     await Helpers.delay(5000);
     await Helpers.waitAndTap('exchange-fab');
@@ -318,15 +314,10 @@
     await Helpers.tap('exchange-modal-output-selection-button');
     await Helpers.checkIfVisible('currency-select-list');
     await Helpers.typeText('currency-select-search-input', 'ZRX', false);
-<<<<<<< HEAD
     await Helpers.waitAndTap(
       'currency-select-list-exchange-coin-row-ZRX-token'
     );
-    await Helpers.typeText('exchange-modal-input', '0.546', false);
-=======
-    await Helpers.waitAndTap('currency-select-list-exchange-coin-row-ZRX');
     await Helpers.typeText('exchange-modal-input', '500000000000', false);
->>>>>>> 8f57d887
     await Helpers.checkForElementByLabel('Insufficient Funds');
     if (device.getPlatform() === 'android') {
       await device.pressBack();
