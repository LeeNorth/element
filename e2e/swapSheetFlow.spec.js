--- conflicted
+++ resolved
@@ -54,10 +54,6 @@
   });
 
   it('Should display enabled Choose Token Button for output token selection', async () => {
-<<<<<<< HEAD
-    await Helpers.delay(1000);
-=======
->>>>>>> fed7a4da
     await Helpers.checkIfElementHasString(
       'exchange-modal-output-selection-button-text',
       'Choose Token'
@@ -125,26 +121,12 @@
   });
 
   it('Should show Choose Token Button if input & output are same token(ETH)', async () => {
-<<<<<<< HEAD
-    await Helpers.tap('exchange-modal-input-selection-button');
-    await Helpers.delay(20000);
-    await Helpers.checkIfVisible('exchange-coin-row-ETH');
-    await Helpers.tap('exchange-coin-row-ETH');
-    await Helpers.delay(3000);
-    await Helpers.tap('exchange-modal-output-selection-button');
-    await Helpers.delay(2000);
-    await Helpers.typeText('currency-select-search-input', 'E\n', false);
-    await Helpers.delay(5000);
-    await Helpers.tap('exchange-coin-row-ETH');
-    await Helpers.delay(3000);
-=======
     await Helpers.waitAndTap('exchange-modal-input-selection-button');
     await Helpers.checkIfVisible('currency-select-list-exchange-coin-row-ETH');
     await Helpers.waitAndTap('currency-select-list-exchange-coin-row-ETH');
     await Helpers.waitAndTap('exchange-modal-output-selection-button');
     await Helpers.typeText('currency-select-search-input', 'ETH\n', false);
     await Helpers.waitAndTap('currency-select-list-exchange-coin-row-ETH');
->>>>>>> fed7a4da
     await Helpers.checkIfElementHasString(
       'exchange-modal-input-selection-button-text',
       'Choose Token'
@@ -159,22 +141,6 @@
   });
 
   it('Should swap input & output and clear form on ETH -> ERC20 when selecting ETH as output', async () => {
-<<<<<<< HEAD
-    await Helpers.delay(2000);
-    await Helpers.tap('exchange-modal-output-selection-button');
-    await Helpers.delay(2000);
-    await Helpers.typeText('currency-select-search-input', 'D\n', true);
-    await Helpers.delay(5000);
-    await Helpers.checkIfVisible('exchange-coin-row-DAI');
-    await Helpers.tap('exchange-coin-row-DAI');
-    await Helpers.delay(2000);
-    await Helpers.tap('exchange-modal-output-selection-button');
-    await Helpers.delay(2000);
-    await Helpers.typeText('currency-select-search-input', 'E\n', true);
-    await Helpers.delay(5000);
-    await Helpers.tap('exchange-coin-row-ETH');
-    await Helpers.delay(2000);
-=======
     await Helpers.waitAndTap('exchange-modal-output-selection-button');
     await Helpers.typeText('currency-select-search-input', 'DAI\n', true);
     await Helpers.checkIfVisible('currency-select-list-exchange-coin-row-DAI');
@@ -182,7 +148,6 @@
     await Helpers.waitAndTap('exchange-modal-output-selection-button');
     await Helpers.typeText('currency-select-search-input', 'ETH\n', true);
     await Helpers.waitAndTap('currency-select-list-exchange-coin-row-ETH');
->>>>>>> fed7a4da
     await Helpers.checkIfElementHasString(
       'exchange-modal-input-selection-button-text',
       'DAI'
@@ -201,27 +166,12 @@
   });
 
   it('Should swap input & output and clear form on ETH -> ERC20 when selecting ERC20 as input', async () => {
-<<<<<<< HEAD
-    await Helpers.delay(2000);
-    await Helpers.tap('exchange-modal-output-selection-button');
-    await Helpers.delay(2000);
-    await Helpers.typeText('currency-select-search-input', 'D\n', true);
-    await Helpers.delay(5000);
-    await Helpers.checkIfVisible('exchange-coin-row-DAI');
-    await Helpers.tap('exchange-coin-row-DAI');
-    await Helpers.delay(2000);
-    await Helpers.tap('exchange-modal-input-selection-button');
-    await Helpers.delay(2000);
-    await Helpers.tap('exchange-coin-row-DAI');
-    await Helpers.delay(2000);
-=======
     await Helpers.waitAndTap('exchange-modal-output-selection-button');
     await Helpers.typeText('currency-select-search-input', 'DAI\n', true);
     await Helpers.checkIfVisible('currency-select-list-exchange-coin-row-DAI');
     await Helpers.waitAndTap('currency-select-list-exchange-coin-row-DAI');
     await Helpers.waitAndTap('exchange-modal-input-selection-button');
     await Helpers.waitAndTap('currency-select-list-exchange-coin-row-DAI');
->>>>>>> fed7a4da
     await Helpers.checkIfElementHasString(
       'exchange-modal-input-selection-button-text',
       'DAI'
@@ -247,22 +197,10 @@
     } else {
       await Helpers.swipe('exchange-modal-header', 'down', 'slow');
     }
-<<<<<<< HEAD
-    await Helpers.delay(2000);
-    await Helpers.tap('exchange-fab');
-    await Helpers.delay(2000);
-    await Helpers.tap('exchange-modal-output-selection-button');
-    await Helpers.delay(2000);
-    await Helpers.typeText('currency-select-search-input', 'Z\n', false);
-    await Helpers.delay(2000);
-    await Helpers.tap('exchange-coin-row-ZRX');
-    await Helpers.delay(5000);
-=======
     await Helpers.waitAndTap('exchange-fab');
     await Helpers.waitAndTap('exchange-modal-output-selection-button');
     await Helpers.typeText('currency-select-search-input', 'ZRX\n', false);
     await Helpers.waitAndTap('currency-select-list-exchange-coin-row-ZRX');
->>>>>>> fed7a4da
     await Helpers.checkIfVisible('exchange-modal-input-native');
     await Helpers.checkIfVisible('exchange-modal-output');
     await Helpers.typeText('exchange-modal-input', '0.246\n', false);
@@ -277,22 +215,10 @@
     } else {
       await Helpers.swipe('exchange-modal-header', 'down', 'slow');
     }
-<<<<<<< HEAD
-    await Helpers.delay(2000);
-    await Helpers.tap('exchange-fab');
-    await Helpers.delay(2000);
-    await Helpers.tap('exchange-modal-output-selection-button');
-    await Helpers.delay(2000);
-    await Helpers.typeText('currency-select-search-input', 'Z\n', false);
-    await Helpers.delay(5000);
-    await Helpers.tap('exchange-coin-row-ZRX');
-    await Helpers.delay(2000);
-=======
-    await Helpers.waitAndTap('exchange-fab');
-    await Helpers.waitAndTap('exchange-modal-output-selection-button');
-    await Helpers.typeText('currency-select-search-input', 'ZRX', false);
-    await Helpers.waitAndTap('currency-select-list-exchange-coin-row-ZRX');
->>>>>>> fed7a4da
+    await Helpers.waitAndTap('exchange-fab');
+    await Helpers.waitAndTap('exchange-modal-output-selection-button');
+    await Helpers.typeText('currency-select-search-input', 'ZRX', false);
+    await Helpers.waitAndTap('currency-select-list-exchange-coin-row-ZRX');
     await Helpers.checkIfVisible('exchange-modal-input');
     await Helpers.checkIfVisible('exchange-modal-output');
     await Helpers.typeText('exchange-modal-input-native', '0.246', false);
@@ -308,22 +234,10 @@
     } else {
       await Helpers.swipe('exchange-modal-header', 'down', 'slow');
     }
-<<<<<<< HEAD
-    await Helpers.delay(2000);
-    await Helpers.tap('exchange-fab');
-    await Helpers.delay(2000);
-    await Helpers.tap('exchange-modal-output-selection-button');
-    await Helpers.delay(2000);
-    await Helpers.typeText('currency-select-search-input', 'Z\n', false);
-    await Helpers.delay(5000);
-    await Helpers.tap('exchange-coin-row-ZRX');
-    await Helpers.delay(2000);
-=======
-    await Helpers.waitAndTap('exchange-fab');
-    await Helpers.waitAndTap('exchange-modal-output-selection-button');
-    await Helpers.typeText('currency-select-search-input', 'ZRX', false);
-    await Helpers.waitAndTap('currency-select-list-exchange-coin-row-ZRX');
->>>>>>> fed7a4da
+    await Helpers.waitAndTap('exchange-fab');
+    await Helpers.waitAndTap('exchange-modal-output-selection-button');
+    await Helpers.typeText('currency-select-search-input', 'ZRX', false);
+    await Helpers.waitAndTap('currency-select-list-exchange-coin-row-ZRX');
     await Helpers.checkIfVisible('exchange-modal-input');
     await Helpers.checkIfVisible('exchange-modal-input-native');
     await Helpers.typeText('exchange-modal-output', '0.246', false);
@@ -333,34 +247,22 @@
   });
 
   it('Should show Hold to Swap Button & Swap Info Button on completion of all input fields', async () => {
-<<<<<<< HEAD
     if (device.getPlatform() === 'android') {
       await Helpers.checkIfElementByTextIsVisible('Hold to Swap');
     } else {
       await Helpers.checkForElementByLabel('Hold to Swap');
     }
-    await Helpers.checkIfVisible('swap-info-button');
-  });
-
-  it('Should show Swap Details State on Swap Info Button press', async () => {
-    await Helpers.tap('swap-info-button');
-    await Helpers.delay(1000);
-    await Helpers.checkIfVisible('swap-details-state-container');
-    if (device.getPlatform() === 'android') {
-      await device.pressBack();
-    } else {
-      await Helpers.swipe('swap-details-state-container', 'down', 'slow');
-    }
-=======
-    await Helpers.checkIfVisible('Hold to Swap');
     await Helpers.checkIfVisible('exchange-details-button');
   });
 
   it('Should show Swap Details State on Swap Info Button press', async () => {
     await Helpers.waitAndTap('exchange-details-button');
     await Helpers.checkIfVisible('swap-details-state');
-    await Helpers.swipe('swap-details-state', 'down', 'slow');
->>>>>>> fed7a4da
+    if (device.getPlatform() === 'android') {
+      await device.pressBack();
+    } else {
+      await Helpers.swipe('swap-details-state-container', 'down', 'slow');
+    }
   });
 
   it('Should show Insufficient Funds on input greater than balance', async () => {
@@ -372,25 +274,14 @@
     }
     await Helpers.waitAndTap('exchange-fab');
     await Helpers.typeText('exchange-modal-input', '0.546', false);
-<<<<<<< HEAD
-    await Helpers.delay(2000);
-    await Helpers.tap('exchange-modal-output-selection-button');
-    await Helpers.delay(2000);
-    await Helpers.typeText('currency-select-search-input', 'Z\n', false);
-    await Helpers.delay(5000);
-    await Helpers.tap('exchange-coin-row-ZRX');
-    await Helpers.delay(2000);
+    await Helpers.waitAndTap('exchange-modal-output-selection-button');
+    await Helpers.typeText('currency-select-search-input', 'ZRX', false);
+    await Helpers.waitAndTap('currency-select-list-exchange-coin-row-ZRX');
     if (device.getPlatform() === 'android') {
       await Helpers.checkIfElementByTextIsVisible('Insufficient Funds');
     } else {
       await Helpers.checkForElementByLabel('Insufficient Funds');
     }
-=======
-    await Helpers.waitAndTap('exchange-modal-output-selection-button');
-    await Helpers.typeText('currency-select-search-input', 'ZRX', false);
-    await Helpers.waitAndTap('currency-select-list-exchange-coin-row-ZRX');
-    await Helpers.checkForElementByLabel('Insufficient Funds');
->>>>>>> fed7a4da
   });
 
   it('Should prepend 0. to input field on typing .', async () => {
@@ -417,20 +308,10 @@
   });
 
   it('Should prepend 0. to output field on typing .', async () => {
-<<<<<<< HEAD
-    await Helpers.tap('exchange-modal-output-selection-button');
-    await Helpers.delay(2000);
-    await Helpers.typeText('currency-select-search-input', 'Z\n', false);
-    await Helpers.delay(5000);
-    await Helpers.tap('exchange-coin-row-ZRX');
-    await Helpers.delay(2000);
-    await Helpers.tap('exchange-modal-output');
-=======
     await Helpers.waitAndTap('exchange-modal-output-selection-button');
     await Helpers.typeText('currency-select-search-input', 'ZRX', false);
     await Helpers.waitAndTap('currency-select-list-exchange-coin-row-ZRX');
     await Helpers.waitAndTap('exchange-modal-output');
->>>>>>> fed7a4da
     await Helpers.typeText('exchange-modal-output', '.', true);
     await Helpers.checkIfVisible('exchange-modal-output-0.');
   });
@@ -442,22 +323,10 @@
     } else {
       await Helpers.swipe('exchange-modal-header', 'down', 'slow');
     }
-<<<<<<< HEAD
-    await Helpers.delay(2000);
-    await Helpers.tap('exchange-fab');
-    await Helpers.delay(2000);
-    await Helpers.tap('exchange-modal-output-selection-button');
-    await Helpers.delay(2000);
-    await Helpers.typeText('currency-select-search-input', 'Z\n', false);
-    await Helpers.delay(5000);
-    await Helpers.tap('exchange-coin-row-ZRX');
-    await Helpers.delay(2000);
-=======
-    await Helpers.waitAndTap('exchange-fab');
-    await Helpers.waitAndTap('exchange-modal-output-selection-button');
-    await Helpers.typeText('currency-select-search-input', 'ZRX', false);
-    await Helpers.waitAndTap('currency-select-list-exchange-coin-row-ZRX');
->>>>>>> fed7a4da
+    await Helpers.waitAndTap('exchange-fab');
+    await Helpers.waitAndTap('exchange-modal-output-selection-button');
+    await Helpers.typeText('currency-select-search-input', 'ZRX', false);
+    await Helpers.waitAndTap('currency-select-list-exchange-coin-row-ZRX');
     await Helpers.checkIfVisible('exchange-modal-gas');
     await Helpers.checkIfElementByTextIsVisible('Normal');
   });
