--- conflicted
+++ resolved
@@ -427,9 +427,5 @@
     // Reset the app state
     await device.clearKeychain();
     await exec('kill $(lsof -t -i:8545)');
-<<<<<<< HEAD
-    await Helpers.delay(2000);
-=======
->>>>>>> 0b0a6b60
   });
 });