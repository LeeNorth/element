/* eslint-disable no-undef */
/* eslint-disable jest/expect-expect */
import * as Helpers from './helpers';

const WALLET_AVATAR_COORDS = { x: 210, y: 125 };
const WALLET_ADDRESS_COORDS = { x: 210, y: 185 };
const PROFILE_AVATAR_COORDS = { x: 210, y: 125 };
const PROFILE_ADDRESS_COORDS = { x: 210, y: 195 };
const DISMISS_AVATAR_BUILDER_COORDS = { x: 20, y: 90 };
const RAINBOW_TEST_WALLET = 'rainbowtestwallet.eth';
const RAINBOW_WALLET = 'rainbowwallet.eth';
const EMPTY_WALLET = '0x6791da9CCd95405e73d6a1117d02Dc81c4E58775';

const android = device.getPlatform() === 'android';

describe('Wallet avatar options', () => {
  it('watch wallet without ENS', async () => {
    await Helpers.checkIfVisible('welcome-screen');
    await Helpers.waitAndTap('already-have-wallet-button');
    await Helpers.waitAndTap('watch-address-button');
    await Helpers.typeText('import-sheet-input', EMPTY_WALLET, false);
    await Helpers.waitAndTap('import-sheet-button');
    await Helpers.waitAndTap('wallet-info-submit-button');
    await Helpers.checkIfVisible('wallet-screen', 40000);
    await Helpers.swipe('wallet-screen', 'right', 'slow');
    await Helpers.checkIfVisible('profile-screen', 40000);
  });

  it('test watched wallet without ENS', async () => {
    // TODO: verify that wallet address matches the EMPTY_WALLET.

    await Helpers.tapAtPoint('profile-screen', WALLET_AVATAR_COORDS);
    await Helpers.checkIfExistsByText('Choose from Library');

    if (android) {
      await Helpers.checkIfExistsByText('Shuffle Emoji');
      await element(by.text('Shuffle Emoji')).tap();
    } else {
      await Helpers.checkIfExistsByText('Pick an Emoji');
      await Helpers.tapByText('Pick an Emoji');
      await Helpers.checkIfVisible('avatar-builder');
      await Helpers.tapAtPoint('avatar-builder', DISMISS_AVATAR_BUILDER_COORDS);
    }
  });

  it('import wallet without ENS', async () => {
    await Helpers.tapAtPoint('profile-screen', WALLET_ADDRESS_COORDS);
    await Helpers.tapByText('􀁍 Create a new wallet');
    await Helpers.waitAndTap('wallet-info-submit-button');
    if (android) {
      await Helpers.checkIfVisible('pin-authentication-screen');
      await Helpers.authenticatePin('1234');
      await Helpers.authenticatePin('1234');
    }
    // Remove this once https://github.com/rainbow-me/rainbow/pull/4115 is merged.
    await Helpers.relaunchApp();
    await Helpers.swipe('wallet-screen', 'right', 'slow');
    await Helpers.checkIfVisible('profile-screen', 40000);

    // TODO: check that wallet has different address (otherwise it means that creating wallet failed!).
  });

  it('test imported wallet without ENS', async () => {
    await Helpers.tapAtPoint('profile-screen', WALLET_AVATAR_COORDS);
    await Helpers.checkIfExistsByText('Choose from Library');
    if (android) {
      await Helpers.checkIfExistsByText('Shuffle Emoji');
      await element(by.text('Shuffle Emoji')).tap();
    } else {
      await Helpers.checkIfExistsByText('Pick an Emoji');
      await Helpers.tapByText('Pick an Emoji');
      await Helpers.tapAtPoint('avatar-builder', DISMISS_AVATAR_BUILDER_COORDS);
    }
  });

  it('watch wallet with ENS but without ENS avatar', async () => {
    await Helpers.tapAtPoint('profile-screen', WALLET_ADDRESS_COORDS);
    if (android) {
      await Helpers.tapByText('􀂍 Add an existing wallet', undefined, {
        x: 30,
        y: 0,
      });
    } else {
      await Helpers.tapByText('􀂍 Add an existing wallet');
    }
    await Helpers.typeText('import-sheet-input', RAINBOW_TEST_WALLET, false);
    await Helpers.waitAndTap('import-sheet-button');
    await Helpers.waitAndTap('wallet-info-submit-button');
    await Helpers.relaunchApp();
  });

<<<<<<< HEAD
  it('test watched wallet with ens but without ens avatar', async () => {
    await Helpers.tapAtPoint('wallet-screen', PROFILE_AVATAR_COORDS);
=======
  it('test watched wallet with ENS but without ENS avatar', async () => {
    await Helpers.tapAtPoint('profile-screen', WALLET_AVATAR_COORDS);
>>>>>>> f4fba5dd
    await Helpers.checkIfExistsByText('Choose from Library');
    if (android) {
      await Helpers.checkIfExistsByText('Shuffle Emoji');
    } else {
      await Helpers.checkIfExistsByText('Pick an Emoji');
    }
    await Helpers.checkIfExistsByText('View Profile');
<<<<<<< HEAD
    await Helpers.tapByText('Pick an Emoji');
    await Helpers.checkIfVisible('avatar-builder');
    await Helpers.tapAtPoint('avatar-builder', DISMISS_AVATAR_BUILDER_COORDS);
    await Helpers.tapAtPoint('wallet-screen', PROFILE_AVATAR_COORDS);
=======
    if (!android) {
      await Helpers.tapByText('Pick an Emoji');
      await Helpers.checkIfVisible('avatar-builder');
      await Helpers.tapAtPoint('avatar-builder', DISMISS_AVATAR_BUILDER_COORDS);
      await Helpers.tapAtPoint('profile-screen', WALLET_AVATAR_COORDS);
    }
>>>>>>> f4fba5dd
    await Helpers.tapByText('View Profile');
    await Helpers.checkIfVisible('profile-sheet');
    await Helpers.swipe('profile-sheet', 'down', 'slow');
  });

<<<<<<< HEAD
  it('import wallet with ens but without ens avatar', async () => {
    await Helpers.tapAtPoint('wallet-screen', PROFILE_ADDRESS_COORDS);
    await Helpers.tapByText('􀂍 Add an existing wallet');
=======
  it('import wallet with ENS but without ENS avatar', async () => {
    await Helpers.tapAtPoint('profile-screen', WALLET_ADDRESS_COORDS);
    if (android) {
      await Helpers.tapByText('􀂍 Add an existing wallet', undefined, {
        x: 30,
        y: 0,
      });
    } else {
      await Helpers.tapByText('􀂍 Add an existing wallet');
    }
>>>>>>> f4fba5dd
    await Helpers.typeText('import-sheet-input', process.env.TEST_SEEDS, false);
    await Helpers.waitAndTap('import-sheet-button');
    await Helpers.waitAndTap('wallet-info-submit-button');
    await Helpers.relaunchApp();
  });

<<<<<<< HEAD
  it('test imported wallet with ens but without ens avatar', async () => {
    await Helpers.tapAtPoint('wallet-screen', PROFILE_AVATAR_COORDS);
=======
  it('test imported wallet with ENS but without ENS avatar', async () => {
    await Helpers.tapAtPoint('profile-screen', WALLET_AVATAR_COORDS);
>>>>>>> f4fba5dd
    await Helpers.checkIfExistsByText('Choose from Library');
    if (android) {
      await Helpers.checkIfExistsByText('Shuffle Emoji');
    } else {
      await Helpers.checkIfExistsByText('Pick an Emoji');
    }
    await Helpers.checkIfExistsByText('View Profile');
    await Helpers.checkIfExistsByText('Edit Profile');
<<<<<<< HEAD
    await Helpers.tapByText('Pick an Emoji');
    await Helpers.checkIfVisible('avatar-builder');
    await Helpers.tapAtPoint('avatar-builder', DISMISS_AVATAR_BUILDER_COORDS);
    await Helpers.tapAtPoint('wallet-screen', PROFILE_AVATAR_COORDS);
    await Helpers.tapByText('View Profile');
    await Helpers.checkIfVisible('profile-sheet');
    await Helpers.waitAndSwipe('profile-sheet', 'down');
    await Helpers.tapAtPoint('wallet-screen', PROFILE_AVATAR_COORDS);
    await Helpers.tapByText('Edit Profile');
    await Helpers.checkIfExists('ens-edit-records-sheet');
    await Helpers.swipe('ens-edit-records-sheet', 'down', 'slow');
  });

  it('import wallet with ens avatar', async () => {
    await Helpers.tapAtPoint('wallet-screen', PROFILE_ADDRESS_COORDS);
    await Helpers.tapByText('􀂍 Add an existing wallet');
=======
    if (!android) {
      await Helpers.tapByText('Pick an Emoji');
      await Helpers.checkIfVisible('avatar-builder');
      await Helpers.tapAtPoint('avatar-builder', DISMISS_AVATAR_BUILDER_COORDS);
      await Helpers.tapAtPoint('profile-screen', WALLET_AVATAR_COORDS);
    }
    await Helpers.tapByText('View Profile');
    await Helpers.checkIfVisible('profile-sheet');
    await Helpers.waitAndSwipe('profile-sheet', 'down');
  });

  it('import wallet with ENS avatar', async () => {
    await Helpers.tapAtPoint('profile-screen', WALLET_ADDRESS_COORDS);
    if (android) {
      await Helpers.tapByText('􀂍 Add an existing wallet', undefined, {
        x: 30,
        y: 0,
      });
    } else {
      await Helpers.tapByText('􀂍 Add an existing wallet');
    }
>>>>>>> f4fba5dd
    await Helpers.typeText('import-sheet-input', RAINBOW_WALLET, false);
    await Helpers.waitAndTap('import-sheet-button');
    await Helpers.waitAndTap('wallet-info-submit-button');
    await Helpers.relaunchApp();
  });

<<<<<<< HEAD
  it('test watched wallet with ens avatar', async () => {
    await Helpers.tapAtPoint('wallet-screen', PROFILE_AVATAR_COORDS);
=======
  it('test watched wallet with ENS avatar', async () => {
    await Helpers.tapAtPoint('profile-screen', WALLET_AVATAR_COORDS);
    await Helpers.checkIfExistsByText('View Profile');
    await Helpers.tapByText('View Profile');
>>>>>>> f4fba5dd
    await Helpers.checkIfVisible('profile-sheet');
  });

  // missing case: imported wallet with ENS avatar

  afterAll(async () => {
    await device.clearKeychain();
  });
});<|MERGE_RESOLUTION|>--- conflicted
+++ resolved
@@ -89,13 +89,8 @@
     await Helpers.relaunchApp();
   });
 
-<<<<<<< HEAD
   it('test watched wallet with ens but without ens avatar', async () => {
     await Helpers.tapAtPoint('wallet-screen', PROFILE_AVATAR_COORDS);
-=======
-  it('test watched wallet with ENS but without ENS avatar', async () => {
-    await Helpers.tapAtPoint('profile-screen', WALLET_AVATAR_COORDS);
->>>>>>> f4fba5dd
     await Helpers.checkIfExistsByText('Choose from Library');
     if (android) {
       await Helpers.checkIfExistsByText('Shuffle Emoji');
@@ -103,31 +98,19 @@
       await Helpers.checkIfExistsByText('Pick an Emoji');
     }
     await Helpers.checkIfExistsByText('View Profile');
-<<<<<<< HEAD
-    await Helpers.tapByText('Pick an Emoji');
-    await Helpers.checkIfVisible('avatar-builder');
-    await Helpers.tapAtPoint('avatar-builder', DISMISS_AVATAR_BUILDER_COORDS);
-    await Helpers.tapAtPoint('wallet-screen', PROFILE_AVATAR_COORDS);
-=======
     if (!android) {
       await Helpers.tapByText('Pick an Emoji');
       await Helpers.checkIfVisible('avatar-builder');
       await Helpers.tapAtPoint('avatar-builder', DISMISS_AVATAR_BUILDER_COORDS);
-      await Helpers.tapAtPoint('profile-screen', WALLET_AVATAR_COORDS);
+      await Helpers.tapAtPoint('wallet-screen', PROFILE_AVATAR_COORDS);
     }
->>>>>>> f4fba5dd
     await Helpers.tapByText('View Profile');
     await Helpers.checkIfVisible('profile-sheet');
     await Helpers.swipe('profile-sheet', 'down', 'slow');
   });
 
-<<<<<<< HEAD
   it('import wallet with ens but without ens avatar', async () => {
     await Helpers.tapAtPoint('wallet-screen', PROFILE_ADDRESS_COORDS);
-    await Helpers.tapByText('􀂍 Add an existing wallet');
-=======
-  it('import wallet with ENS but without ENS avatar', async () => {
-    await Helpers.tapAtPoint('profile-screen', WALLET_ADDRESS_COORDS);
     if (android) {
       await Helpers.tapByText('􀂍 Add an existing wallet', undefined, {
         x: 30,
@@ -136,20 +119,14 @@
     } else {
       await Helpers.tapByText('􀂍 Add an existing wallet');
     }
->>>>>>> f4fba5dd
     await Helpers.typeText('import-sheet-input', process.env.TEST_SEEDS, false);
     await Helpers.waitAndTap('import-sheet-button');
     await Helpers.waitAndTap('wallet-info-submit-button');
     await Helpers.relaunchApp();
   });
 
-<<<<<<< HEAD
   it('test imported wallet with ens but without ens avatar', async () => {
     await Helpers.tapAtPoint('wallet-screen', PROFILE_AVATAR_COORDS);
-=======
-  it('test imported wallet with ENS but without ENS avatar', async () => {
-    await Helpers.tapAtPoint('profile-screen', WALLET_AVATAR_COORDS);
->>>>>>> f4fba5dd
     await Helpers.checkIfExistsByText('Choose from Library');
     if (android) {
       await Helpers.checkIfExistsByText('Shuffle Emoji');
@@ -158,11 +135,12 @@
     }
     await Helpers.checkIfExistsByText('View Profile');
     await Helpers.checkIfExistsByText('Edit Profile');
-<<<<<<< HEAD
-    await Helpers.tapByText('Pick an Emoji');
-    await Helpers.checkIfVisible('avatar-builder');
-    await Helpers.tapAtPoint('avatar-builder', DISMISS_AVATAR_BUILDER_COORDS);
-    await Helpers.tapAtPoint('wallet-screen', PROFILE_AVATAR_COORDS);
+    if (!android) {
+      await Helpers.tapByText('Pick an Emoji');
+      await Helpers.checkIfVisible('avatar-builder');
+      await Helpers.tapAtPoint('avatar-builder', DISMISS_AVATAR_BUILDER_COORDS);
+      await Helpers.tapAtPoint('profile-screen', WALLET_AVATAR_COORDS);
+    }
     await Helpers.tapByText('View Profile');
     await Helpers.checkIfVisible('profile-sheet');
     await Helpers.waitAndSwipe('profile-sheet', 'down');
@@ -174,21 +152,6 @@
 
   it('import wallet with ens avatar', async () => {
     await Helpers.tapAtPoint('wallet-screen', PROFILE_ADDRESS_COORDS);
-    await Helpers.tapByText('􀂍 Add an existing wallet');
-=======
-    if (!android) {
-      await Helpers.tapByText('Pick an Emoji');
-      await Helpers.checkIfVisible('avatar-builder');
-      await Helpers.tapAtPoint('avatar-builder', DISMISS_AVATAR_BUILDER_COORDS);
-      await Helpers.tapAtPoint('profile-screen', WALLET_AVATAR_COORDS);
-    }
-    await Helpers.tapByText('View Profile');
-    await Helpers.checkIfVisible('profile-sheet');
-    await Helpers.waitAndSwipe('profile-sheet', 'down');
-  });
-
-  it('import wallet with ENS avatar', async () => {
-    await Helpers.tapAtPoint('profile-screen', WALLET_ADDRESS_COORDS);
     if (android) {
       await Helpers.tapByText('􀂍 Add an existing wallet', undefined, {
         x: 30,
@@ -197,22 +160,16 @@
     } else {
       await Helpers.tapByText('􀂍 Add an existing wallet');
     }
->>>>>>> f4fba5dd
     await Helpers.typeText('import-sheet-input', RAINBOW_WALLET, false);
     await Helpers.waitAndTap('import-sheet-button');
     await Helpers.waitAndTap('wallet-info-submit-button');
     await Helpers.relaunchApp();
   });
 
-<<<<<<< HEAD
   it('test watched wallet with ens avatar', async () => {
     await Helpers.tapAtPoint('wallet-screen', PROFILE_AVATAR_COORDS);
-=======
-  it('test watched wallet with ENS avatar', async () => {
-    await Helpers.tapAtPoint('profile-screen', WALLET_AVATAR_COORDS);
     await Helpers.checkIfExistsByText('View Profile');
     await Helpers.tapByText('View Profile');
->>>>>>> f4fba5dd
     await Helpers.checkIfVisible('profile-sheet');
   });
 
