/* eslint-disable sort-keys-fix/sort-keys-fix */
/* eslint-disable no-undef */
/* eslint-disable jest/expect-expect */
import { exec } from 'child_process';
import { Contract } from '@ethersproject/contracts';
import WalletConnect from '@walletconnect/client';
import { convertUtf8ToHex } from '@walletconnect/utils';
import * as Helpers from './helpers';
import kittiesABI from '@rainbow-me/references/cryptokitties-abi.json';
import erc20ABI from '@rainbow-me/references/erc20-abi.json';

let connector = null;
let uri = null;
let account = null;

<<<<<<< HEAD
const RAINBOW_WALLET_DOT_ETH = '0x7a3d05c70581bd345fe117c06e45f9669205384f';
const TESTING_WALLET = '0x3Cb462CDC5F809aeD0558FBEe151eD5dC3D3f608';
const HARDHAT_WALLET_PKEY =
  '0xac0974bec39a17e36ba4a6b4d238ff944bacb478cbed5efcae784d7bf4f2ff80';
=======
const RAINBOW_WALLET_DOT_ETH = '0x7a3d05c70581bD345fe117c06e45f9669205384f';
>>>>>>> 5a9ff59f

const CRYPTOKITTIES_ADDRESS = '0x06012c8cf97BEaD5deAe237070F9587f8E7A266d';
const ETH_ADDRESS = 'eth';
const BAT_TOKEN_ADDRESS = '0x0d8775f648430679a709e98d2b0cb6250d2887ef';

const isNFTOwner = async address => {
  const provider = Helpers.getProvider();
  const kittiesContract = new Contract(
    CRYPTOKITTIES_ADDRESS,
    kittiesABI,
    provider
  );
  const ownerAddress = await kittiesContract.ownerOf('1368227');
  return ownerAddress?.toLowerCase() === address?.toLowerCase();
};

const getOnchainBalance = async (address, tokenContractAddress) => {
  const provider = Helpers.getProvider();
  if (tokenContractAddress === ETH_ADDRESS) {
    const balance = await provider.getBalance(RAINBOW_WALLET_DOT_ETH);
    return balance;
  } else {
    const tokenContract = new Contract(
      tokenContractAddress,
      erc20ABI,
      provider
    );
    const balance = await tokenContract.balanceOf(address);
    return balance;
  }
};

<<<<<<< HEAD
const sendETHtoTestWallet = async () => {
  const provider = getProvider();
  // Hardhat account 0 that has 10000 ETH
  const wallet = new Wallet(HARDHAT_WALLET_PKEY, provider);
  // Sending 20 ETH so we have enough to pay the tx fees even when the gas is too high
  await wallet.sendTransaction({
    to: TESTING_WALLET,
    value: ethers.utils.parseEther('20'),
  });
  return true;
};

=======
>>>>>>> 5a9ff59f
beforeAll(async () => {
  // Connect to hardhat
  await exec('yarn hardhat');
  await exec(
    'open /Applications/Xcode.app/Contents/Developer/Applications/Simulator.app/'
  );
});

const acceptAlertIfGasPriceIsHigh = async () => {
  // Depending on current gas prices, we might get an alert
  // saying that the fees are higher than the swap amount
  try {
    if (await Helpers.checkIfElementByTextIsVisible('Proceed Anyway')) {
      await Helpers.tapAlertWithButton('Proceed Anyway');
    }
    // eslint-disable-next-line no-empty
  } catch (e) {}
};

const acceptAlertIfTokenNotVerified = async () => {
  // Depending on current gas prices, we might get an alert
  // saying that the fees are higher than the swap amount
  try {
    if (await Helpers.checkIfElementByTextIsVisible('Proceed Anyway')) {
      await Helpers.tapAlertWithButton('Proceed Anyway');
    }
    // eslint-disable-next-line no-empty
  } catch (e) {}
};

// eslint-disable-next-line no-unused-vars
const checkIfSwapCompleted = async (assetName, amount) => {
  // Disabling this because there's a view blocking (The portal)
  // await Helpers.checkIfVisible(`Swapped-${assetName}-${amount}`);
  return true;
};

describe('Hardhat Transaction Flow', () => {
  it('Should show the welcome screen', async () => {
    await Helpers.checkIfVisible('welcome-screen');
  });

  it('Should show the "Restore Sheet" after tapping on "I already have a wallet"', async () => {
    await Helpers.waitAndTap('already-have-wallet-button');
    await Helpers.checkIfExists('restore-sheet');
  });

  it('show the "Import Sheet" when tapping on "Restore with a recovery phrase or private key"', async () => {
    await Helpers.waitAndTap('restore-with-key-button');
    await Helpers.checkIfExists('import-sheet');
  });

  it('Should show the "Add wallet modal" after tapping import with a valid seed"', async () => {
    await Helpers.clearField('import-sheet-input');
    await Helpers.typeText('import-sheet-input', process.env.TEST_SEEDS, false);
    await Helpers.checkIfElementHasString(
      'import-sheet-button-label',
      'Import'
    );
    await Helpers.waitAndTap('import-sheet-button');
    await Helpers.checkIfVisible('wallet-info-modal');
  });

  it('Should navigate to the Wallet screen after tapping on "Import Wallet"', async () => {
    await Helpers.disableSynchronization();
    await Helpers.waitAndTap('wallet-info-submit-button');
    if (device.getPlatform() === 'android') {
      await Helpers.checkIfVisible('pin-authentication-screen');
      // Set the pin
      await Helpers.authenticatePin('1234');
      // Confirm it
      await Helpers.authenticatePin('1234');
    }
    await Helpers.checkIfVisible('wallet-screen', 80000);
    await Helpers.enableSynchronization();
  });

  it('Should send ETH to test wallet"', async () => {
    await Helpers.sendETHtoTestWallet();
  });

  it('Should navigate to the Profile screen after swiping right', async () => {
    await Helpers.swipe('wallet-screen', 'right', 'slow');
    await Helpers.checkIfVisible('profile-screen');
  });

  it('Should navigate to Settings Modal after tapping Settings Button', async () => {
    await Helpers.waitAndTap('settings-button');
    await Helpers.checkIfVisible('settings-modal');
  });

  it('Should toggle Dark Mode on and off', async () => {
    await Helpers.waitAndTap('darkmode-section-false');
    await Helpers.waitAndTap('darkmode-section-true');
  });

  it('Should navigate to Developer Settings after tapping Developer Section', async () => {
    await Helpers.waitAndTap('developer-section');
    await Helpers.checkIfVisible('developer-settings-modal');
  });

  it('Should show Applied alert after pressing Alert', async () => {
    await Helpers.tap('alert-section');
    await Helpers.checkIfElementByTextIsVisible('APPLIED');
    await Helpers.tapAlertWithButton('OK');
    await Helpers.checkIfVisible('developer-settings-modal');
  });

  it('Should show Hardhat Toast after pressing Connect To Hardhat', async () => {
    await Helpers.waitAndTap('hardhat-section');
    await Helpers.checkIfVisible('testnet-toast-Hardhat');
    await Helpers.swipe('profile-screen', 'left', 'slow');
  });

  it('Should be able to search random tokens (like SWYF) via address and swap them', async () => {
    await Helpers.tap('exchange-fab');
    await Helpers.checkIfVisible('currency-select-list');
    await Helpers.tap('currency-select-list-exchange-coin-row-ETH-token');
    await Helpers.checkIfVisible('currency-select-list');
    await Helpers.typeText(
      'currency-select-search-input',
      '0xefa6903aa49cd539c079ac4b0a090db432615822',
      true
    );
    await Helpers.tap('currency-select-list-exchange-coin-row-SWYF-token');
    await acceptAlertIfTokenNotVerified();
    await Helpers.checkIfVisible('exchange-modal-input');
    await Helpers.typeText('exchange-modal-input', '0.001', true);
    await Helpers.tapAndLongPress('exchange-modal-confirm-button');
    await Helpers.tapAndLongPress('swap-details-confirm-button');
    await acceptAlertIfGasPriceIsHigh();
    await checkIfSwapCompleted('Ethereum', '0.001 ETH');
    await Helpers.swipe('profile-screen', 'left', 'slow');
  });

<<<<<<< HEAD
  it('Should be able to wrap ETH -> WETH', async () => {
    await Helpers.tap('exchange-fab');
    await Helpers.checkIfVisible('currency-select-list');
    await Helpers.tap('currency-select-list-exchange-coin-row-ETH-token');
    await Helpers.checkIfVisible('currency-select-list');
    await Helpers.typeText('currency-select-search-input', 'WETH', true);
    await Helpers.tap('currency-select-list-exchange-coin-row-WETH-token');
    await Helpers.checkIfVisible('exchange-modal-input');
    await Helpers.typeText('exchange-modal-input', '0.001', true);
    await Helpers.tapAndLongPress('exchange-modal-confirm-button');
    await Helpers.tapAndLongPress('swap-details-confirm-button');
    await acceptAlertIfGasPriceIsHigh();
    await checkIfSwapCompleted('Ethereum', '0.001 ETH');
    await Helpers.swipe('profile-screen', 'left', 'slow');
  });
  it('Should be able to unwrap WETH -> ETH', async () => {
    await Helpers.tap('exchange-fab');
    await Helpers.checkIfVisible('currency-select-list');
    await Helpers.typeText('currency-select-search-input', 'WETH', true);
    await Helpers.tap('currency-select-list-exchange-coin-row-WETH-token');
    await Helpers.checkIfVisible('currency-select-list');
    await Helpers.tap('currency-select-list-exchange-coin-row-ETH-token');
    await Helpers.checkIfVisible('exchange-modal-input');
    await Helpers.typeText('exchange-modal-input', '0.0005', true);
    await Helpers.tapAndLongPress('exchange-modal-confirm-button');
    await Helpers.tapAndLongPress('swap-details-confirm-button');
    await acceptAlertIfGasPriceIsHigh();
    await checkIfSwapCompleted('Wrapper Ether', '0.0005 WETH');
    await Helpers.swipe('profile-screen', 'left', 'slow');
  });
  it('Should swap WETH -> DAI including approval (via tokenToToken)', async () => {
    await Helpers.tap('exchange-fab');
    await Helpers.checkIfVisible('currency-select-list');
    await Helpers.typeText('currency-select-search-input', 'WETH', true);
    await Helpers.tap('currency-select-list-exchange-coin-row-WETH-token');
    await Helpers.checkIfVisible('currency-select-list');
    await Helpers.typeText('currency-select-search-input', 'DAI', true);
    await Helpers.tap('currency-select-list-exchange-coin-row-DAI-token');
    await Helpers.typeText('exchange-modal-input', '0.0005', true);
    await Helpers.tapAndLongPress('exchange-modal-confirm-button');
    await Helpers.tapAndLongPress('swap-details-confirm-button');
    await acceptAlertIfGasPriceIsHigh();
    await checkIfSwapCompleted('Wrapper Ether', '0.0005 WETH');
    await Helpers.swipe('profile-screen', 'left', 'slow');
  });

  it('Should swap DAI -> USDC (via tokenToTokenWithPermit)', async () => {
    await Helpers.tap('exchange-fab');
    await Helpers.checkIfVisible('currency-select-list');
    await Helpers.typeText('currency-select-search-input', 'DAI', true);
    await Helpers.tap('currency-select-list-exchange-coin-row-DAI-token');
    await Helpers.checkIfVisible('currency-select-list');
    await Helpers.typeText('currency-select-search-input', 'USDC', true);
    await Helpers.tap('currency-select-list-exchange-coin-row-USDC-token');
    await Helpers.typeText('exchange-modal-input', '10', true);
    await Helpers.tapAndLongPress('exchange-modal-confirm-button');
    await Helpers.tapAndLongPress('swap-details-confirm-button');
    await acceptAlertIfGasPriceIsHigh();
    await checkIfSwapCompleted('DAI', '4 DAI');
    await Helpers.swipe('profile-screen', 'left', 'slow');
  });

  it('Should swap DAI -> ETH (via tokenToETH)', async () => {
    await Helpers.tap('exchange-fab');
    await Helpers.checkIfVisible('currency-select-list');
    await Helpers.typeText('currency-select-search-input', 'DAI', true);
    await Helpers.tap('currency-select-list-exchange-coin-row-DAI-token');
    await Helpers.checkIfVisible('currency-select-list');
    await Helpers.tap('currency-select-list-exchange-coin-row-ETH-token');
    await Helpers.typeText('exchange-modal-input', '4', true);
    await Helpers.tapAndLongPress('exchange-modal-confirm-button');
    await Helpers.tapAndLongPress('swap-details-confirm-button');
    await acceptAlertIfGasPriceIsHigh();
    await checkIfSwapCompleted('DAI', '4 DAI');
    await Helpers.swipe('profile-screen', 'left', 'slow');
  });

  it('Should swap ETH -> USDC (via ethToToken)', async () => {
    await Helpers.tap('exchange-fab');
    await Helpers.checkIfVisible('currency-select-list');
    await Helpers.tap('currency-select-list-exchange-coin-row-ETH-token');
    await Helpers.checkIfVisible('currency-select-list');
    await Helpers.typeText('currency-select-search-input', 'USDC', true);
    await Helpers.tap('currency-select-list-exchange-coin-row-USDC-token');
    await Helpers.typeText('exchange-modal-input', '0.005', true);
    await Helpers.tapAndLongPress('exchange-modal-confirm-button');
    await Helpers.tapAndLongPress('swap-details-confirm-button');
    await acceptAlertIfGasPriceIsHigh();
    await checkIfSwapCompleted('Ethereum', '0.005 ETH');
    await Helpers.swipe('profile-screen', 'left', 'slow');
  });

  it('Should swap USDC -> WETH (via tokenToTokenWithPermit)', async () => {
    await Helpers.tap('exchange-fab');
    await Helpers.checkIfVisible('currency-select-list');
    await Helpers.typeText('currency-select-search-input', 'USDC', true);
    await Helpers.tap('currency-select-list-exchange-coin-row-USDC-token');
    await Helpers.checkIfVisible('currency-select-list');
    await Helpers.typeText('currency-select-search-input', 'WETH', true);
    await Helpers.tap('currency-select-list-exchange-coin-row-WETH-token');
    await Helpers.typeText('exchange-modal-input', '14', true);
    await Helpers.tapAndLongPress('exchange-modal-confirm-button');
    await Helpers.tapAndLongPress('swap-details-confirm-button');
    await acceptAlertIfGasPriceIsHigh();
    await checkIfSwapCompleted('USD Coin', '25 USDC');
    await Helpers.swipe('profile-screen', 'left', 'slow');
  });

  it('Should swap USDC -> ETH (via tokenToETH)', async () => {
    await Helpers.tap('exchange-fab');
    await Helpers.checkIfVisible('currency-select-list');
    await Helpers.typeText('currency-select-search-input', 'USDC', true);
    await Helpers.tap('currency-select-list-exchange-coin-row-USDC-token');
    await Helpers.checkIfVisible('currency-select-list');
    await Helpers.tap('currency-select-list-exchange-coin-row-ETH-token');
    await Helpers.typeText('exchange-modal-input', '10', true);
    await Helpers.tapAndLongPress('exchange-modal-confirm-button');
    await Helpers.tapAndLongPress('swap-details-confirm-button');
    await checkIfSwapCompleted('USD Coin', '20 USDC');
    await acceptAlertIfGasPriceIsHigh();
=======
  it('Should show completed swap ETH -> ERC20 (DAI)', async () => {
    try {
      await Helpers.checkIfVisible('Swapped-Ethereum');
    } catch (e) {
      await Helpers.checkIfVisible('Swapping-Ethereum');
    }
>>>>>>> 5a9ff59f
    await Helpers.swipe('profile-screen', 'left', 'slow');
  });

  it('Should open send sheet after tapping send fab', async () => {
    await Helpers.waitAndTap('send-fab');
    await Helpers.checkIfVisible('send-asset-form-field');
  });

  it('Should send (Cryptokitties)', async () => {
    await Helpers.typeTextAndHideKeyboard(
      'send-asset-form-field',
      RAINBOW_WALLET_DOT_ETH
    );
    await Helpers.waitAndTap('CryptoKitties-family-header');
    await Helpers.tapByText('Arun Cattybinky');
    await Helpers.waitAndTap('gas-speed-custom');
    await Helpers.waitAndTap('speed-pill-urgent');
    await Helpers.waitAndTap('gas-speed-done-button');
    await Helpers.waitAndTap('send-sheet-confirm-action-button', 20000);
    await Helpers.tapAndLongPress('send-confirmation-button');
    await Helpers.checkIfVisible('profile-screen');
    await Helpers.swipe('profile-screen', 'left', 'slow');
    const isOwnerRecipient = await isNFTOwner(RAINBOW_WALLET_DOT_ETH);
    if (!isOwnerRecipient)
      throw new Error('Recepient did not recieve Cryptokitty');
  });

  it('Should send ERC20 (BAT)', async () => {
    const preSendBalance = await getOnchainBalance(
      RAINBOW_WALLET_DOT_ETH,
      BAT_TOKEN_ADDRESS
    );
    await Helpers.waitAndTap('send-fab');
    await Helpers.typeTextAndHideKeyboard(
      'send-asset-form-field',
      RAINBOW_WALLET_DOT_ETH
    );
    await Helpers.waitAndTap('send-asset-BAT-token');
    await Helpers.typeText('selected-asset-field-input', '1.02', true);
    await Helpers.waitAndTap('send-sheet-confirm-action-button');
    await Helpers.tapAndLongPress('send-confirmation-button');
    await Helpers.checkIfVisible('profile-screen');
    await Helpers.swipe('profile-screen', 'left', 'slow');
    const postSendBalance = await getOnchainBalance(
      RAINBOW_WALLET_DOT_ETH,
      BAT_TOKEN_ADDRESS
    );
    if (!postSendBalance.gt(preSendBalance))
      throw new Error('Recepient did not recieve BAT');
    await Helpers.delay(2000);
  });

  it('Should send ETH', async () => {
    await Helpers.waitAndTap('send-fab');
    await Helpers.typeTextAndHideKeyboard(
      'send-asset-form-field',
      RAINBOW_WALLET_DOT_ETH
    );
    const preSendBalance = await getOnchainBalance(
      RAINBOW_WALLET_DOT_ETH,
      ETH_ADDRESS
    );
    await Helpers.waitAndTap('send-asset-ETH-token');
    await Helpers.typeText('selected-asset-field-input', '0.003', true);
    await Helpers.waitAndTap('send-sheet-confirm-action-button');
    await Helpers.tapAndLongPress('send-confirmation-button');
    await Helpers.checkIfVisible('profile-screen');
    const postSendBalance = await getOnchainBalance(
      RAINBOW_WALLET_DOT_ETH,
      ETH_ADDRESS
    );
    if (!postSendBalance.gt(preSendBalance))
      throw new Error('Recepient did not recieve ETH');
  });

  it('Should receive the WC connect request and approve it', async () => {
    connector = new WalletConnect({
      bridge: 'https://bridge.walletconnect.org',
      clientMeta: {
        description: 'Connect with WalletConnect',
        icons: ['https://walletconnect.org/walletconnect-logo.png'],
        name: 'WalletConnect',
        url: 'https://walletconnect.org',
      },
    });
    await Helpers.delay(3000);

    await connector.createSession();
    uri = connector.uri;
    const connected = new Promise(async (resolve, reject) => {
      connector.on('connect', (error, payload) => {
        if (error) {
          reject(error);
        }
        const { accounts } = payload.params[0];
        if (accounts[0] === TESTING_WALLET) {
          account = accounts[0];
          resolve(true);
        } else {
          reject(false);
        }
      });
    });

    const baseUrl = 'https://rnbwapp.com';
    const encodedUri = encodeURIComponent(uri);
    const fullUrl = `${baseUrl}/wc?uri=${encodedUri}`;

    await Helpers.disableSynchronization();
    await device.sendToHome();
    await Helpers.enableSynchronization();

    await Helpers.delay(2000);

    await device.launchApp({
      newInstance: false,
      url: fullUrl,
    });

    await Helpers.checkIfVisible('wc-approval-sheet', 30000);
    await Helpers.waitAndTap('wc-connect-action-button');
    const isConnected = await connected;
    if (!isConnected) throw new Error('WC Connection failed');
    await Helpers.checkIfVisible('wc-redirect-sheet');
    await Helpers.swipe('wc-redirect-sheet', 'down', 'fast');
  });

  it('Should be able to sign personal messages via WC', async () => {
    const result = connector.signPersonalMessage(['My msg', account]);
    await Helpers.checkIfVisible('wc-request-sheet');
    await Helpers.waitAndTap('wc-confirm-action-button');
    await Helpers.delay(1000);
    if (!result) throw new Error('WC Connection failed');
    const signature = await result;
    if (
      signature !==
      '0x9b08221727750e582b43e14f50069083ac6d8a2670a9f28009f14cbef7e66ba16d3370330aed5b6744027bd6a0bef32cb97bb9da3db34c67ba2237b2ef5d1ec71b'
    ) {
      throw new Error('WC personal sign failed');
    }
  });

  it('Should be able to sign eth_sign messages via WC', async () => {
    const message = `My email is john@doe.com`;
    const hexMsg = convertUtf8ToHex(message);
    const msgParams = [account, hexMsg];
    const result = connector.signMessage(msgParams);
    await Helpers.checkIfVisible('wc-request-sheet');
    await Helpers.waitAndTap('wc-confirm-action-button');
    await Helpers.delay(1000);

    if (!result) throw new Error('WC Connection failed');
    const signature = await result;
    // verify signature
    if (
      signature !==
      '0x141d62e1aaa2202ededb07f1684ef6d3d9958d334713010ea91df3831e3a3c99303a83f334d1e5e935c4edd7146a2f3f4301c5d509ccfeffd55f5db4e971958b1c'
    ) {
      throw new Error('WC eth_sign failed');
    }
  });

  it('Should be able to sign typed data messages via WC', async () => {
    const msg = {
      types: {
        EIP712Domain: [
          { name: 'name', type: 'string' },
          { name: 'version', type: 'string' },
          { name: 'verifyingContract', type: 'address' },
        ],
        RelayRequest: [
          { name: 'target', type: 'address' },
          { name: 'encodedFunction', type: 'bytes' },
          { name: 'gasData', type: 'GasData' },
          { name: 'relayData', type: 'RelayData' },
        ],
        GasData: [
          { name: 'gasLimit', type: 'uint256' },
          { name: 'gasPrice', type: 'uint256' },
          { name: 'pctRelayFee', type: 'uint256' },
          { name: 'baseRelayFee', type: 'uint256' },
        ],
        RelayData: [
          { name: 'senderAddress', type: 'address' },
          { name: 'senderNonce', type: 'uint256' },
          { name: 'relayWorker', type: 'address' },
          { name: 'paymaster', type: 'address' },
        ],
      },
      domain: {
        name: 'GSN Relayed Transaction',
        version: '1',
        chainId: 42,
        verifyingContract: '0x6453D37248Ab2C16eBd1A8f782a2CBC65860E60B',
      },
      primaryType: 'RelayRequest',
      message: {
        target: '0x9cf40ef3d1622efe270fe6fe720585b4be4eeeff',
        encodedFunction:
          '0xa9059cbb0000000000000000000000002e0d94754b348d208d64d52d78bcd443afa9fa520000000000000000000000000000000000000000000000000000000000000007',
        gasData: {
          gasLimit: '39507',
          gasPrice: '1700000000',
          pctRelayFee: '70',
          baseRelayFee: '0',
        },
        relayData: {
          senderAddress: '0x22d491bde2303f2f43325b2108d26f1eaba1e32b',
          senderNonce: '3',
          relayWorker: '0x3baee457ad824c94bd3953183d725847d023a2cf',
          paymaster: '0x957F270d45e9Ceca5c5af2b49f1b5dC1Abb0421c',
        },
      },
    };

    const result = connector.signTypedData([account, JSON.stringify(msg)]);
    await Helpers.checkIfVisible('wc-request-sheet');
    await Helpers.waitAndTap('wc-confirm-action-button');
    await Helpers.delay(1000);
    const signature = await result;
    if (
      signature !==
      '0xb78f17ff5779826ebfe4a7572a569a8802c02962242ff0195bd17bd4c07248b930a8c459276bc6eaa02dfb4523b8dc66d0020742d3f60a9209bde811aebb39351b'
    ) {
      throw new Error('WC typed data failed');
    }
  });

  it('Should be able to approve transactions via WC (Send)', async () => {
    const preSendBalance = await getOnchainBalance(
      RAINBOW_WALLET_DOT_ETH,
      ETH_ADDRESS
    );
    const result = connector.sendTransaction({
      from: account,
      to: RAINBOW_WALLET_DOT_ETH,
      value:
        '0x0000000000000000000000000000000000000000000000000de0b6b3a7640000',
      data: '0x',
    });
    await Helpers.checkIfVisible('wc-request-sheet');
    await Helpers.delay(3000);
    await Helpers.waitAndTap('wc-confirm-action-button');
    await Helpers.delay(1000);
    const hash = await result;
    if (!hash) {
      throw new Error('WC approving tx failed');
    }
    await Helpers.delay(3000);
    const postSendBalance = await getOnchainBalance(
      RAINBOW_WALLET_DOT_ETH,
      ETH_ADDRESS
    );
    if (!postSendBalance.gt(preSendBalance))
      throw new Error('Recepient did not recieve ETH');
  });

  it('Should show completed send NFT (Cryptokitties)', async () => {
    try {
      await Helpers.checkIfVisible('Sent-Arun Cattybinky-1.00 CryptoKitties');
    } catch (e) {
      await Helpers.checkIfVisible(
        'Sending-Arun Cattybinky-1.00 CryptoKitties'
      );
    }
  });

  it('Should show completed send ERC20 (BAT)', async () => {
    try {
      await Helpers.checkIfVisible('Sent-Basic Attention Token-1.02 BAT');
    } catch (e) {
      await Helpers.checkIfVisible('Sending-Basic Attention Token-1.02 BAT');
    }
  });

  it('Should show completed send ETH', async () => {
    try {
      await Helpers.checkIfVisible('Sent-Ethereum-0.003 ETH');
    } catch (e) {
      await Helpers.checkIfVisible('Sending-Ethereum-0.003 ETH');
    }
  });

  it('Should show completed send ETH (WC)', async () => {
    try {
      await Helpers.checkIfVisible('Sent-Ethereum-1.00 ETH');
    } catch (e) {
      await Helpers.checkIfVisible('Sending-Ethereum-1.00 ETH');
    }
  });

  afterAll(async () => {
    // Reset the app state
    // await connector?.killSession();
    connector = null;
    await device.clearKeychain();
    await exec('kill $(lsof -t -i:8545)');
    await Helpers.delay(2000);
  });
});<|MERGE_RESOLUTION|>--- conflicted
+++ resolved
@@ -13,14 +13,8 @@
 let uri = null;
 let account = null;
 
-<<<<<<< HEAD
 const RAINBOW_WALLET_DOT_ETH = '0x7a3d05c70581bd345fe117c06e45f9669205384f';
 const TESTING_WALLET = '0x3Cb462CDC5F809aeD0558FBEe151eD5dC3D3f608';
-const HARDHAT_WALLET_PKEY =
-  '0xac0974bec39a17e36ba4a6b4d238ff944bacb478cbed5efcae784d7bf4f2ff80';
-=======
-const RAINBOW_WALLET_DOT_ETH = '0x7a3d05c70581bD345fe117c06e45f9669205384f';
->>>>>>> 5a9ff59f
 
 const CRYPTOKITTIES_ADDRESS = '0x06012c8cf97BEaD5deAe237070F9587f8E7A266d';
 const ETH_ADDRESS = 'eth';
@@ -53,21 +47,6 @@
   }
 };
 
-<<<<<<< HEAD
-const sendETHtoTestWallet = async () => {
-  const provider = getProvider();
-  // Hardhat account 0 that has 10000 ETH
-  const wallet = new Wallet(HARDHAT_WALLET_PKEY, provider);
-  // Sending 20 ETH so we have enough to pay the tx fees even when the gas is too high
-  await wallet.sendTransaction({
-    to: TESTING_WALLET,
-    value: ethers.utils.parseEther('20'),
-  });
-  return true;
-};
-
-=======
->>>>>>> 5a9ff59f
 beforeAll(async () => {
   // Connect to hardhat
   await exec('yarn hardhat');
@@ -203,7 +182,6 @@
     await Helpers.swipe('profile-screen', 'left', 'slow');
   });
 
-<<<<<<< HEAD
   it('Should be able to wrap ETH -> WETH', async () => {
     await Helpers.tap('exchange-fab');
     await Helpers.checkIfVisible('currency-select-list');
@@ -295,7 +273,6 @@
     await checkIfSwapCompleted('Ethereum', '0.005 ETH');
     await Helpers.swipe('profile-screen', 'left', 'slow');
   });
-
   it('Should swap USDC -> WETH (via tokenToTokenWithPermit)', async () => {
     await Helpers.tap('exchange-fab');
     await Helpers.checkIfVisible('currency-select-list');
@@ -324,14 +301,6 @@
     await Helpers.tapAndLongPress('swap-details-confirm-button');
     await checkIfSwapCompleted('USD Coin', '20 USDC');
     await acceptAlertIfGasPriceIsHigh();
-=======
-  it('Should show completed swap ETH -> ERC20 (DAI)', async () => {
-    try {
-      await Helpers.checkIfVisible('Swapped-Ethereum');
-    } catch (e) {
-      await Helpers.checkIfVisible('Swapping-Ethereum');
-    }
->>>>>>> 5a9ff59f
     await Helpers.swipe('profile-screen', 'left', 'slow');
   });
 
