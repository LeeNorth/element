--- conflicted
+++ resolved
@@ -137,14 +137,6 @@
     await Helpers.checkIfVisible('developer-settings-sheet');
   });
 
-<<<<<<< HEAD
-  it('Should show Applied alert after pressing Alert', async () => {
-    await Helpers.tap('alert-section');
-    await Helpers.checkIfElementByTextIsVisible('APPLIED');
-    await Helpers.tapAlertWithButton('OK');
-    await Helpers.checkIfVisible('developer-settings-modal');
-  });
-=======
   if (device.getPlatform() === 'ios') {
     it('Should show Applied alert after pressing Alert', async () => {
       await Helpers.waitAndTap('alert-section');
@@ -153,7 +145,6 @@
       await Helpers.checkIfVisible('developer-settings-sheet');
     });
   }
->>>>>>> d5fc7c14
 
   it('Should show Hardhat Toast after pressing Connect To Hardhat', async () => {
     await Helpers.waitAndTap('hardhat-section');
