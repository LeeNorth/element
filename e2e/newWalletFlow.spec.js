--- conflicted
+++ resolved
@@ -35,13 +35,8 @@
   });
 
   it('should show "No transactions yet" in the activity list', async () => {
-<<<<<<< HEAD
-    if (device.getPlatform() === 'android') {
+    if (android) {
       await Helpers.waitAndTap('activity-button');
-=======
-    if (android) {
-      await Helpers.waitAndTap('navbar-profile-button');
->>>>>>> f4fba5dd
       await Helpers.checkIfElementByTextIsVisible('No transactions yet');
     } else {
       await Helpers.waitAndTap('activity-button');
