--- conflicted
+++ resolved
@@ -10,9 +10,6 @@
 let account = null;
 
 beforeAll(async () => {
-<<<<<<< HEAD
-  await Helpers.delay(4000);
-=======
   // Create WC client
   // Create a connector
   connector = new WalletConnect({
@@ -28,7 +25,6 @@
   await connector.createSession();
   uri = connector.uri;
   // Connect to ganache
->>>>>>> fed7a4da
   await exec('yarn ganache');
 });
 
@@ -37,78 +33,6 @@
     await Helpers.checkIfVisible('welcome-screen');
   });
 
-<<<<<<< HEAD
-  if (device.getPlatform() === 'ios') {
-    it('Should show the "Restore Sheet" after tapping on "I already have a wallet"', async () => {
-      await Helpers.tap('already-have-wallet-button');
-      await Helpers.delay(3000);
-      await Helpers.checkIfExists('restore-sheet');
-    });
-
-    it('show the "Import Sheet" when tapping on "Restore with a recovery phrase or private key"', async () => {
-      await Helpers.tap('restore-with-key-button');
-      await Helpers.delay(3000);
-      await Helpers.checkIfExists('import-sheet');
-    });
-
-    it('Should show the "Add wallet modal" after tapping import with a valid seed"', async () => {
-      await Helpers.typeText(
-        'import-sheet-input',
-        process.env.TEST_SEEDS,
-        false
-      );
-      await Helpers.delay(1500);
-      await Helpers.checkIfElementHasString(
-        'import-sheet-button-label',
-        'Import'
-      );
-      await Helpers.tap('import-sheet-button');
-      await Helpers.checkIfVisible('wallet-info-modal');
-    });
-
-    it('Should navigate to the Wallet screen after tapping on "Import Wallet"', async () => {
-      await Helpers.delay(2000);
-      await Helpers.tap('wallet-info-submit-button');
-      if (device.getPlatform() === 'android') {
-        await Helpers.checkIfVisible('pin-authentication-screen');
-        // Set the pin
-        await Helpers.authenticatePin('1234');
-        // Confirm it
-        await Helpers.authenticatePin('1234');
-      }
-      await Helpers.delay(3000);
-      await Helpers.checkIfVisible('wallet-screen');
-      await Helpers.delay(5000);
-    });
-
-    it('Should navigate to the Profile screen after swiping right', async () => {
-      await Helpers.delay(1000);
-      await Helpers.swipe('wallet-screen', 'right', 'slow');
-      await Helpers.delay(3000);
-      await Helpers.checkIfVisible('profile-screen');
-      await Helpers.delay(3000);
-    });
-
-    it('Should navigate to Settings Modal after tapping Settings Button', async () => {
-      await Helpers.tap('settings-button');
-      await Helpers.delay(3000);
-      await Helpers.checkIfVisible('settings-modal');
-    });
-
-    it('Should navigate to Developer Settings after tapping Developer Section', async () => {
-      await Helpers.tap('developer-section');
-      await Helpers.delay(3000);
-      await Helpers.checkIfVisible('developer-settings-modal');
-    });
-
-    it('Should show Ganache Toast after pressing Connect To Ganache', async () => {
-      await Helpers.tap('ganache-section');
-      await Helpers.delay(13000);
-      await Helpers.checkIfVisible('testnet-toast-Ganache');
-      await Helpers.swipe('profile-screen', 'left', 'slow');
-      await Helpers.delay(3000);
-    });
-=======
   it('Should show the "Restore Sheet" after tapping on "I already have a wallet"', async () => {
     await Helpers.tap('already-have-wallet-button');
     await Helpers.checkIfExists('restore-sheet');
@@ -177,9 +101,8 @@
     await Helpers.checkIfVisible('testnet-toast-Ganache');
     await Helpers.swipe('profile-screen', 'left', 'slow');
   });
->>>>>>> fed7a4da
-
-    /*
+
+  /*
   it('Should swap ETH -> ERC20 (DAI)', async () => {
     await Helpers.tap('exchange-fab');
     await Helpers.typeText('exchange-modal-input', '0.01', true);
@@ -211,32 +134,6 @@
     await Helpers.tap('exchange-coin-row-ETH');
     await Helpers.tapAndLongPress('exchange-modal-confirm');
     await Helpers.swipe('profile-screen', 'left', 'slow');
-<<<<<<< HEAD
-  });*/
-
-    it('Should send ERC20 (cSAI)', async () => {
-      await Helpers.delay(3000);
-      await Helpers.tap('send-fab');
-      await Helpers.delay(3000);
-      await Helpers.typeText('send-asset-form-field', 'poopcoin.eth\n', false);
-      await Helpers.delay(3000);
-      await Helpers.tap('send-savings-cSAI');
-      await Helpers.delay(3000);
-      await Helpers.typeText('selected-asset-field-input', '1', true);
-      await Helpers.delay(5000);
-      await Helpers.tapAndLongPress('send-sheet-confirm');
-      if (device.getPlatform() === 'android') {
-        await Helpers.tapAlertWithButton('Slow');
-        await Helpers.delay(4000);
-        await Helpers.authenticatePin('1234');
-      }
-
-      await Helpers.delay(10000);
-      await Helpers.swipe('profile-screen', 'left', 'slow');
-    });
-
-    /*it('Should show completed swap ETH -> ERC20 (DAI)', async () => {
-=======
   });
 */
   it('Should send ERC20 (cSAI)', async () => {
@@ -245,12 +142,16 @@
     await Helpers.tap('send-savings-cSAI');
     await Helpers.typeText('selected-asset-field-input', '1.69', true);
     await Helpers.tapAndLongPress('Hold to Send');
+    if (device.getPlatform() === 'android') {
+      await Helpers.tapAlertWithButton('Slow');
+      await Helpers.delay(4000);
+      await Helpers.authenticatePin('1234');
+    }
     await Helpers.swipe('profile-screen', 'left', 'slow');
   });
 
   /*
   it('Should show completed swap ETH -> ERC20 (DAI)', async () => {
->>>>>>> fed7a4da
     try {
       await Helpers.checkIfVisible('Swapped-Ethereum');
     } catch (e) {
@@ -260,72 +161,17 @@
   });
   */
 
-<<<<<<< HEAD
-    it('Should send (Cryptokitties)', async () => {
-      await Helpers.delay(3000);
-      await Helpers.tap('send-fab');
-      await Helpers.delay(3000);
-      await Helpers.typeText('send-asset-form-field', 'poopcoin.eth\n', false);
-      await Helpers.delay(3000);
-      await Helpers.tap('CryptoKitties-family-header');
-      await Helpers.delay(2000);
-      await Helpers.tapByText('Arun Cattybinky');
-      await Helpers.delay(3000);
-      await Helpers.tapAndLongPress('send-sheet-confirm');
-      if (device.getPlatform() === 'android') {
-        await Helpers.tapAlertWithButton('Slow');
-        await Helpers.delay(4000);
-        await Helpers.authenticatePin('1234');
-      }
-      await Helpers.delay(10000);
-      await Helpers.swipe('profile-screen', 'left', 'slow');
-    });
-
-    it('Should send ERC20 (BAT)', async () => {
-      await Helpers.delay(3000);
-      await Helpers.tap('send-fab');
-      await Helpers.delay(3000);
-      await Helpers.typeText('send-asset-form-field', 'poopcoin.eth\n', false);
-      await Helpers.delay(3000);
-      await Helpers.tap('send-asset-BAT');
-      await Helpers.delay(3000);
-      await Helpers.typeText('selected-asset-field-input', '2', true);
-      await Helpers.delay(3000);
-      await Helpers.tapAndLongPress('send-sheet-confirm');
-      if (device.getPlatform() === 'android') {
-        await Helpers.tapAlertWithButton('Slow');
-        await Helpers.delay(4000);
-        await Helpers.authenticatePin('1234');
-      }
-      await Helpers.delay(10000);
-      await Helpers.swipe('profile-screen', 'left', 'slow');
-    });
-
-    it('Should send ETH', async () => {
-      await Helpers.delay(3000);
-      await Helpers.tap('send-fab');
-      await Helpers.delay(3000);
-      await Helpers.typeText('send-asset-form-field', 'poopcoin.eth\n', false);
-      await Helpers.delay(3000);
-      await Helpers.tap('send-asset-ETH');
-      await Helpers.delay(3000);
-      await Helpers.typeText('selected-asset-field-input', '.001', true);
-      await Helpers.delay(3000);
-      await Helpers.tapAndLongPress('send-sheet-confirm');
-      if (device.getPlatform() === 'android') {
-        await Helpers.tapAlertWithButton('Slow');
-        await Helpers.delay(4000);
-        await Helpers.authenticatePin('1234');
-      }
-      await Helpers.delay(10000);
-    });
-=======
   it('Should send (Cryptokitties)', async () => {
     await Helpers.tap('send-fab');
     await Helpers.typeText('send-asset-form-field', 'poopcoin.eth', false);
     await Helpers.tap('CryptoKitties-family-header');
     await Helpers.tapByText('Arun Cattybinky');
     await Helpers.tapAndLongPress('Hold to Send');
+    if (device.getPlatform() === 'android') {
+      await Helpers.tapAlertWithButton('Slow');
+      await Helpers.delay(4000);
+      await Helpers.authenticatePin('1234');
+    }
     await Helpers.swipe('profile-screen', 'left', 'slow');
   });
 
@@ -335,6 +181,11 @@
     await Helpers.tap('send-asset-BAT');
     await Helpers.typeText('selected-asset-field-input', '1.02', true);
     await Helpers.tapAndLongPress('Hold to Send');
+    if (device.getPlatform() === 'android') {
+      await Helpers.tapAlertWithButton('Slow');
+      await Helpers.delay(4000);
+      await Helpers.authenticatePin('1234');
+    }
     await Helpers.swipe('profile-screen', 'left', 'slow');
   });
 
@@ -344,6 +195,11 @@
     await Helpers.tap('send-asset-ETH');
     await Helpers.typeText('selected-asset-field-input', '0.003', true);
     await Helpers.tapAndLongPress('Hold to Send');
+    if (device.getPlatform() === 'android') {
+      await Helpers.tapAlertWithButton('Slow');
+      await Helpers.delay(4000);
+      await Helpers.authenticatePin('1234');
+    }
     await Helpers.swipe('profile-screen', 'left', 'slow');
   });
 
@@ -482,9 +338,8 @@
     connector.killSession();
     connector = null;
   });
->>>>>>> fed7a4da
-
-    /*
+
+  /*
   it('Should show completed swap ERC20 (BAT) -> ERC20 (ZRX)', async () => {
     try {
       await Helpers.checkIfVisible('Swapped-Basic Attention Token');
@@ -505,40 +360,6 @@
       await Helpers.checkIfVisible('Sending-Compound Sai');
     }
   });*/
-<<<<<<< HEAD
-    it('Should show completed send ERC20 (cSAI)', async () => {
-      try {
-        await Helpers.checkIfVisible('Sent-Compound SAI');
-      } catch (e) {
-        await Helpers.checkIfVisible('Sending-Compound SAI');
-      }
-    });
-
-    it('Should show completed send NFT (Cryptokitties)', async () => {
-      try {
-        await Helpers.checkIfVisible('Sent-Arun Cattybinky');
-      } catch (e) {
-        await Helpers.checkIfVisible('Sending-Arun Cattybinky');
-      }
-    });
-
-    it('Should show completed send ERC20 (BAT)', async () => {
-      try {
-        await Helpers.checkIfVisible('Sent-Basic Attention Token');
-      } catch (e) {
-        await Helpers.checkIfVisible('Sending-Basic Attention Token');
-      }
-    });
-
-    it('Should show completed send ETH', async () => {
-      try {
-        await Helpers.checkIfVisible('Sent-Ethereum');
-      } catch (e) {
-        await Helpers.checkIfVisible('Sending-Ethereum');
-      }
-    });
-  }
-=======
   it('Should show completed send ERC20 (cSAI)', async () => {
     try {
       await Helpers.checkIfVisible('Sent-Compound SAI-1.69 cSAI');
@@ -580,7 +401,6 @@
       await Helpers.checkIfVisible('Sending-Ethereum-0.00 ETH');
     }
   });
->>>>>>> fed7a4da
 
   afterAll(async () => {
     // Reset the app state
