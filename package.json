{
  "name": "BalanceWallet",
  "version": "0.3.0-3",
  "private": true,
  "scripts": {
    "start": "node node_modules/react-native/local-cli/cli.js start",
    "test": "jest",
    "install-pods": "cd ios && pod install && cd ..",
    "ios": "react-native run-ios --simulator='iPhone X'",
    "lint": "eslint './**/*.js'",
    "nodeify": "./node_modules/.bin/rn-nodeify --install \"crypto\" --hack",
    "postinstall": "rn-nodeify --install --hack"
  },
  "dependencies": {
    "@hocs/omit-props": "^0.4.0",
    "@hocs/safe-timers": "^0.4.0",
    "@hocs/with-view-layout-props": "^0.2.0",
    "@tradle/react-native-http": "^2.0.0",
    "assert": "^1.4.1",
    "axios": "^0.18.0",
<<<<<<< HEAD
    "balance-common": "^0.6.12",
=======
    "balance-common": "^0.6.12-convertdisplay",
>>>>>>> 772f5735
    "browserify-zlib": "^0.1.4",
    "buffer": "^4.9.1",
    "chroma-js": "^1.3.7",
    "code-push": "^2.0.6",
    "color": "^3.0.0",
    "console-browserify": "^1.1.0",
    "constants-browserify": "^1.0.0",
    "date-fns": "^1.29.0",
    "dns.js": "^1.0.1",
    "domain-browser": "^1.2.0",
    "ethers": "^3.0.7",
    "events": "^1.1.1",
    "global": "^4.3.2",
    "https-browserify": "0.0.1",
    "i18n-js": "^3.0.11",
    "immer": "^1.7.4",
    "inherits": "^2.0.3",
    "lodash": "^4.17.11",
    "path-browserify": "0.0.0",
    "process": "^0.11.10",
    "prop-types": "^15.6.1",
    "punycode": "^1.4.1",
    "querystring-es3": "^0.2.1",
    "react": "^16.5.0",
    "react-coin-icon": "^0.1.6",
    "react-fast-compare": "^2.0.4",
    "react-native": "0.57.1",
    "react-native-actionsheet": "^2.4.2",
    "react-native-blur": "^3.2.2",
    "react-native-camera": "^1.4.3",
    "react-native-circular-progress": "^1.0.1",
    "react-native-code-push": "^5.4.1",
    "react-native-crypto": "^2.1.2",
    "react-native-emoji": "^1.3.1",
    "react-native-fast-image": "^5.0.11",
    "react-native-firebase": "^4.3.8",
    "react-native-gesture-handler": "^1.0.7",
    "react-native-haptic-feedback": "^1.2.0",
    "react-native-iphone-x-helper": "^1.2.0",
    "react-native-keychain": "^3.0.0",
    "react-native-languages": "^3.0.0",
    "react-native-level-fs": "^3.0.1",
    "react-native-linear-gradient": "^2.4.2",
    "react-native-mail": "^3.0.6",
    "react-native-matomo": "git+https://github.com/BonifyByForteil/react-native-matomo.git",
    "react-native-os": "^1.2.1",
    "react-native-permissions": "^1.1.1",
    "react-native-qrcode-scanner": "mikedemarais/react-native-qrcode-scanner#2ca70b8c64afb87e712aba578e11409c6406069e",
    "react-native-qrcode-svg": "git+https://github.com/mikedemarais/react-native-qrcode-svg.git",
    "react-native-radial-gradient": "^1.0.4",
    "react-native-randombytes": "^3.1.0",
    "react-native-reanimated": "^1.0.0-alpha.9",
    "react-native-safe-area-view": "mikedemarais/react-native-safe-area-view",
    "react-native-shimmer-placeholder": "^1.0.29",
    "react-native-splash-screen": "crazycodeboy/react-native-splash-screen#285/head",
    "react-native-storage": "^0.2.2",
    "react-native-svg": "^8.0.8",
    "react-native-tcp": "^3.3.0",
    "react-native-tooltip": "^5.2.0",
    "react-native-touch-id": "^4.1.0",
    "react-native-udp": "^2.3.1",
    "react-navigation": "^2.18.0",
    "react-navigation-fluid-transitions": "^0.2.72",
    "react-primitives": "^0.7.0",
    "react-redux": "^5.0.7",
    "react-spring": "^5.7.2",
    "react-style-proptype": "^3.2.1",
    "readable-stream": "^1.0.33",
    "recompact": "^3.4.0",
    "recompose": "^0.30.0",
    "redux": "^3.7.2",
    "redux-thunk": "^2.3.0",
    "rn-nodeify": "^10.0.0",
    "rn-walletconnect-wallet": "^0.7.24",
    "stream-browserify": "^1.0.0",
    "string_decoder": "^0.10.31",
    "styled-components": "4.1.2",
    "svgs": "^4.0.0",
    "timers-browserify": "^1.4.2",
    "tty-browserify": "0.0.0",
    "url": "^0.10.3",
    "util": "^0.10.3",
    "vm-browserify": "0.0.4"
  },
  "devDependencies": {
    "@babel/core": "^7.2.2",
    "babel-core": "7.0.0-bridge.0",
    "babel-eslint": "^8.2.2",
    "babel-jest": "^22.4.3",
    "babel-plugin-date-fns": "^0.2.1",
    "babel-plugin-lodash": "^3.3.4",
    "babel-plugin-styled-components": "^1.9.2",
    "babel-plugin-transform-react-remove-prop-types": "^0.4.21",
    "babel-plugin-transform-remove-console": "^6.9.4",
    "eslint": "^5.11.1",
    "eslint-config-airbnb-base": "^13.1.0",
    "eslint-plugin-import": "^2.14.0",
    "eslint-plugin-react": "^7.12.1",
    "eslint-plugin-react-native": "^3.5.0",
    "eslint-plugin-react-native-animation-linter": "^0.1.2",
    "jest": "^22.4.3",
    "metro-react-native-babel-preset": "^0.50.0",
    "react-test-renderer": "^16.2.0",
    "schedule": "0.4.0"
  },
  "resolutions": {
    "**/eslint-plugin-import": "2.14.0",
    "**/resolve": "1.8.1"
  },
  "jest": {
    "preset": "react-native"
  },
  "react-native": {
    "crypto": "react-native-crypto",
    "_stream_transform": "readable-stream/transform",
    "_stream_readable": "readable-stream/readable",
    "_stream_writable": "readable-stream/writable",
    "_stream_duplex": "readable-stream/duplex",
    "_stream_passthrough": "readable-stream/passthrough",
    "stream": "stream-browserify",
    "vm": "vm-browserify",
    "zlib": "browserify-zlib",
    "console": "console-browserify",
    "constants": "constants-browserify",
    "dns": "dns.js",
    "net": "react-native-tcp",
    "domain": "domain-browser",
    "http": "@tradle/react-native-http",
    "https": "https-browserify",
    "path": "path-browserify",
    "querystring": "querystring-es3",
    "fs": "react-native-level-fs",
    "dgram": "react-native-udp",
    "timers": "timers-browserify",
    "tty": "tty-browserify",
    "tls": false,
    "os": "react-native-os"
  },
  "browser": {
    "crypto": "react-native-crypto",
    "_stream_transform": "readable-stream/transform",
    "_stream_readable": "readable-stream/readable",
    "_stream_writable": "readable-stream/writable",
    "_stream_duplex": "readable-stream/duplex",
    "_stream_passthrough": "readable-stream/passthrough",
    "stream": "stream-browserify",
    "vm": "vm-browserify",
    "zlib": "browserify-zlib",
    "console": "console-browserify",
    "constants": "constants-browserify",
    "dns": "dns.js",
    "net": "react-native-tcp",
    "domain": "domain-browser",
    "http": "@tradle/react-native-http",
    "https": "https-browserify",
    "path": "path-browserify",
    "querystring": "querystring-es3",
    "fs": "react-native-level-fs",
    "dgram": "react-native-udp",
    "timers": "timers-browserify",
    "tty": "tty-browserify",
    "tls": false,
    "os": "react-native-os"
  },
  "rnpm": {
    "assets": [
      "./src/assets/fonts"
    ]
  }
}<|MERGE_RESOLUTION|>--- conflicted
+++ resolved
@@ -18,11 +18,7 @@
     "@tradle/react-native-http": "^2.0.0",
     "assert": "^1.4.1",
     "axios": "^0.18.0",
-<<<<<<< HEAD
-    "balance-common": "^0.6.12",
-=======
     "balance-common": "^0.6.12-convertdisplay",
->>>>>>> 772f5735
     "browserify-zlib": "^0.1.4",
     "buffer": "^4.9.1",
     "chroma-js": "^1.3.7",
