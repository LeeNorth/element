{
  "name": "Rainbow",
<<<<<<< HEAD
  "version": "1.1.0-9",
=======
  "version": "1.1.3-1",
>>>>>>> cff58cbd
  "private": true,
  "scripts": {
    "clean": "react-native-clean-project",
    "start": "node node_modules/react-native/local-cli/cli.js start",
    "test": "jest test.js",
    "install-pods": "cd ios && pod install && cd ..",
    "ios": "react-native run-ios --simulator='iPhone X'",
    "lint": "eslint './**/*.js'",
    "nodeify": "./node_modules/.bin/rn-nodeify --install \"crypto\" --hack",
    "postinstall": "patch-package && rn-nodeify --install --hack"
  },
  "dependencies": {
    "@hocs/omit-props": "^0.4.0",
    "@hocs/safe-timers": "^0.4.0",
    "@hocs/with-view-layout-props": "^0.2.0",
    "@react-native-community/async-storage": "1.5.0",
    "@react-native-community/blur": "^3.3.1",
    "@react-native-community/masked-view": "^0.1.1",
    "@react-native-community/netinfo": "^3.2.1",
    "@segment/analytics-react-native": "^1.0.1",
    "@staltz/react-native-tcp": "^3.3.1",
    "@tradle/react-native-http": "^2.0.1",
    "@walletconnect/react-native": "^1.0.0-beta.29",
    "assert": "^1.4.1",
    "asyncstorage-down": "^4.2.0",
    "axios": "^0.19.0",
    "bignumber.js": "^9.0.0",
    "browserify-zlib": "^0.1.4",
    "buffer": "^4.9.1",
    "chroma-js": "^1.3.7",
    "code-push": "^2.0.6",
    "console-browserify": "^1.1.0",
    "constants-browserify": "^1.0.0",
    "date-fns": "^1.30.1",
    "delay": "^4.3.0",
    "dns.js": "^1.0.1",
    "domain-browser": "^1.2.0",
    "eth-contract-metadata": "^1.9.2",
    "ethers": "^4.0.33",
    "events": "^1.1.1",
    "global": "^4.3.2",
    "https-browserify": "0.0.1",
    "i18n-js": "^3.0.11",
    "i18next": "^17.0.3",
    "immer": "^3.1.3",
    "inherits": "^2.0.3",
    "lodash": "^4.17.15",
    "nanoid": "^2.0.3",
    "patch-package": "^6.1.2",
    "path-browserify": "0.0.0",
    "postcss": "^7.0.13",
    "postinstall-postinstall": "^2.0.0",
    "process": "^0.11.10",
    "prop-types": "^15.7.2",
    "punycode": "^1.4.1",
    "querystring-es3": "^0.2.1",
    "react": "16.8.3",
    "react-coin-icon": "^0.1.9",
    "react-native": "0.59.9",
    "react-native-actionsheet": "^2.4.2",
    "react-native-camera": "^2.11.0",
    "react-native-circular-progress": "^1.1.0",
    "react-native-code-push": "^5.6.0",
    "react-native-crypto": "^2.1.2",
    "react-native-device-info": "^2.1.3",
    "react-native-dotenv": "^0.2.0",
    "react-native-emoji": "1.5.0",
    "react-native-fast-image": "^6.0.3",
    "react-native-firebase": "^4.3.8",
    "react-native-gesture-handler": "^1.3.0",
    "react-native-haptic-feedback": "^1.8.2",
    "react-native-indicators": "^0.13.0",
    "react-native-ios11-devicecheck": "^0.0.3",
    "react-native-iphone-x-helper": "^1.2.1",
    "react-native-keychain": "^3.1.3",
    "react-native-languages": "^3.0.0",
    "react-native-level-fs": "^3.0.1",
    "react-native-linear-gradient": "^2.5.4",
    "react-native-mail": "^3.0.6",
    "react-native-os": "^1.2.2",
    "react-native-permissions": "^1.1.1",
    "react-native-qrcode-scanner": "mikedemarais/react-native-qrcode-scanner#2ca70b8c64afb87e712aba578e11409c6406069e",
    "react-native-qrcode-svg": "git+https://github.com/mikedemarais/react-native-qrcode-svg.git",
    "react-native-radial-gradient": "shkatulo/react-native-radial-gradient",
    "react-native-randombytes": "^3.5.3",
    "react-native-reanimated": "1.1.0",
    "react-native-redash": "^7.2.1",
    "react-native-safe-area-view": "mikedemarais/react-native-safe-area-view",
    "react-native-screens": "^1.0.0-alpha.23",
    "react-native-splash-screen": "^3.2.0",
    "react-native-storage": "^1.0.1",
    "react-native-store-review": "^0.1.5",
    "react-native-svg": "^9.5.1",
    "react-native-tcp": "^3.3.0",
    "react-native-tooltip": "^5.2.0",
    "react-native-touch-id": "^4.4.1",
    "react-native-udp": "^2.6.1",
    "react-native-version-number": "^0.3.6",
    "react-navigation": "^3.11.1",
    "react-primitives": "^0.8.0",
    "react-redux": "^5.0.7",
    "react-spring": "^5.7.2",
    "react-style-proptype": "^3.2.2",
    "readable-stream": "^1.0.33",
    "recompact": "^3.4.0",
    "recompose": "^0.30.0",
    "recyclerlistview": "^2.0.1-alpha.1",
    "redux": "^4.0.1",
    "redux-devtools-extension": "^2.13.8",
    "redux-thunk": "^2.3.0",
    "reselect": "^4.0.0",
    "rn-nodeify": "^10.0.1",
    "socket.io-client": "^2.2.0",
    "stream-browserify": "^1.0.0",
    "string_decoder": "^0.10.31",
    "styled-components": "^5.0.0-beta.8",
    "stylelint": "^10.1.0",
    "svgs": "^4.1.0",
    "timers-browserify": "^1.4.2",
    "tty-browserify": "0.0.0",
    "url": "^0.10.3",
    "util": "^0.10.3",
    "vm-browserify": "0.0.4"
  },
  "devDependencies": {
    "@babel/core": "^7.4.5",
    "@babel/runtime": "^7.4.5",
    "@react-native-community/cli": "2.0.0-rc.2",
    "@react-native-community/eslint-config": "^0.0.5",
    "babel-core": "7.0.0-bridge.0",
    "babel-eslint": "^8.2.2",
    "babel-jest": "^24.8.0",
    "babel-plugin-date-fns": "^0.2.1",
    "babel-plugin-lodash": "^3.3.4",
<<<<<<< HEAD
    "babel-plugin-styled-components": "^1.10.6",
=======
    "babel-plugin-rewire": "^1.2.0",
    "babel-plugin-styled-components": "^1.10.2",
>>>>>>> cff58cbd
    "babel-plugin-transform-remove-console": "^6.9.4",
    "detox": "^12.8.0",
    "eslint": "^5.16.0",
    "eslint-config-airbnb-base": "^13.1.0",
    "eslint-plugin-import": "^2.14.0",
    "eslint-plugin-react": "^7.13.0",
    "eslint-plugin-react-native": "^3.7.0",
    "eslint-plugin-react-native-animation-linter": "^0.1.2",
    "jest": "^24.8.0",
    "metro-react-native-babel-preset": "^0.55.0",
    "mocha": "^6.1.4",
    "react-native-clean-project": "^3.1.0",
    "react-test-renderer": "16.8.3",
    "schedule": "0.4.0"
  },
  "resolutions": {
    "**/eslint-plugin-import": "2.14.0",
    "**/resolve": "1.8.1"
  },
  "jest": {
    "preset": "react-native",
    "setupFiles": [
      "./config/test/jest-setup.js"
    ]
  },
  "rnpm": {
    "assets": [
      "./src/assets/fonts"
    ]
  },
  "detox": {
    "configurations": {
      "ios.sim.release": {
        "binaryPath": "ios/build/Build/Products/Release-iphonesimulator/Rainbow.app",
        "build": "xcodebuild -workspace ios/Rainbow.xcworkspace/ -scheme Rainbow -configuration Release -sdk iphonesimulator -derivedDataPath ios/build -UseModernBuildSystem=NO -quiet",
        "type": "ios.simulator",
        "name": "iPhone 8"
      },
      "ios.sim.debug.local": {
        "binaryPath": "ios/build/Products/Debug-iphonesimulator/Rainbow.app",
        "build": "xcodebuild -workspace ios/Rainbow.xcworkspace/ -scheme Rainbow -configuration Debug -sdk iphonesimulator -derivedDataPath ios/build -UseModernBuildSystem=NO -quiet",
        "type": "ios.simulator",
        "name": "iPhone 6s"
      }
    },
    "test-runner": "mocha"
  },
  "react-native": {
    "zlib": "browserify-zlib",
    "console": "console-browserify",
    "constants": "constants-browserify",
    "crypto": "react-native-crypto",
    "dns": "dns.js",
    "net": "react-native-tcp",
    "domain": "domain-browser",
    "http": "@tradle/react-native-http",
    "https": "https-browserify",
    "os": "react-native-os",
    "path": "path-browserify",
    "querystring": "querystring-es3",
    "fs": "react-native-level-fs",
    "_stream_transform": "readable-stream/transform",
    "_stream_readable": "readable-stream/readable",
    "_stream_writable": "readable-stream/writable",
    "_stream_duplex": "readable-stream/duplex",
    "_stream_passthrough": "readable-stream/passthrough",
    "dgram": "react-native-udp",
    "stream": "stream-browserify",
    "timers": "timers-browserify",
    "tty": "tty-browserify",
    "vm": "vm-browserify",
    "tls": false
  },
  "browser": {
    "zlib": "browserify-zlib",
    "console": "console-browserify",
    "constants": "constants-browserify",
    "crypto": "react-native-crypto",
    "dns": "dns.js",
    "net": "react-native-tcp",
    "domain": "domain-browser",
    "http": "@tradle/react-native-http",
    "https": "https-browserify",
    "os": "react-native-os",
    "path": "path-browserify",
    "querystring": "querystring-es3",
    "fs": "react-native-level-fs",
    "_stream_transform": "readable-stream/transform",
    "_stream_readable": "readable-stream/readable",
    "_stream_writable": "readable-stream/writable",
    "_stream_duplex": "readable-stream/duplex",
    "_stream_passthrough": "readable-stream/passthrough",
    "dgram": "react-native-udp",
    "stream": "stream-browserify",
    "timers": "timers-browserify",
    "tty": "tty-browserify",
    "vm": "vm-browserify",
    "tls": false
  }
}<|MERGE_RESOLUTION|>--- conflicted
+++ resolved
@@ -1,10 +1,6 @@
 {
   "name": "Rainbow",
-<<<<<<< HEAD
-  "version": "1.1.0-9",
-=======
   "version": "1.1.3-1",
->>>>>>> cff58cbd
   "private": true,
   "scripts": {
     "clean": "react-native-clean-project",
@@ -139,12 +135,8 @@
     "babel-jest": "^24.8.0",
     "babel-plugin-date-fns": "^0.2.1",
     "babel-plugin-lodash": "^3.3.4",
-<<<<<<< HEAD
     "babel-plugin-styled-components": "^1.10.6",
-=======
     "babel-plugin-rewire": "^1.2.0",
-    "babel-plugin-styled-components": "^1.10.2",
->>>>>>> cff58cbd
     "babel-plugin-transform-remove-console": "^6.9.4",
     "detox": "^12.8.0",
     "eslint": "^5.16.0",
