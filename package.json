{
  "name": "Rainbow",
<<<<<<< HEAD
  "version": "1.1.0-3",
=======
  "version": "1.0.0-11",
>>>>>>> 3926bf30
  "private": true,
  "scripts": {
    "clean": "react-native-clean-project",
    "start": "node node_modules/react-native/local-cli/cli.js start",
    "test": "jest",
    "install-pods": "cd ios && pod install && cd ..",
    "ios": "react-native run-ios --simulator='iPhone X'",
    "lint": "eslint './**/*.js'",
    "nodeify": "./node_modules/.bin/rn-nodeify --install \"crypto\" --hack",
    "postinstall": "rn-nodeify --install --hack"
  },
  "dependencies": {
    "@hocs/omit-props": "^0.4.0",
    "@hocs/safe-timers": "^0.4.0",
    "@hocs/with-view-layout-props": "^0.2.0",
<<<<<<< HEAD
=======
    "@rainbow-me/rainbow-common": "^0.8.9",
>>>>>>> 3926bf30
    "@react-native-community/async-storage": "1.4.0",
    "@react-native-community/blur": "^3.3.1",
    "@react-native-community/netinfo": "^2.0.0",
    "@segment/analytics-react-native": "^1.0.1",
    "@staltz/react-native-tcp": "^3.3.1",
    "@tradle/react-native-http": "^2.0.1",
    "@walletconnect/react-native": "^1.0.0-beta.20",
    "assert": "^1.4.1",
    "asyncstorage-down": "^4.2.0",
    "axios": "^0.19.0",
    "bignumber.js": "^8.1.1",
    "browserify-zlib": "^0.1.4",
    "buffer": "^4.9.1",
    "chroma-js": "^1.3.7",
    "code-push": "^2.0.6",
    "color": "^3.0.0",
    "console-browserify": "^1.1.0",
    "constants-browserify": "^1.0.0",
    "date-fns": "^1.29.0",
    "dns.js": "^1.0.1",
    "domain-browser": "^1.2.0",
    "eth-contract-metadata": "^1.9.2",
    "ethers": "^4.0.27",
    "events": "^1.1.1",
    "global": "^4.3.2",
    "https-browserify": "0.0.1",
    "i18n-js": "^3.0.11",
    "i18next": "^17.0.3",
    "immer": "^1.7.4",
    "inherits": "^2.0.3",
    "lodash": "^4.17.11",
    "nanoid": "^2.0.3",
    "path-browserify": "0.0.0",
    "postcss": "^7.0.13",
    "process": "^0.11.10",
    "prop-types": "^15.6.1",
    "punycode": "^1.4.1",
    "querystring-es3": "^0.2.1",
    "react": "16.8.3",
    "react-coin-icon": "^0.1.8",
    "react-fast-compare": "^2.0.4",
    "react-native": "0.59.8",
    "react-native-actionsheet": "^2.4.2",
    "react-native-camera": "^2.9.0",
    "react-native-circular-progress": "^1.0.1",
    "react-native-code-push": "^5.6.0",
    "react-native-crypto": "^2.1.2",
    "react-native-device-info": "^1.6.2",
    "react-native-dotenv": "^0.2.0",
    "react-native-emoji": "1.5.0",
    "react-native-fast-image": "^6.0.0",
    "react-native-firebase": "^4.3.8",
    "react-native-gesture-handler": "^1.2.1",
    "react-native-haptic-feedback": "^1.8.0",
    "react-native-indicators": "^0.13.0",
    "react-native-ios11-devicecheck": "^0.0.3",
    "react-native-iphone-x-helper": "^1.2.0",
    "react-native-keychain": "^3.1.3",
    "react-native-languages": "^3.0.0",
    "react-native-level-fs": "^3.0.1",
    "react-native-linear-gradient": "^2.5.4",
    "react-native-mail": "^3.0.6",
    "react-native-os": "^1.2.2",
    "react-native-permissions": "^1.1.1",
    "react-native-qrcode-scanner": "mikedemarais/react-native-qrcode-scanner#2ca70b8c64afb87e712aba578e11409c6406069e",
    "react-native-qrcode-svg": "git+https://github.com/mikedemarais/react-native-qrcode-svg.git",
    "react-native-radial-gradient": "^1.0.5",
    "react-native-randombytes": "^3.5.2",
    "react-native-reanimated": "1.1.0",
    "react-native-safe-area-view": "mikedemarais/react-native-safe-area-view",
    "react-native-screens": "^1.0.0-alpha.22",
    "react-native-shimmer-placeholder": "^1.0.29",
    "react-native-splash-screen": "^3.2.0",
    "react-native-storage": "^1.0.1",
    "react-native-svg": "^9.4.0",
    "react-native-tcp": "^3.2.1",
    "react-native-tooltip": "^5.2.0",
    "react-native-touch-id": "^4.4.1",
    "react-native-udp": "^2.6.0",
    "react-native-version-number": "^0.3.5",
    "react-navigation": "^3.11.0",
    "react-primitives": "^0.8.0",
    "react-redux": "^5.0.7",
    "react-spring": "^5.7.2",
    "react-style-proptype": "^3.2.2",
    "readable-stream": "^1.0.33",
    "recompact": "^3.4.0",
    "recompose": "^0.30.0",
    "recyclerlistview": "^2.0.1-alpha.1",
    "redux": "^4.0.1",
    "redux-devtools-extension": "^2.13.8",
    "redux-thunk": "^2.3.0",
    "reselect": "^4.0.0",
    "rn-nodeify": "^10.0.1",
    "socket.io-client": "^2.2.0",
    "stream-browserify": "^1.0.0",
    "string_decoder": "^0.10.31",
    "styled-components": "4.2.0",
    "stylelint": "^9.10.0",
    "svgs": "^4.1.0",
    "timers-browserify": "^1.4.2",
    "tty-browserify": "0.0.0",
    "url": "^0.10.3",
    "util": "^0.10.3",
    "vm-browserify": "0.0.4"
  },
  "devDependencies": {
    "@babel/core": "^7.4.4",
    "@babel/runtime": "^7.4.4",
    "@react-native-community/cli": "2.0.0-alpha.16",
    "@react-native-community/eslint-config": "^0.0.3",
    "babel-core": "7.0.0-bridge.0",
    "babel-eslint": "^8.2.2",
    "babel-jest": "^24.8.0",
    "babel-plugin-date-fns": "^0.2.1",
    "babel-plugin-lodash": "^3.3.4",
    "babel-plugin-styled-components": "^1.10.0",
    "babel-plugin-transform-remove-console": "^6.9.4",
    "detox": "^12.8.0",
    "eslint": "^5.16.0",
    "eslint-config-airbnb-base": "^13.1.0",
    "eslint-plugin-import": "^2.14.0",
    "eslint-plugin-react": "^7.12.1",
    "eslint-plugin-react-native": "^3.5.0",
    "eslint-plugin-react-native-animation-linter": "^0.1.2",
    "jest": "^24.8.0",
    "metro-react-native-babel-preset": "^0.54.1",
    "mocha": "^6.1.4",
    "react-native-clean-project": "^3.1.0",
    "react-test-renderer": "16.8.3",
    "schedule": "0.4.0"
  },
  "resolutions": {
    "**/eslint-plugin-import": "2.14.0",
    "**/resolve": "1.8.1"
  },
  "jest": {
    "preset": "react-native"
  },
  "rnpm": {
    "assets": [
      "./src/assets/fonts"
    ]
  },
  "detox": {
    "configurations": {
      "ios.sim.release": {
        "binaryPath": "ios/build/Build/Products/Release-iphonesimulator/Rainbow.app",
        "build": "xcodebuild -workspace ios/Rainbow.xcworkspace/ -scheme Rainbow -configuration Release -sdk iphonesimulator -derivedDataPath ios/build -UseModernBuildSystem=NO -quiet",
        "type": "ios.simulator",
        "name": "iPhone 8"
      },
      "ios.sim.debug.local": {
        "binaryPath": "ios/build/Products/Debug-iphonesimulator/Rainbow.app",
        "build": "xcodebuild -workspace ios/Rainbow.xcworkspace/ -scheme Rainbow -configuration Debug -sdk iphonesimulator -derivedDataPath ios/build -UseModernBuildSystem=NO -quiet",
        "type": "ios.simulator",
        "name": "iPhone 6s"
      }
    },
    "test-runner": "mocha"
  },
  "react-native": {
    "zlib": "browserify-zlib",
    "console": "console-browserify",
    "constants": "constants-browserify",
    "crypto": "react-native-crypto",
    "dns": "dns.js",
    "net": "react-native-tcp",
    "domain": "domain-browser",
    "http": "@tradle/react-native-http",
    "https": "https-browserify",
    "os": "react-native-os",
    "path": "path-browserify",
    "querystring": "querystring-es3",
    "fs": "react-native-level-fs",
    "_stream_transform": "readable-stream/transform",
    "_stream_readable": "readable-stream/readable",
    "_stream_writable": "readable-stream/writable",
    "_stream_duplex": "readable-stream/duplex",
    "_stream_passthrough": "readable-stream/passthrough",
    "dgram": "react-native-udp",
    "stream": "stream-browserify",
    "timers": "timers-browserify",
    "tty": "tty-browserify",
    "vm": "vm-browserify",
    "tls": false
  },
  "browser": {
    "zlib": "browserify-zlib",
    "console": "console-browserify",
    "constants": "constants-browserify",
    "crypto": "react-native-crypto",
    "dns": "dns.js",
    "net": "react-native-tcp",
    "domain": "domain-browser",
    "http": "@tradle/react-native-http",
    "https": "https-browserify",
    "os": "react-native-os",
    "path": "path-browserify",
    "querystring": "querystring-es3",
    "fs": "react-native-level-fs",
    "_stream_transform": "readable-stream/transform",
    "_stream_readable": "readable-stream/readable",
    "_stream_writable": "readable-stream/writable",
    "_stream_duplex": "readable-stream/duplex",
    "_stream_passthrough": "readable-stream/passthrough",
    "dgram": "react-native-udp",
    "stream": "stream-browserify",
    "timers": "timers-browserify",
    "tty": "tty-browserify",
    "vm": "vm-browserify",
    "tls": false
  }
}<|MERGE_RESOLUTION|>--- conflicted
+++ resolved
@@ -1,10 +1,6 @@
 {
   "name": "Rainbow",
-<<<<<<< HEAD
   "version": "1.1.0-3",
-=======
-  "version": "1.0.0-11",
->>>>>>> 3926bf30
   "private": true,
   "scripts": {
     "clean": "react-native-clean-project",
@@ -20,10 +16,6 @@
     "@hocs/omit-props": "^0.4.0",
     "@hocs/safe-timers": "^0.4.0",
     "@hocs/with-view-layout-props": "^0.2.0",
-<<<<<<< HEAD
-=======
-    "@rainbow-me/rainbow-common": "^0.8.9",
->>>>>>> 3926bf30
     "@react-native-community/async-storage": "1.4.0",
     "@react-native-community/blur": "^3.3.1",
     "@react-native-community/netinfo": "^2.0.0",
