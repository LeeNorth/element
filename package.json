{
  "name": "Rainbow",
  "version": "1.5.17-1",
  "private": true,
  "scripts": {
    "setup": "yarn install && yarn allow-scripts && yarn postinstall",
    "android": "yarn uninstall:android && react-native run-android",
    "android:apk": "yarn gradle assembleRelease && yarn uninstall:android && yarn android:load-apk",
    "android:bundle": "./scripts/check-env.sh && yarn update-tokens && yarn gradle bundleRelease && open android/app/build/outputs/bundle/release/",
    "android:load-apk": "adb install android/app/build/outputs/apk/release/app-release.apk",
    "clean:android": "yarn uninstall:android && yarn gradle clean",
    "detox:android": "detox build -c android.emu.debug && detox test -R 1 -c android.emu.debug --loglevel verbose",
    "detox:android:release": "detox build -c android.emu.release && detox test -R 1 -c android.emu.release",
    "detox:ios": "detox build -c ios.sim.debug && detox test -R 1 -c ios.sim.debug --bail",
    "detox:ios:release": "detox build -c ios.sim.release && detox test -R 1 -c ios.sim.release --bail",
    "fast": "yarn setup && yarn install-pods-fast",
    "gradle": "cd android && ./gradlew",
    "ganache": "source .env && ganache-cli --f https://mainnet.infura.io/v3/${INFURA_PROJECT_ID_DEV} -p 7545 -i 1 -b 10",
    "install-all": "yarn setup && yarn install-pods",
    "install-all-no-flipper": "yarn setup && yarn install-pods-no-flipper",
    "install-bundle": "cd ios && bundle install && cd ..",
    "install-pods": "cd ios && bundle exec pod install --repo-update && cd ..",
    "install-pods-fast": "cd ios && bundle exec pod install && cd ..",
    "install-pods-fast-jsc": "cd ios && bundle exec env USE_HERMES=NO pod install && cd ..",
    "install-pods-no-flipper": "cd ios && bundle exec env SKIP_FLIPPER=true pod install --repo-update && cd ..",
    "ios": "react-native run-ios --simulator='iPhone 11'",
    "lint": "yarn lint:ts && yarn lint:js",
    "lint:js": "eslint --ext '.ts,.tsx,.js,.jsx' .",
    "lint:ts": "yarn tsc --skipLibCheck --noEmit",
    "postinstall": "./scripts/postinstall.sh",
    "start": "react-native start",
    "start:clean": "watchman watch-del-all && rm -rf $TMPDIR/react-* && rm -rf $TMPDIR/metro-* && rm -rf $TMPDIR/haste-map-* && react-native start -- --reset-cache",
    "test": "jest test.js",
    "uninstall:android": "adb uninstall me.rainbow; true",
    "uninstall:ios": "echo 'Script not yet added.'",
    "update-env": "curl -H 'Authorization: token '$GITHUB_TOKEN -H 'Accept: application/vnd.github.v3.raw' -O  -L https://api.github.com/repos/rainbow-me/rainbow-env/contents/dotenv && rm -f .env && mv dotenv .env",
    "android-reverse-ports": "adb reverse tcp:8097 tcp:8097 && adb reverse tcp:8081 tcp:8081",
    "update-tokens": "yarn update-token-list && yarn update-token-metadata",
    "update-token-list": "./scripts/update-token-list.sh",
    "update-token-metadata": "./scripts/update-token-metadata.sh"
  },
  "husky": {
    "hooks": {
      "pre-commit": "lint-staged"
    }
  },
  "lint-staged": {
    "*.{js,jsx,ts,tsx}": [
      "eslint --ext '.js,.jsx,.ts,.tsx' -c .eslintrc.js"
    ]
  },
  "dependencies": {
    "@apollo/client": "^3.0.0-beta.34",
    "@bankify/react-native-animate-number": "^0.2.1",
    "@ethersproject/abi": "^5.0.9",
    "@ethersproject/abstract-provider": "^5.0.7",
    "@ethersproject/abstract-signer": "^5.0.9",
    "@ethersproject/address": "^5.0.8",
    "@ethersproject/bignumber": "^5.0.12",
    "@ethersproject/bytes": "^5.0.8",
    "@ethersproject/constants": "^5.0.7",
    "@ethersproject/contracts": "^5.0.8",
    "@ethersproject/hdnode": "^5.0.7",
    "@ethersproject/logger": "^5.1.0",
    "@ethersproject/providers": "^5.0.17",
    "@ethersproject/random": "^5.0.6",
    "@ethersproject/shims": "^5.0.10",
    "@ethersproject/signing-key": "^5.0.7",
    "@ethersproject/solidity": "^5.0.7",
    "@ethersproject/transactions": "^5.0.8",
    "@ethersproject/units": "^5.0.8",
    "@ethersproject/wallet": "^5.0.9",
    "@gorhom/bottom-sheet": "^3.6.5",
    "@lavamoat/preinstall-always-fail": "^1.0.0",
    "@rainbow-me/react-native-animated-number": "^0.0.2",
    "@rainbow-me/react-native-payments": "1.1.5",
    "@react-native-community/async-storage": "^1.11.0",
    "@react-native-community/blur": "^3.4.1",
    "@react-native-community/clipboard": "git+https://github.com/gnardini/clipboard#01d1c13",
    "@react-native-community/masked-view": "^0.1.5",
    "@react-native-community/netinfo": "^5.3.2",
    "@react-native-community/viewpager": "5.0.5",
    "@react-native-firebase/app": "^12.1.0",
    "@react-native-firebase/crashlytics": "^12.1.0",
    "@react-native-firebase/messaging": "^12.1.0",
    "@react-navigation/core": "^5.10.0",
    "@react-navigation/material-top-tabs": "^5.2.10",
    "@react-navigation/native": "^5.5.1",
    "@react-navigation/stack": "^5.9.3",
    "@segment/analytics-react-native": "^1.4.1",
    "@sentry/react-native": "2.6.0",
    "@tradle/react-native-http": "^2.0.1",
    "@types/i18n-js": "^3.0.3",
    "@types/lodash": "^4.14.168",
    "@types/react-redux": "^7.1.9",
    "@uniswap/sdk": "^3.0.3",
    "@uniswap/v2-core": "^1.0.1",
    "@unstoppabledomains/resolution": "^1.19.0",
    "@walletconnect/client": "^1.5.1",
    "@walletconnectv2/client": "npm:@walletconnect/client@2.0.0-beta.16",
    "@walletconnectv2/types": "npm:@walletconnect/types@2.0.0-beta.16",
    "@walletconnect/utils": "^1.5.1",
    "assert": "^1.5.0",
    "asyncstorage-down": "^4.2.0",
    "axios": "^0.21.1",
    "bignumber.js": "^9.0.0",
    "bip39": "^3.0.2",
    "browserify-zlib": "^0.1.4",
    "buffer": "^4.9.1",
    "chroma-js": "^2.1.0",
    "console-browserify": "^1.2.0",
    "constants-browserify": "^1.0.0",
    "date-fns": "^2.13.0",
    "delay": "^4.3.0",
    "dns.js": "^1.0.1",
    "domain-browser": "^1.2.0",
    "emoji-datasource": "^4.1.0",
    "eth-contract-metadata": "^1.9.3",
    "eth-sig-util": "^2.5.3",
    "ethereumjs-util": "^6.2.0",
    "ethereumjs-wallet": "^1.0.1",
    "events": "^1.1.1",
    "global": "^4.3.2",
    "grapheme-splitter": "^1.0.4",
    "graphql-tag": "^2.10.3",
    "hermes-engine": "0.7.2",
    "https-browserify": "0.0.1",
    "husky": "^2.4.0",
    "i18n-js": "^3.0.11",
    "i18next": "^17.0.3",
    "imgix-core-js": "^2.3.2",
    "immer": "^8.0.1",
    "inherits": "^2.0.3",
    "lint-staged": "^10.0.7",
    "lodash": "^4.17.19",
    "lottie-ios": "3.1.8",
    "lottie-react-native": "3.5.0",
    "make-color-more-chill": "^0.2.1",
    "match-sorter": "^4.0.2",
    "mnemonist": "^0.38.1",
    "nanoid": "^2.1.6",
    "parse-ms": "^2.1.0",
    "patch-package": "^6.2.0",
    "path-browserify": "0.0.0",
    "prop-types": "^15.7.2",
    "punycode": "^1.4.1",
    "qrcode": "^1.4.4",
    "qs": "^6.9.4",
    "querystring-es3": "^0.2.1",
    "rainbow-token-list": "^1.2.2",
    "react": "17.0.1",
    "react-coin-icon": "^0.1.42",
    "react-fast-compare": "^2.0.4",
    "react-flatten-children": "^1.1.2",
    "react-native": "0.64.2",
    "react-native-action-sheet": "^2.2.0",
    "react-native-actionsheet": "^2.4.2",
    "react-native-aes-crypto": "brunobar79/react-native-aes#65c49f7e70266615b2999eaa7db654d3fe4f2e3b",
    "react-native-android-keyboard-adjust": "^1.2.0",
    "react-native-branch": "^5.0.0",
    "react-native-camera": "^3.35.0",
    "react-native-circular-progress": "^1.3.4",
    "react-native-cloud-fs": "brunobar79/react-native-cloud-fs#356f08f1b704634466b394e364ee2fc1a8b351cc",
    "react-native-crypto": "^2.2.0",
    "react-native-dark-mode": "^0.2.2",
    "react-native-device-info": "5.3.1",
    "react-native-dotenv": "^2.4.2",
    "react-native-dynamic": "^1.0.0",
    "react-native-extra-dimensions-android": "1.2.2",
    "react-native-fast-image": "^8.3.4",
    "react-native-fs": "^2.16.6",
    "react-native-gesture-handler": "1.10.3",
    "react-native-get-random-values": "^1.5.0",
    "react-native-haptic-feedback": "^1.8.2",
    "react-native-image-crop-picker": "^0.32.2",
    "react-native-indicators": "0.17.0",
    "react-native-ios-context-menu": "^1.2.2",
    "react-native-ios11-devicecheck": "^0.0.3",
    "react-native-iphone-x-helper": "^1.2.1",
    "react-native-keyboard-area": "^1.0.5",
    "react-native-keychain": "6.2.0",
    "react-native-languages": "^3.0.0",
    "react-native-level-fs": "^3.0.1",
    "react-native-linear-gradient": "^2.5.6",
    "react-native-mail": "^4.1.0",
    "react-native-markdown-display": "^7.0.0-alpha.2",
    "react-native-os": "software-mansion-labs/react-native-os#41a08e45260b8c1c53c77ad00e13ae954cb9337c",
    "react-native-permissions": "^3.0.5",
    "react-native-qrcode-svg": "mikedemarais/react-native-qrcode-svg#c0302a698ea4fa0bb9b506a11ef39905674f2221",
    "react-native-radial-gradient": "rainbow-me/react-native-radial-gradient#1266cd8f6ac3321bcf27357f8771bd088f9f27ef",
    "react-native-randombytes": "^3.5.3",
    "react-native-reanimated": "^2.1.0",
    "react-native-redash": "14.2.2",
    "react-native-restart": "^0.0.20",
    "react-native-safe-area-context": "^0.5.0",
    "react-native-safe-area-view": "mikedemarais/react-native-safe-area-view",
    "react-native-screens": "2.9.0",
    "react-native-splash-screen": "^3.2.0",
    "react-native-storage": "^1.0.1",
    "react-native-store-review": "^0.1.5",
    "react-native-svg": "12.1.0",
    "react-native-tab-view": "^2.14.2",
    "react-native-tcp": "^3.3.2",
    "react-native-text-input-mask": "^2.0.0",
    "react-native-text-size": "fcsvndev/react-native-text-size",
    "react-native-tooltip": "marcosrdz/react-native-tooltip#e0e88d212b5b7f350e5eabba87f588a32e0f2590",
    "react-native-tooltips": "brunobar79/react-native-tooltips#3b79e544378c112aaa608037f8155ce174cd9249",
    "react-native-udp": "^2.6.1",
    "react-native-version-number": "^0.3.6",
    "react-native-video": "^5.1.1",
    "react-native-video-cache": "^2.0.5",
    "react-native-webview": "^11.0.0",
    "react-navigation-backhandler": "^2.0.1",
    "react-primitives": "^0.8.0",
    "react-query": "^1.3.0",
    "react-redux": "^7.1.3",
    "react-style-proptype": "^3.2.2",
    "readable-stream": "^1.0.33",
    "reanimated-bottom-sheet": "^1.0.0-alpha.18",
    "recyclerlistview": "3.0.0",
    "redux": "^4.0.5",
    "redux-devtools-extension": "^2.13.8",
    "redux-thunk": "^2.3.0",
    "reselect": "^4.0.0",
    "rn-dominant-color": "^1.7.0",
    "socket.io-client": "^2.3.0",
    "stream-browserify": "^1.0.0",
    "string.fromcodepoint": "^0.2.1",
    "styled-components": "5.2.1",
    "timers-browserify": "^1.4.2",
    "tty-browserify": "0.0.0",
    "url": "^0.10.3",
    "url-parse": "^1.5.0",
    "use-debounce": "^5.2.0",
    "use-memo-one": "^1.1.1",
    "util": "^0.10.3",
    "vm-browserify": "0.0.4",
    "zxcvbn": "^4.4.2"
  },
  "devDependencies": {
    "@babel/core": "^7.12.9",
    "@babel/parser": "^7.12.13",
    "@babel/plugin-transform-react-inline-elements": "^7.9.0",
    "@babel/plugin-transform-runtime": "^7.9.0",
    "@babel/preset-env": "^7.10.4",
    "@babel/runtime": "^7.12.5",
    "@lavamoat/allow-scripts": "^1.0.3",
    "@react-native-community/eslint-config": "^2.0.0",
    "@types/jest": "^26.0.9",
    "@types/react": "^16.9.44",
    "@types/react-native": "^0.63.4",
    "@types/react-test-renderer": "^16.9.3",
    "@types/styled-components": "^5.1.7",
    "@types/url-parse": "^1.4.3",
    "@typescript-eslint/eslint-plugin": "^4.24.0",
    "@typescript-eslint/parser": "^4.24.0",
    "ast-parser": "^0.0.5",
    "audit-ci": "^3.1.1",
    "babel-core": "7.0.0-bridge.0",
    "babel-eslint": "^10.1.0",
    "babel-jest": "^26.6.3",
    "babel-plugin-date-fns": "^2.0.0",
    "babel-plugin-graphql-tag": "^2.5.0",
    "babel-plugin-lodash": "^3.3.4",
    "babel-plugin-module-resolver": "^4.0.0",
    "babel-plugin-rewire": "^1.2.0",
    "babel-plugin-styled-components": "^1.10.7",
    "babel-plugin-transform-remove-console": "^6.9.4",
    "detox": "^18.18.1",
    "dotenv": "^8.2.0",
    "eslint": "7.14.0",
    "eslint-config-satya164": "^3.1.6",
    "eslint-import-resolver-babel-module": "^5.1.2",
    "eslint-plugin-jest": "^24.3.6",
    "ganache-cli": "6.12.2",
    "graphql": "^15.3.0",
    "image-size": "^1.0.0",
    "jest": "^26.6.3",
    "jest-circus": "^26.6.3",
    "metro-plugin-anisotropic-transform": "rainbow-me/metro-plugin-anisotropic-transform#463b4ca9f5631f9c5e6028d22a450f6f0e54214f",
    "metro-react-native-babel-preset": "^0.64.0",
    "node-vibrant": "^3.2.1-alpha.1",
    "prettier": "^2.2.1",
    "react-test-renderer": "17.0.1",
    "rn-nodeify": "10.2.0",
    "schedule": "0.5.0",
    "typescript": "^3.9.7"
  },
  "resolutions": {
    "**/node-fetch": "2.6.1",
    "**/bl": "2.2.1",
    "**/browserslist": "4.16.5",
    "**/elliptic": "6.5.4",
    "**/hosted-git-info": "3.0.8",
    "**/logkitty": "0.7.1",
    "**/lodash": "4.17.21",
    "**/madge": "4.0.2",
    "**/minimist": "1.2.3",
    "**/netmask": "2.0.1",
    "**/postcss": "8.2.10",
    "**/resolve": "1.8.1",
    "**/semver": "7.3.2",
    "**/xmldom": "github:xmldom/xmldom#c568938641cc1f121cef5b4df80fcfda1e489b6e",
    "**/xmlhttprequest-ssl": "1.6.2",
    "**/y18n": "5.0.5",
    "**/yargs-parser": "20.2.5",
    "**/@hapi/hoek": "8.5.1",
    "**/glob-parent": "6.0.0",
    "**/merge-deep": "3.0.3",
    "**/css-what": "5.0.1",
    "**/socket.io-parser": "3.3.1",
<<<<<<< HEAD
    "@walletconnectv2/**/@walletconnect/types": "npm:@walletconnect/types@2.0.0-beta.16"
=======
    "**/tar": "6.1.2"
>>>>>>> 1db9e4f5
  },
  "jest": {
    "preset": "react-native",
    "moduleFileExtensions": [
      "ts",
      "js",
      "jsx",
      "json",
      "node"
    ],
    "setupFiles": [
      "./config/test/jest-setup.js"
    ]
  },
  "detox": {
    "devices": {
      "simulator": {
        "type": "ios.simulator",
        "device": {
          "type": "iPhone 12 Pro Max"
        }
      }
    },
    "apps": {
      "ios.release": {
        "type": "ios.app",
        "binaryPath": "ios/build/Build/Products/Release-iphonesimulator/Rainbow.app",
        "build": "xcodebuild -workspace ios/Rainbow.xcworkspace -scheme Rainbow -configuration Release -sdk iphonesimulator -derivedDataPath ios/build"
      },
      "ios.debug": {
        "type": "ios.app",
        "binaryPath": "ios/build/Build/Products/Debug-iphonesimulator/Rainbow.app",
        "build": "xcodebuild -workspace ios/Rainbow.xcworkspace -scheme Rainbow -configuration Debug -sdk iphonesimulator -derivedDataPath ios/build"
      }
    },
    "configurations": {
      "ios.sim.release": {
        "app": "ios.release",
        "device": "simulator"
      },
      "ios.sim.debug": {
        "app": "ios.debug",
        "device": "simulator"
      },
      "android.emu.debug": {
        "binaryPath": "./android/app/build/outputs/apk/debug/app-debug.apk",
        "build": "cd ./android && ./gradlew assembleDebug assembleAndroidTest -DtestBuildType=debug && cd ..",
        "type": "android.emulator",
        "name": "Pixel_3_API_29"
      }
    },
    "runner-config": "e2e/config.json",
    "test-runner": "jest"
  },
  "react-native": {
    "zlib": "browserify-zlib",
    "console": "console-browserify",
    "constants": "constants-browserify",
    "crypto": "react-native-crypto",
    "dns": "dns.js",
    "net": "react-native-tcp",
    "domain": "domain-browser",
    "http": "@tradle/react-native-http",
    "https": "https-browserify",
    "os": "react-native-os",
    "path": "path-browserify",
    "querystring": "querystring-es3",
    "fs": "react-native-level-fs",
    "_stream_transform": "readable-stream/transform",
    "_stream_readable": "readable-stream/readable",
    "_stream_writable": "readable-stream/writable",
    "_stream_duplex": "readable-stream/duplex",
    "_stream_passthrough": "readable-stream/passthrough",
    "dgram": "react-native-udp",
    "stream": "stream-browserify",
    "timers": "timers-browserify",
    "tty": "tty-browserify",
    "vm": "vm-browserify",
    "tls": false
  },
  "browser": {
    "zlib": "browserify-zlib",
    "console": "console-browserify",
    "constants": "constants-browserify",
    "crypto": "react-native-crypto",
    "dns": "dns.js",
    "net": "react-native-tcp",
    "domain": "domain-browser",
    "http": "@tradle/react-native-http",
    "https": "https-browserify",
    "os": "react-native-os",
    "path": "path-browserify",
    "querystring": "querystring-es3",
    "fs": "react-native-level-fs",
    "_stream_transform": "readable-stream/transform",
    "_stream_readable": "readable-stream/readable",
    "_stream_writable": "readable-stream/writable",
    "_stream_duplex": "readable-stream/duplex",
    "_stream_passthrough": "readable-stream/passthrough",
    "dgram": "react-native-udp",
    "stream": "stream-browserify",
    "timers": "timers-browserify",
    "tty": "tty-browserify",
    "vm": "vm-browserify",
    "tls": false
  },
  "lavamoat": {
    "allowScripts": {
      "Rainbow": false,
      "@scarf/scarf": false,
      "@lavamoat/preinstall-always-fail": false,
      "core-js": false,
      "detox": false,
      "dtrace-provider": false,
      "husky": false,
      "keccak": false,
      "react-native-storage": false,
      "react-query": false,
      "secp256k1": false,
      "@sentry/cli": true,
      "better-sqlite3": false
    }
  }
}<|MERGE_RESOLUTION|>--- conflicted
+++ resolved
@@ -309,11 +309,8 @@
     "**/merge-deep": "3.0.3",
     "**/css-what": "5.0.1",
     "**/socket.io-parser": "3.3.1",
-<<<<<<< HEAD
+    "**/tar": "6.1.2",
     "@walletconnectv2/**/@walletconnect/types": "npm:@walletconnect/types@2.0.0-beta.16"
-=======
-    "**/tar": "6.1.2"
->>>>>>> 1db9e4f5
   },
   "jest": {
     "preset": "react-native",
