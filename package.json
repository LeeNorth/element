{
  "name": "BalanceWallet",
  "version": "0.0.1",
  "private": true,
  "scripts": {
    "start": "node node_modules/react-native/local-cli/cli.js start",
    "test": "jest",
    "install-pods": "cd ios && pod install && cd ..",
    "ios": "react-native run-ios --simulator='iPhone X'",
    "lint": "eslint ./src/ --ext .js",
    "nodeify": "./node_modules/.bin/rn-nodeify --install \"crypto\" --hack",
    "postinstall": "rn-nodeify --install --hack"
  },
  "dependencies": {
    "@hocs/omit-props": "^0.4.0",
    "@hocs/safe-timers": "^0.4.0",
    "@hocs/with-view-layout-props": "^0.2.0",
    "@tradle/react-native-http": "^2.0.0",
    "assert": "^1.4.1",
    "axios": "^0.18.0",
    "balance-common": "git+https://github.com/balance-io/balance-common.git#wc-storage",
    "browserify-zlib": "^0.1.4",
    "buffer": "^4.9.1",
    "chroma-js": "^1.3.7",
    "code-push": "^2.0.6",
    "color": "^3.0.0",
    "console-browserify": "^1.1.0",
    "constants-browserify": "^1.0.0",
    "date-fns": "^1.29.0",
    "dns.js": "^1.0.1",
    "domain-browser": "^1.2.0",
    "ethers": "^3.0.7",
    "events": "^1.1.1",
    "global": "^4.3.2",
    "https-browserify": "0.0.1",
    "i18n-js": "^3.0.11",
    "inherits": "^2.0.3",
    "lodash": "^4.17.11",
    "path-browserify": "0.0.0",
    "process": "^0.11.10",
    "prop-types": "^15.6.1",
    "punycode": "^1.4.1",
    "querystring-es3": "^0.2.1",
    "react": "^16.5.0",
    "react-coin-icon": "^0.1.6",
    "react-native": "^0.57.0",
    "react-native-actionsheet": "^2.4.2",
    "react-native-camera": "^1.2.0",
    "react-native-circular-progress": "^1.0.1",
    "react-native-code-push": "^5.4.1",
    "react-native-crypto": "^2.1.2",
    "react-native-firebase": "^4.3.8",
    "react-native-gesture-handler": "^1.0.7",
    "react-native-haptic-feedback": "^1.2.0",
<<<<<<< HEAD
    "react-native-iphone-x-helper": "^1.0.3",
    "react-native-keychain": "^3.0.0",
=======
    "react-native-iphone-x-helper": "ptelad/react-native-iphone-x-helper#7/head",
    "react-native-keychain": "^3.0.0",
    "react-native-languages": "^3.0.0",
>>>>>>> 08fbe99b
    "react-native-level-fs": "^3.0.1",
    "react-native-linear-gradient": "^2.4.0",
    "react-native-mail": "^3.0.6",
    "react-native-os": "^1.2.1",
    "react-native-permissions": "^1.1.1",
    "react-native-qrcode-scanner": "mikedemarais/react-native-qrcode-scanner#2ca70b8c64afb87e712aba578e11409c6406069e",
    "react-native-qrcode-svg": "^5.1.1",
    "react-native-radial-gradient": "^1.0.4",
    "react-native-randombytes": "^3.1.0",
    "react-native-reanimated": "^1.0.0-alpha.9",
    "react-native-safe-area-view": "mikedemarais/react-native-safe-area-view",
    "react-native-shimmer-placeholder": "^1.0.29",
    "react-native-splash-screen": "crazycodeboy/react-native-splash-screen#285/head",
    "react-native-storage": "^0.2.2",
    "react-native-svg": "^7.0.2",
    "react-native-tcp": "^3.3.0",
    "react-native-tooltip": "^5.2.0",
    "react-native-touch-id": "^4.0.1",
    "react-native-udp": "^2.3.1",
    "react-navigation": "^2.14.2",
    "react-navigation-fluid-transitions": "^0.2.2",
    "react-primitives": "^0.6.1",
    "react-redux": "^5.0.7",
    "react-spring": "^5.7.2",
    "react-style-proptype": "^3.2.1",
    "readable-stream": "^1.0.33",
    "recompact": "^3.4.0",
    "recompose": "^0.30.0",
    "redux": "^3.7.2",
    "redux-thunk": "^2.3.0",
    "rn-nodeify": "^10.0.0",
    "rn-walletconnect-wallet": "^0.6.29",
    "stream-browserify": "^1.0.0",
    "string_decoder": "^0.10.31",
    "styled-components": "3.3.3",
    "svgs": "^3.2.1",
    "timers-browserify": "^1.4.2",
    "tty-browserify": "0.0.0",
    "url": "^0.10.3",
    "util": "^0.10.3",
    "vm-browserify": "0.0.4"
  },
  "devDependencies": {
    "@babel/core": "^7.0.0",
    "babel-core": "7.0.0-bridge.0",
    "babel-eslint": "^8.2.2",
    "babel-jest": "^22.4.3",
    "babel-plugin-date-fns": "^0.2.1",
    "babel-plugin-lodash": "^3.3.4",
    "babel-plugin-styled-components": "^1.7.1",
    "eslint": "^4.19.1",
    "eslint-config-airbnb-base": "^12.1.0",
    "eslint-plugin-import": "^2.9.0",
    "eslint-plugin-react": "^7.7.0",
    "eslint-plugin-react-native": "^3.2.1",
    "jest": "^22.4.3",
    "metro-react-native-babel-preset": "^0.45.2",
<<<<<<< HEAD
    "react-native-dotenv": "^0.2.0",
=======
>>>>>>> 08fbe99b
    "react-test-renderer": "^16.2.0",
    "schedule": "0.4.0"
  },
  "jest": {
    "preset": "react-native"
  },
  "react-native": {
    "crypto": "react-native-crypto",
    "_stream_transform": "readable-stream/transform",
    "_stream_readable": "readable-stream/readable",
    "_stream_writable": "readable-stream/writable",
    "_stream_duplex": "readable-stream/duplex",
    "_stream_passthrough": "readable-stream/passthrough",
    "stream": "stream-browserify",
    "vm": "vm-browserify",
    "zlib": "browserify-zlib",
    "console": "console-browserify",
    "constants": "constants-browserify",
    "dns": "dns.js",
    "net": "react-native-tcp",
    "domain": "domain-browser",
    "http": "@tradle/react-native-http",
    "https": "https-browserify",
    "path": "path-browserify",
    "querystring": "querystring-es3",
    "fs": "react-native-level-fs",
    "dgram": "react-native-udp",
    "timers": "timers-browserify",
    "tty": "tty-browserify",
    "tls": false,
    "os": "react-native-os"
  },
  "browser": {
    "crypto": "react-native-crypto",
    "_stream_transform": "readable-stream/transform",
    "_stream_readable": "readable-stream/readable",
    "_stream_writable": "readable-stream/writable",
    "_stream_duplex": "readable-stream/duplex",
    "_stream_passthrough": "readable-stream/passthrough",
    "stream": "stream-browserify",
    "vm": "vm-browserify",
    "zlib": "browserify-zlib",
    "console": "console-browserify",
    "constants": "constants-browserify",
    "dns": "dns.js",
    "net": "react-native-tcp",
    "domain": "domain-browser",
    "http": "@tradle/react-native-http",
    "https": "https-browserify",
    "path": "path-browserify",
    "querystring": "querystring-es3",
    "fs": "react-native-level-fs",
    "dgram": "react-native-udp",
    "timers": "timers-browserify",
    "tty": "tty-browserify",
    "tls": false,
    "os": "react-native-os"
  },
  "rnpm": {
    "assets": [
      "./src/assets/fonts"
    ]
  }
}<|MERGE_RESOLUTION|>--- conflicted
+++ resolved
@@ -52,14 +52,9 @@
     "react-native-firebase": "^4.3.8",
     "react-native-gesture-handler": "^1.0.7",
     "react-native-haptic-feedback": "^1.2.0",
-<<<<<<< HEAD
-    "react-native-iphone-x-helper": "^1.0.3",
-    "react-native-keychain": "^3.0.0",
-=======
     "react-native-iphone-x-helper": "ptelad/react-native-iphone-x-helper#7/head",
     "react-native-keychain": "^3.0.0",
     "react-native-languages": "^3.0.0",
->>>>>>> 08fbe99b
     "react-native-level-fs": "^3.0.1",
     "react-native-linear-gradient": "^2.4.0",
     "react-native-mail": "^3.0.6",
@@ -117,10 +112,7 @@
     "eslint-plugin-react-native": "^3.2.1",
     "jest": "^22.4.3",
     "metro-react-native-babel-preset": "^0.45.2",
-<<<<<<< HEAD
     "react-native-dotenv": "^0.2.0",
-=======
->>>>>>> 08fbe99b
     "react-test-renderer": "^16.2.0",
     "schedule": "0.4.0"
   },
