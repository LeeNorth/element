{
  "translation": {
    "account": {
      "hide": "Hide",
      "label_24h": "24h",
      "label_asset": "Asset",
      "label_price": "Price",
      "label_quantity": "Quantity",
      "label_status": "Status",
      "label_total": "Total",
      "low_market_value": "with low market value",
      "no_market_value": "with no market value",
      "show": "Show",
      "show_all": "Show all",
      "show_less": "Show less",
      "tab_balances": "Balances",
      "tab_balances_empty_state": "Balance",
      "tab_balances_tooltip": "Ethereum and Token Balances",
      "tab_collectibles": "Collectibles",
      "tab_interactions": "Interactions",
      "tab_interactions_tooltip": "Smart Contract Interactions",
      "tab_investments": "Pools",
      "tab_savings": "Savings",
      "tab_transactions": "Transactions",
      "tab_transactions_tooltip": "Transactions and Token Transfers",
      "tab_uniquetokens": "Unique Tokens",
      "tab_uniquetokens_tooltip": "Unique Tokens",
      "token": "token",
      "tokens": "tokens",
      "tx_failed": "Failed",
      "tx_fee": "Fee",
      "tx_from": "From",
      "tx_hash": "Transaction Hash",
      "tx_pending": "Pending",
      "tx_received": "Received",
      "tx_self": "Self",
      "tx_sent": "Sent",
      "tx_timestamp": "Timestamp",
      "tx_to": "To",
      "unknown_token": "Unknown Token"
    },
    "activity_list": {
      "empty_state": {
        "default_label": "No transactions yet",
        "recycler_label": "No transactions yet",
        "testnet_label": "Your testnet transaction history starts now!"
      }
    },
    "avatar_builder": {
      "emoji_categories": {
        "activities": "Activities",
        "animals": "Animals & Nature",
        "flags": "Flags",
        "food": "Food & Drink",
        "objects": "Objects",
        "smileys": "Smileys & People",
        "symbols": "Symbols",
        "travel": "Travel & Places"
      }
    },
    "back_up": {
      "cloud": {
        "password": {
          "backup_password": "Backup Password",
          "choose_a_password": "Choose a password",
          "confirm_backup": "Confirm Backup",
          "confirm_password": "Confirm password",
          "confirm_placeholder": "Confirm Password",
          "minimum_characters": "Minimum %{minimumLength} characters",
          "passwords_dont_match": "Passwords don't match",
          "it_cant_be_recovered": "It can't be recovered!",
          "a_password_youll_remember": "Please use a password you'll remember.",
          "strength": {
            "level1": "Weak password",
            "level2": "Good password",
            "level3": "Great password",
            "level4": "Strong password"
          },
          "use_a_longer_password": "Use a longer password"
        }
      },
      "confirm_password": {
        "add_to_cloud_platform": "Add to %{cloudPlatformName} Backup",
        "backup_password_placeholder": "Backup Password",
        "confirm_backup": "Confirm Backup",
        "enter_backup_password": "Enter backup password",
        "enter_backup_description": "To add this wallet to your %{cloudPlatformName} backup, enter your existing backup password"
      },
      "explainers": {
        "backup": "Don't forget this password! It is separate from your %{cloudPlatformName} password, and you should save it in a secure location.\n\nYou will need it in order to restore your wallet from the backup in the future."
      },
      "manual": {
        "label": "Your secret phrase",
        "pkey": {
          "confirm_save": "I’ve saved my key",
          "save_them": "Copy it and save it in your password manager, or in another secure spot.",
          "these_keys": "This is the key to your wallet!"
        },
        "seed": {
          "confirm_save": "I’ve saved these words",
          "save_them": "Write them down or save them in your password manager.",
          "these_keys": "These words are the keys to your wallet!"
        }
      },
      "restore_cloud": {
        "backup_password_placeholder": "Backup Password",
        "confirm_backup": "Confirm Backup",
        "enter_backup_password": "Enter backup password",
        "enter_backup_password_description": "To restore your wallet, enter the backup password you created",
        "error_while_restoring": "Error while restoring backup",
        "incorrect_password": "Incorrect Password",
        "restore_from_cloud_platform": "Restore from %{cloudPlatformName}"
      },
      "restore_sheet": {
        "from_backup": {
          "ios": {
            "you_have_multiple_wallets": "You have %{walletsBackedUpCount} wallets backed up",
            "you_have_1_wallet": "You have 1 wallet backed up"
          },
          "non_ios": {
            "if_you_previously_backed_up": "If you previously backed up your wallet on %{cloudPlatformName} tap here to restore it."
          },
          "restore_from_cloud_platform": "Restore from %{cloudPlatformName}"
        },
        "from_key": {
          "secret_phrase_description": "Use your secret phrase from Rainbow or another crypto wallet",
          "secret_phrase_title": "Restore with a secret phrase or private key"
        },
        "watch_address": {
          "watch_description": "Watch a public address or ENS name",
          "watch_title": "Watch an Ethereum address"
        }
      }
    },
    "button": {
      "add_cash": "Add Cash",
      "all": "All",
      "cancel": "Cancel",
      "close": "Close",
      "confirm": "Confirm",
      "confirm_exchange": {
        "deposit": "Hold to Deposit",
        "enter_amount": "Enter an Amount",
        "fetching_details": "Fetching Details...",
        "insufficient_eth": "Insufficient ETH",
        "insufficient_funds": "Insufficient Funds",
        "insufficient_liquidity": "Insufficient Liquidity",
        "invalid_fee": "Invalid Fee",
        "swap": "Hold to Swap",
        "swap_anyway": "Swap Anyway",
        "view_details": "View Details",
        "withdraw": "Hold to Withdraw"
      },
      "connect_walletconnect": "Use WalletConnect",
      "delete": "Delete",
      "disconnect_account": "Log Out",
      "donate": "Donate ETH",
      "done": "Done",
      "edit": "Edit",
      "exchange": "Exchange",
      "exchange_again": "Exchange Again",
      "exchange_search_uniswap": "Search Uniswap",
      "go_back": "Go Back",
      "hide": "Hide",
      "hold_to_authorize": {
        "authorizing": "Authorizing",
        "hold_keyword": "Hold",
        "tap_keyword": "Tap"
      },
      "import": "Import",
      "learn_more": "Learn more",
      "less": "Less",
      "loading": "Loading",
      "notify_me": "Get notified",
      "offline": "Offline",
      "ok": "OK",
      "okay": "Okay",
      "paste": "Paste",
      "paste_address": "Paste",
      "paste_seed_phrase": "Paste",
      "pin": "Pin",
      "proceed": "Proceed",
      "receive": "Receive",
      "send": "Send",
      "send_another": "Send Another",
      "share": "Share",
      "swap": "Swap",
      "try_again": "Try again",
      "unhide": "Unhide",
      "unpin": "Unpin",
      "view": "View"
    },
    "cloud": {
      "backup_success": "Your wallet has been backed up successfully!"
    },
    "contacts": {
      "contact_row": {
        "balance_eth": "%{balanceEth} ETH"
      },
      "options": {
        "add": "Add Contact",
        "cancel": "Cancel",
        "delete": "Delete Contact",
        "edit": "Edit Contact"
      }
    },
    "discover": {
      "lists": {
        "this_list_is_empty": "This list is empty!",
        "lists_title": "Lists"
      },
      "pulse": {
        "pulse_description": "All the top DeFi tokens in one",
        "today_suffix": "today",
        "trading_at_prefix": "Trading at"
      },
      "search": {
        "ethereum_name_service": "Ethereum Name Service",
        "search_ethereum": "Search all of Ethereum"
      },
      "strategies": {
        "yearn_finance_description": "Smart yield strategies from yearn.finance",
        "strategies_title": "Strategies"
      },
      "title_discover": "Discover",
      "title_search": "Search",
      "top_movers": {
        "disabled_testnets": "Top movers are disabled on Testnets",
        "top_movers_title": "Top Movers"
      },
      "uniswap": {
        "data": {
          "annualized_fees": "Annualized fees",
          "pool_size": "Pool size",
          "profit_30_days": "30d profit",
          "volume_24_hours": "24h volume"
        },
        "disabled_testnets": "Pools are disabled on Testnets",
        "error_loading_uniswap": "There was an error loading Uniswap pool data",
        "show_more": "Show more",
        "title_pools": "Uniswap Pools"
      }
    },
    "error_boundary": {
      "wallets_are_safe": "Don't worry, your wallets are safe! Just restart the app to get back to business.",
      "error_boundary_oops": "Oops!",
      "restart_rainbow": "Restart Rainbow",
      "something_went_wrong": "Something went wrong."
    },
    "exchange": {
      "coin_row": {
        "copy_address": "Copy Contract Address",
        "expires_in": "Expires in %{minutes}m",
        "from_divider": "from",
        "to_divider": "to",
        "view_on": "View on %{blockExplorerName}",
        "view_on_etherscan": "View on Etherscan"
      },
      "flip": "Flip",
      "max": "Max",
      "movers": {
        "loser": "Loser",
        "mover": "Mover"
      },
      "price_impact": {
        "losing_prefix": "Losing",
        "small_market": "Small Market"
      },
      "swapping_for_prefix": "Swapping for",
      "unverified_token": {
        "token_not_verified": "This token has not been verified! Rainbow surfaces all tokens that exist on Uniswap. Anyone can create a token, including fake versions of existing tokens and tokens that claim to represent projects that do not have a token. Please do your own research and be careful when interacting with unverified tokens!",
        "go_back": "Go Back",
        "proceed_anyway": "Proceed Anyway",
        "unverified_token_title": "Unverified Token"
      },
      "view_details": "View Details"
    },
    "expanded_state": {
      "asset": {
        "about_asset": "About %{assetName}",
        "balance": "Balance",
        "get_asset": "Get %{assetSymbol}",
        "market_cap": "Market cap",
        "read_more_button": "Read more",
        "social": {
          "facebook": "Facebook",
          "homepage": "Homepage",
          "reddit": "Reddit",
          "telegram": "Telegram",
          "twitter": "Twitter"
        },
        "uniswap_liquidity": "Uniswap liquidity",
        "value": "Value",
        "volume_24_hours": "24h volume"
      },
      "chart": {
        "date": {
          "months": {
            "month_00": "Jan",
            "month_01": "Feb",
            "month_02": "Mar",
            "month_03": "Apr",
            "month_04": "May",
            "month_05": "Jun",
            "month_06": "Jul",
            "month_07": "Aug",
            "month_08": "Sep",
            "month_09": "Oct",
            "month_10": "Nov",
            "month_11": "Dec"
          }
        },
        "no_price_data": "No price data",
        "token_pool": "%{tokenName} Pool"
      },
      "liquidity_pool": {
        "annualized_fees": "Annualized fees",
        "fees_earned": "Fees earned",
        "half": "Half",
        "pool_makeup": "Pool makeup",
        "pool_shares": "Pool shares",
        "pool_size": "Pool size",
        "pool_volume_24h": "24h pool volume",
        "total_value": "Total value",
        "underlying_tokens": "Underlying tokens"
      },
      "supported_countries": {
        "supported_countries": "Supported Countries",
        "us_except": "United States (except Texas and New York)"
      },
      "swap": {
        "copy_contract_address": "Copy Contract Address",
        "losing": "Losing",
        "slippage_message": "This is a small market, so you’re getting a bad price. Try a smaller trade!",
        "swapping_via": "Swapping via",
        "unicorn_one": "that unicorn one",
        "uniswap_v2": "Uniswap v2",
        "view_on": "View on %{blockExplorerName}"
      },
      "swap_details": {
        "review": "Review"
      },
      "token_index": {
        "get_token": "Get %{assetSymbol}",
        "makeup_of_token": "Makeup of 1 %{assetSymbol}",
        "underlying_tokens": "Underlying tokens"
      },
      "unique": {
        "view_on_opensea": "View on OpenSea"
      },
      "unique_expanded": {
        "about": "About %{assetFamilyName}",
        "advanced": "Advanced",
        "attributes": "Attributes",
        "configuration": "Configuration",
        "copy": "Copy",
        "description": "Description",
        "edit": "Edit",
        "in_showcase": "In Showcase",
        "opensea": "Opensea",
        "owner": "Owner",
        "profile_info": "Profile Info",
        "properties": "Properties",
        "registrant": "Registrant",
        "resolver": "Resolver",
        "showcase": "Showcase",
        "toast_added_to_showcase": "Added to showcase",
        "toast_removed_from_showcase": "Removed from showcase",
        "view_on_opensea": "View on Opensea",
        "view_on_web": "View on Web"
      }
    },
    "fields": {
      "address": {
        "long_placeholder": "Name, ENS, or address",
        "short_placeholder": "ENS or address"
      }
    },
    "homepage": {
      "back": "Back to rainbow.me",
      "coming_soon": "Coming soon.",
      "connect_ledger": {
        "button": "Connect to Ledger",
        "description": "Connect and sign with your ",
        "link_text": "Ledger hardware wallet",
        "link_title": "Buy a Ledger hardware wallet"
      },
      "connect_metamask": {
        "button": "Connect to MetaMask",
        "description": "Connect to the ",
        "link_text": "MetaMask browser wallet",
        "link_title": "MetaMask browser wallet"
      },
      "connect_trezor": {
        "button": "Connect to Trezor",
        "description": "Connect and sign with your ",
        "link_text": "Trezor hardware wallet",
        "link_title": "Buy a Trezor hardware wallet"
      },
      "connect_trustwallet": {
        "button": "Connect to Trust Wallet",
        "description_part_one": "Use the ",
        "description_part_three": " app to connect.",
        "description_part_two": " Ethereum ",
        "link_text_browser": "dapp browser",
        "link_text_wallet": "Trust Wallet",
        "link_title_browser": "Discover Trust DApp Browser",
        "link_title_wallet": "Discover Trust Wallet"
      },
      "connect_walletconnect": {
        "button": "Use WalletConnect",
        "button_mobile": "Connect with WalletConnect",
        "description": "Scan a QR code to link your mobile wallet ",
        "description_mobile": "Connect to any wallet that supports ",
        "link_text": "using WalletConnect",
        "link_text_mobile": "WalletConnect",
        "link_title": "Use WalletConnect",
        "link_title_mobile": "Connect with WalletConnect"
      },
      "reassurance": {
        "access_link": "No access to your funds",
        "assessment": "Results of our security assessment",
        "security": "We work incredibly hard to make sure your funds are safe. This tool never touches your private keys, so that greatly reduces the surface area for attack. If you are familiar with programming, you can check out our code on GitHub.",
        "security_title": "How secure is Manager?",
        "source": "View our source code",
        "text_mobile": "You need to use an Ethereum Wallet to access Balance Manager to view, send and exchange your Ether and Ethereum-based tokens.",
        "tracking_link": "We do not track you",
        "work": "This is a web-based tool to help you manage the funds in your wallet. It does this by connecting to your wallet through its Application Programming Interface (API). Here are some important points about how we designed Balance Manager:",
        "work_title": "How does Manager work?"
      }
    },
    "input": {
      "asset_amount": "Amount",
      "donation_address": "Balance Manager Address",
      "email": "Email",
      "email_placeholder": "your@email.com",
      "input_placeholder": "Type here",
      "input_text": "Input",
      "password": "Password",
      "password_placeholder": "••••••••••",
      "private_key": "Private Key",
      "recipient_address": "Recipient Address"
    },
    "message": {
      "click_to_copy_to_clipboard": "Click to copy to clipboard",
      "coming_soon": "Coming soon...",
      "exchange_not_available": "We are no longer supporting Shapeshift due to their new KYC requirements. We are working on support for different exchange providers.",
      "failed_ledger_connection": "Failed to connect to Ledger, please check your device",
      "failed_request": "Failed request, please refresh",
      "failed_trezor_connection": "Failed to connect to Trezor, please check your device",
      "failed_trezor_popup_blocked": "Please allow popups on Balance to use your Trezor",
      "learn_more": "Learn more",
      "no_interactions": "No interactions found for this account",
      "no_transactions": "No transactions found for this account",
      "no_unique_tokens": "No unique tokens found for this account",
      "opensea_footer": " is a market place for unique (or 'non-fungible') tokens. People trade on the marketspace and that gives them value. You can pawn your tokens to get money. All of this runs on Ethereum. ",
      "opensea_header": "How does this work under the hood?",
      "page_not_found": "404 Page Not Found",
      "please_connect_ledger": "Please connect and unlock Ledger then select Ethereum",
      "please_connect_trezor": "Please connect your Trezor and follow the instructions",
      "power_by": "Powered by",
      "walletconnect_not_unlocked": "Please connect using WalletConnect",
      "web3_not_available": "Please install the MetaMask Chrome extension",
      "web3_not_unlocked": "Please unlock your MetaMask wallet",
      "web3_unknown_network": "Unknown network, please switch to another one"
    },
    "modal": {
      "approve_tx": "Approve transaction on %{walletType}",
      "back_up": {
        "alerts": {
          "cloud_not_enabled": {
            "description": "Looks like iCloud drive is not enabled on your device.\n\n Do you want to see how to enable it?",
            "label": "iCloud Not Enabled",
            "no_thanks": "No thanks",
            "show_me": "Yes, Show me"
          }
        },
        "default": {
          "button": {
            "cloud": "Back up your wallet",
            "manual": "Back up manually"
          },
          "description": "Don't lose your wallet! Save an encrypted copy to %{cloudPlatformName}",
          "title": "Back up your wallet"
        },
        "existing": {
          "button": {
            "later": "Maybe later",
            "now": "Back up now"
          },
          "description": "You have wallets that have not been backed up yet. Back them up in case you lose this device.",
          "title": "Would you like to back up?"
        },
        "imported": {
          "button": {
            "back_up": "Back up to %{cloudPlatformName}",
            "no_thanks": "No thanks"
          },
          "description": "Don't lose your wallet! Save an encrypted copy to %{cloudPlatformName}.",
          "title": "Would you like to back up?"
        }
      },
      "confirm_tx": "Confirm transaction from %{walletName}",
      "default_wallet": " Wallet",
      "deposit_dropdown_label": "Exchange my",
      "deposit_input_label": "Pay",
      "donate_title": "Send from %{walletName} to Balance Manager",
      "exchange_fee": "Exchange Fee",
      "exchange_max": "Exchange max",
      "exchange_title": "Exchange from %{walletName}",
      "gas_average": "Average",
      "gas_fast": "Fast",
      "gas_fee": "Fee",
      "gas_slow": "Slow",
      "helper_balance": "Balance",
      "helper_max": "Max",
      "helper_min": "Min",
      "helper_price": "Price",
      "helper_rate": "Rate",
      "helper_value": "Value",
      "invalid_address": "Invalid Address",
      "new": "New",
      "previous_short": "Prev.",
      "receive_title": "Receive to %{walletName}",
      "send_max": "Send max",
      "send_title": "Send from %{walletName}",
      "tx_confirm_amount": "Amount",
      "tx_confirm_fee": "Transaction Fee",
      "tx_confirm_recipient": "Recipient",
      "tx_confirm_sender": "Sender",
      "tx_fee": "Transaction Fee",
      "tx_hash": "Transaction Hash",
      "tx_verify": "Verify your transaction here",
      "withdrawal_dropdown_label": "For",
      "withdrawal_input_label": "Get"
    },
    "notification": {
      "error": {
        "failed_get_account_tx": "Failed to get Account transactions",
        "failed_get_gas_prices": "Failed to get Ethereum Gas prices",
        "failed_get_tx_fee": "Failed to estimate Transaction fee",
        "failed_scanning_qr_code": "Failed to scan QR code, please try again",
        "generic_error": "Something went wrong, please try again",
        "insufficient_balance": "Insufficient balance in this account",
        "insufficient_for_fees": "Insufficient balance to cover transaction fees",
        "invalid_address": "Address is invalid, please check again",
        "invalid_address_scanned": "Invalid Address Scanned, please try again",
        "invalid_private_key_scanned": "Invalid Private Key Scanned, please try again",
        "no_accounts_found": "No Ethereum Accounts Found"
      },
      "info": {
        "address_copied_to_clipboard": "Address copied to clipboard"
      }
    },
    "pools": {
      "deposit": "Deposit",
      "withdraw": "Withdraw"
    },
    "profiles": {
      "search": {
        "header": "Find your name",
        "description": "Search available profile names",
        "available": "🥳 Available",
        "taken": "😭 Taken",
        "registered_on": "This name was last registered on %{content}",
        "price": "%{content} / Year",
        "expiration": "Til %{content}",
        "3_char_min": "Minimum 3 characters",
        "estimated_total_cost_1": "Estimated total cost of",
        "estimated_total_cost_2": "with current network fees",
        "loading_fees": "Loading network fees...",
        "clear": "􀅉 Clear",
        "continue": "Continue on 􀆊"
      },
      "create": {
        "description": "Create your profile",
        "add_cover": "Add Cover",
        "name": "Name",
        "bio": "Bio",
        "website": "Website",
        "back": "􀆉 Back",
        "skip": "Skip",
<<<<<<< HEAD
        "username_placeholder": "@username",
=======
        "username_placeholder": "username",
>>>>>>> 1bd245cd
        "name_placeholder": "Add a display name",
        "bio_placeholder": "Add a bio to your profile",
        "website_placeholder": "Add your website",
        "review": "Review",
        "choose_nft": "Choose NFT",
        "upload_photo": "Upload photo"
      },
      "confirm": {
        "confirm_purchase": "Confirm purchase",
        "confirm_update": "Confirm update",
        "suggestion": "Buy more years now to save on fees",
        "registration_duration": "Register name for",
        "registration_cost": "Registration cost",
        "estimated_fees": "Estimated network fee",
        "total_cost": "Total cost",
        "duration_plural": "%{content} years",
        "duration_singular": "1 year",
        "commit_button": "Hold to Commit"
      }
    },
    "savings": {
      "deposit": "Deposit",
      "earnings": {
        "100_year": "100-Year",
        "10_year": "10-Year",
        "20_year": "20-Year",
        "50_year": "50-Year",
        "5_year": "5-Year",
        "est": "Est.",
        "label": "Earnings",
        "monthly": "Monthly",
        "yearly": "Yearly"
      },
      "label": "Savings",
      "withdraw": "Withdraw"
    },
    "send_feedback": {
      "copy_email": "Copy email address",
      "email_error": {
        "description": "Would you like to manually copy our feedback email address to your clipboard?",
        "title": "Error launching email client"
      },
      "no_thanks": "No thanks"
    },
    "settings": {
      "backup": "Backup",
      "currency": "Currency",
      "dev": "Dev",
      "developer": "Developer Settings",
      "done": "Done",
      "feedback_and_reports": "Feedback & Bug Reports",
      "feedback_and_support": "Feedback and Support",
      "label": "Settings",
      "language": "Language",
      "learn": "Learn about Rainbow and Ethereum",
      "learn_short": "Learn about Rainbow :)",
      "network": "Network",
      "privacy": "Privacy",
      "review": "Review Rainbow",
      "theme": "Theme"
    },
    "subscribe_form": {
      "email_already_subscribed": "Sorry, you've already signed up with this email",
      "generic_error": "Oops, something went wrong",
      "sending": "Sending...",
      "successful": "Check your email",
      "too_many_signup_request": "Too many signup requests, please try again later"
    },
    "swap": {
      "choose_token": "Choose Token",
      "gas": {
        "custom": "Custom",
        "edit_price": "Edit Gas Price",
        "enter_price": "Enter Gas Price",
        "fast": "Fast",
        "network_fee": "Network Fee",
        "normal": "Normal",
        "slow": "Slow"
      },
      "loading": "Loading...",
      "modal_types": {
        "confirm": "Confirm",
        "deposit": "Deposit",
        "swap": "Swap",
        "withdraw": "Withdraw"
      },
      "warning": {
        "edit_price": "Edit Gas Price",
        "invalid_price": {
          "message": "You need to enter a valid amount",
          "title": "Invalid Gas Price"
        },
        "proceed_anyway": "Proceed Anyway",
        "too_high": {
          "message": "Double check that you entered the correct amount—you’re likely paying more than you need to!",
          "title": "High gas price!"
        },
        "too_low": {
          "message": "Setting a higher gas price is recommended to avoid issues.",
          "title": "Low gas price–transaction might get stuck!"
        }
      }
    },
    "time": {
      "days": {
        "long": {
          "plural": "days",
          "singular": "day"
        },
        "micro": "d",
        "short": {
          "plural": "days",
          "singular": "day"
        }
      },
      "hours": {
        "long": {
          "plural": "hours",
          "singular": "hour"
        },
        "micro": "h",
        "short": {
          "plural": "hrs",
          "singular": "hr"
        }
      },
      "milliseconds": {
        "long": {
          "plural": "milliseconds",
          "singular": "millisecond"
        },
        "micro": "ms",
        "short": {
          "plural": "ms",
          "singular": "ms"
        }
      },
      "minutes": {
        "long": {
          "plural": "minutes",
          "singular": "minute"
        },
        "micro": "m",
        "short": {
          "plural": "mins",
          "singular": "min"
        }
      },
      "now": "Now",
      "seconds": {
        "long": {
          "plural": "seconds",
          "singular": "second"
        },
        "micro": "s",
        "short": {
          "plural": "secs",
          "singular": "sec"
        }
      }
    },
    "wallet": {
      "action": {
        "add_existing": "Add an existing wallet",
        "cancel": "Cancel",
        "create_new": "Create a new wallet",
        "delete": "Delete Wallet",
        "delete_confirm": "Are you sure you want to delete this wallet?",
        "edit": "Edit Wallet",
        "hide": "Hide",
        "import_wallet": "Add Wallet",
        "input": "Transaction Input",
        "paste": "Paste",
        "pin": "Pin",
        "reject": "Reject",
        "send": "Send",
        "to": "To",
        "unhide": "Unhide",
        "unpin": "Unpin",
        "value": "Value",
        "view_on": "View on %{blockExplorerName}"
      },
      "add_cash": {
        "card_notice": "Works with most debit cards",
        "interstitial": {
          "other_amount": "Other amount"
        },
        "need_help_button_email_subject": "support",
        "need_help_button_label": "Get Support",
        "on_the_way_line_1": "Your %{currencySymbol} is on the way",
        "on_the_way_line_2": "and will arrive shortly",
        "purchase_failed_order_id": "Order ID: %{orderId}",
        "purchase_failed_subtitle": "You were not charged.",
        "purchase_failed_support_subject": "Purchase Failed",
        "purchase_failed_support_subject_with_order_id": "Purchase Failed - Order %{orderId}",
        "purchase_failed_title": "Sorry, your purchase failed.",
        "purchasing_dai_requires_eth_message": "Before you can purchase DAI you must have some ETH in your wallet!",
        "purchasing_dai_requires_eth_title": "You don't have any ETH!",
        "running_checks": "Running checks...",
        "success_message": "It's here 🥳",
        "watching_mode_confirm_message": "The wallet you have open is read-only, so you can’t control what’s inside. Are you sure you want to add cash to %{truncatedAddress}?",
        "watching_mode_confirm_title": "You’re in Watching Mode"
      },
      "assets": {
        "no_price": "Small Balances"
      },
      "authenticate": {
        "please": "Please authenticate",
        "please_seed_phrase": "Please authenticate to view private key"
      },
      "change_wallet": {
        "balance_eth": "%{balanceEth} ETH",
        "watching": "Watching"
      },
      "copy_address": "Copy Address",
      "feedback": {
        "cancel": "No thanks",
        "choice": "Would you like to manually copy our feedback email address to your clipboard?",
        "copy_email_address": "Copy email address",
        "email_subject": "📱 Rainbow Beta Feedback",
        "error": "Error launching email client",
        "send": "Send Feedback"
      },
      "intro": {
        "create_wallet": "Create a Wallet",
        "instructions": "Please do not store more in your wallet than you are willing to lose.",
        "warning": "This is alpha software.",
        "welcome": "Welcome to Rainbow"
      },
      "label": "Wallets",
      "loading": {
        "error": "There has been an error loading the wallet. Please kill the app and retry.",
        "message": "Loading"
      },
      "message_signing": {
        "failed_signing": "Failed to sign message",
        "message": "Message",
        "request": "Message Signing Request",
        "sign": "Sign Message"
      },
      "new": {
        "already_have_wallet": "I already have one",
        "create_wallet": "Create Wallet",
        "enter_seeds_placeholder": "Secret phrase, private key, Ethereum address, or ENS name",
        "get_new_wallet": "Get a new wallet",
        "import_wallet": "Import Wallet",
        "name_wallet": "Name your wallet"
      },
      "push_notifications": {
        "please_enable_body": "It looks like you are using WalletConnect. Please enable push notifications to be notified of transaction requests from WalletConnect.",
        "please_enable_title": "Rainbow would like to send you push notifications"
      },
      "settings": {
        "copy_address": "Copy address",
        "copy_address_capitalized": "Copy Address",
        "copy_seed_phrase": "Copy Secret Phrase",
        "hide_seed_phrase": "Hide Secret Phrase",
        "show_seed_phrase": "Show Secret Phrase"
      },
      "transaction": {
        "alert": {
          "authentication": "Authentication Failed",
          "cancelled_transaction": "Failed to send cancelled transaction to WalletConnect",
          "failed_sign_message": "Failed to sign message",
          "failed_transaction": "Failed to send transaction",
          "failed_transaction_status": "Failed to send failed transaction status",
          "transaction_status": "Failed to send transaction status"
        },
        "confirm": "Confirm transaction",
        "request": "Transaction Request",
        "send": "Send Transaction"
      },
      "unrecognized_qrcode": "Sorry, this QR code could not be recognized.",
      "unrecognized_qrcode_title": "Unrecognized QR Code",
      "wallet_connect": {
        "error": "Error initializing with WalletConnect",
        "missing_fcm": "Unable to initialize WalletConnect: missing push notification token. Please try again."
      }
    },
    "walletconnect": {
      "paste_uri": {
        "button": "Paste session URI",
        "message": "Paste WalletConnect URI below",
        "title": "New WalletConnect Session"
      }
    },
    "warning": {
      "user_is_offline": "Connection offline, please check your internet connection",
      "user_is_online": "Connected! You're back online"
    }
  }
}<|MERGE_RESOLUTION|>--- conflicted
+++ resolved
@@ -580,11 +580,7 @@
         "website": "Website",
         "back": "􀆉 Back",
         "skip": "Skip",
-<<<<<<< HEAD
-        "username_placeholder": "@username",
-=======
         "username_placeholder": "username",
->>>>>>> 1bd245cd
         "name_placeholder": "Add a display name",
         "bio_placeholder": "Add a bio to your profile",
         "website_placeholder": "Add your website",
