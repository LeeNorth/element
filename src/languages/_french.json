{
  "translation": {
    "account": {
      "hide": "Masquer",
      "label_24h": "24 h",
      "label_asset": "Actif",
      "label_price": "Prix",
      "label_quantity": "Quantité",
      "label_status": "État",
      "label_total": "Total",
      "low_market_value": "avec une faible valeur marchande",
      "no_market_value": "avec aucune valeur marchande",
      "show": "Afficher",
      "show_all": "Afficher tout",
      "show_less": "Afficher moins",
      "tab_balances": "Soldes",
      "tab_balances_tooltip": "Soldes en Ethereum et en tokens",
      "tab_collectibles": "Collections",
      "tab_interactions": "Interactions",
      "tab_interactions_tooltip": "Interactions de smart-contracts",
      "tab_investments": "Investissements",
      "tab_savings": "Epargnes",
      "tab_transactions": "Transactions",
      "tab_transactions_tooltip": "Transactions et transferts de tokens",
      "tab_uniquetokens": "Tokens uniques",
      "tab_uniquetokens_tooltip": "Tokens uniques",
      "token": "token",
      "tokens": "tokens",
      "tx_failed": "Échoué",
      "tx_fee": "Frais",
      "tx_from": "De",
      "tx_from_lowercase": "from :)",
      "tx_hash": "Hachage de transaction",
      "tx_pending": "En attente",
      "tx_received": "Reçu",
      "tx_self": "Moi",
      "tx_sent": "Envoyé",
      "tx_timestamp": "Horodatage",
      "tx_to": "À",
      "tx_to_lowercase": "to :)",
      "unknown_token": "Token inconnu"
    },
    "activity_list": {
      "empty_state": {
        "default_label": "No transactions yet :)",
        "recycler_label": "No transactions yet :)",
        "testnet_label": "Your testnet transaction history starts now! :)"
      }
    },
    "add_funds": {
      "eth": {
        "or_send_eth": "or send ETH to your wallet :)",
        "send_from_another_source": "Send from Coinbase or another exchange—or ask a friend! :)"
      },
      "limit_left_this_week": "$%{remainingLimit} left this week :)",
      "limit_left_this_year": "$%{remainingLimit} left this year :)",
      "test_eth": {
        "add_from_faucet": "Add from faucet :)",
        "or_send_test_eth": "or send test ETH to your wallet :)",
        "request_test_eth": "Request test ETH through the %{testnetName} faucet :)",
        "send_test_eth_from_another_source": "Send test ETH from another %{testnetName} wallet—or ask a friend! :)"
      },
      "to_get_started_ios": "To get started, buy some ETH with Apple Pay :)",
      "to_get_started_android": "To get started, buy some ETH :)",
      "weekly_limit_reached": "Weekly limit reached :)",
      "yearly_limit_reached": "Yearly limit reached :)"
    },
    "avatar_builder": {
      "emoji_categories": {
        "activities": "Activities :)",
        "animals": "Animals & Nature :)",
        "flags": "Flags :)",
        "food": "Food & Drink :)",
        "objects": "Objects :)",
        "smileys": "Smileys & People :)",
        "symbols": "Symbols :)",
        "travel": "Travel & Places :)"
      }
    },
    "back_up": {
      "cloud": {
        "back_up_to_platform": "Back up to %{cloudPlatformName}",
        "manage_platform_backups": "Manage %{cloudPlatformName} Backups :)",
        "password": {
          "a_password_youll_remember": "Please use a password you'll remember. :)",
          "backup_password": "Backup Password :)",
          "choose_a_password": "Choose a password :)",
          "confirm_backup": "Confirm Backup :)",
          "confirm_password": "Confirm password :)",
          "confirm_placeholder": "Confirm Password :)",
          "it_cant_be_recovered": "It can't be recovered! :)",
          "minimum_characters": "Minimum %{minimumLength} characters :)",
          "passwords_dont_match": "Passwords don't match :)",
          "strength": {
            "level1": "Weak password :)",
            "level2": "Good password :)",
            "level3": "Great password :)",
            "level4": "Strong password password :)"
          },
          "use_a_longer_password": "Use a longer password :)"
        }
      },
      "confirm_password": {
        "add_to_cloud_platform": "Add to %{cloudPlatformName} Backup :)",
        "backup_password_placeholder": "Backup Password :)",
        "confirm_backup": "Confirm Backup :)",
        "enter_backup_description": "To add this wallet to your %{cloudPlatformName} backup, enter your existing backup password :)",
        "enter_backup_password": "Enter backup password :)"
      },
      "explainers": {
        "backup": "Don't forget this password! It is separate from your %{cloudPlatformName} password, and you should save it in a secure location.\n\nYou will need it in order to restore your wallet from the backup in the future. :)",
        "if_lose_cloud": "If you lose this device, you can recover your encrypted wallet backup from %{cloudPlatformName}. :)",
        "if_lose_imported": "If you lose this device, you can restore your wallet with the key you originally imported. :)",
        "if_lose_manual": "If you lose this device, you can restore your wallet with the secret phrase you saved. :)"
      },
      "manual": {
        "label": "Back up manually :)",
        "pkey": {
          "confirm_save": "I've saved my key :)",
          "save_them": "Copy it and save it in your password manager, or in another secure spot. :)",
          "these_keys": "This is the key to your wallet! :)"
        },
        "seed": {
          "confirm_save": "I've saved these words :)",
          "save_them": "Write them down or save them in your password manager. :)",
          "these_keys": "These words are the keys to your wallet! :)"
        }
      },
      "needs_backup": {
        "back_up_your_wallet": "Back up your wallet :)",
        "dont_risk": "Don't risk your money! Back up your wallet so you can recover it if you lose this device. :)",
        "not_backed_up": "Not backed up :)"
      },
      "restore_cloud": {
        "backup_password_placeholder": "Backup Password :)",
        "confirm_backup": "Confirm Backup :)",
        "enter_backup_password": "Enter backup password :)",
        "enter_backup_password_description": "To restore your wallet, enter the backup password you created :)",
        "error_while_restoring": "Error while restoring backup :)",
        "incorrect_password": "Incorrect Password :)",
        "restore_from_cloud_platform": "Restore from %{cloudPlatformName} :)"
      },
      "restore_sheet": {
        "from_backup": {
          "ios": {
            "you_have_1_wallet": "You have 1 wallet backed up :)",
            "you_have_multiple_wallets": "You have %{walletsBackedUpCount} wallets backed up :)"
          },
          "non_ios": {
            "if_you_previously_backed_up": "If you previously backed up your wallet on %{cloudPlatformName} tap here to restore it. :)"
          },
          "restore_from_cloud_platform": "Restore from %{cloudPlatformName} :)"
        },
        "from_key": {
          "secret_phrase_description": "Use your recovery phrase from Rainbow or another crypto wallet :)",
          "secret_phrase_title": "Restore with a recovery phrase or private key :) "
        },
        "no_backups_found": "No Backups found :)",
        "watch_address": {
          "watch_description": "Watch a public address or ENS name :)",
          "watch_title": "Watch an Ethereum address  :) "
        },
        "we_couldnt_find_google_drive": "We couldn't find any backup on Google Drive. Make sure you are logged in with the right account. :)"
      },
      "secret": {
        "anyone_who_has_these": "Anyone who has these words can access your entire wallet! :)",
        "copy_to_clipboard": "Copy to clipboard :)",
        "for_your_eyes_only": "For your eyes only :)",
        "private_key_title": "Private Key :)",
        "secret_phrase_title": "Secret Phrase :)",
        "show_recovery": "Show Recovery %{typeName} :)",
        "view_private_key": "View private key :)",
        "view_secret_phrase": "View secret phrase :)",
        "you_need_to_authenticate": "You need to authenticate in order to access your recovery %{typeName} :)"
      }
    },
    "button": {
      "add": "Ajouter",
      "add_cash": "Ajouter de l'argent",
      "add_to_list": "Add to List :)",
      "all": "Tous",
      "attempt_cancellation": "Attempt Cancellation :)",
      "buy_more_eth": "Buy more ETH :)",
      "cancel": "Annuler",
      "close": "Fermer",
      "confirm": "Confirmer",
      "confirm_exchange": {
        "deposit": "Tenir pour Déposer",
        "enter_amount": "Entrez un Montant",
        "fetching_quote": "Fetching Quote... :)",
        "insufficient_eth": "ETH Insuffisants",
        "insufficient_funds": "Fonds Insuffisants",
        "insufficient_liquidity": "Insufficient Liquidity :)",
        "insufficient_token": "Insufficient %{tokenName} :)",
        "invalid_fee": "Frais Non Valides",
        "invalid_fee_lowercase": "Frais non valides",
        "loading": "Loading... :)",
        "review": "Review :)",
        "swap": "Tenir pour Swap",
        "swap_anyway": "Echanger quand Même",
        "symbol_balance_too_low": "%{symbol} balance too low :)",
        "view_details": "View Details :)",
        "withdraw": "Tenir pour Retirer"
      },
      "connect": "Connect :)",
      "connect_walletconnect": "Utiliser WalletConnect",
      "delete": "Effacer",
      "donate": "Donner de l’ETH",
      "done": "Terminé",
      "edit": "Modifier",
      "enter": "Entrer",
      "etherscan": "🔍 Affichage à Etherscan :)",
      "exchange": "Échanger",
      "exchange_again": "Échanger encore",
<<<<<<< HEAD
      "exchange_search_tokens": "Chercher tokens",
=======
      "exchange_search_placeholder": "Cherche",
>>>>>>> 5a9ff59f
      "go_back": "Retourner",
      "got_it": "Got it :)",
      "hide": "Cacher",
      "hold_to_authorize": {
        "authorizing": "Authorizing :)",
        "hold_keyword": "Tenir",
        "tap_keyword": "Tap :)"
      },
      "hold_to_send": "Hold to Send :)",
      "import": "Importer",
      "learn_more": "En savoir plus",
      "less": "Moins",
      "loading": "Se charge",
      "no_thanks": "No thanks :)",
      "notify_me": "Recevoir des notifications",
      "offline": "Hors connexion",
      "ok": "D'accord",
      "okay": "Okay :)",
      "paste": "Coller",
      "paste_address": "Paste :)",
      "paste_seed_phrase": "Coller",
      "pin": "Epingler",
      "proceed": "Proceed :)",
      "proceed_anyway": "Proceed Anyway :)",
      "receive": "Recevoir",
      "remove": "Remove :)",
      "save": "Save :)",
      "send": "Envoyer",
      "send_another": "Envoyer un autre",
      "share": "Share :)",
      "swap": "Swap",
      "try_again": "Réessayer",
      "unhide": "Afficher",
      "unpin": "Détacher",
      "view": "Affichage",
      "watch_this_wallet": "Watch this Wallet :)"
    },
    "cloud": {
      "backup_success": "Your wallet has been backed up successfully!"
    },
    "contacts": {
      "contact_row": {
        "balance_eth": "%{balanceEth} ETH :)"
      },
      "contacts_title": "Contacts :)",
      "my_wallets": "My wallets :)",
      "options": {
        "add": "Ajouter le contact",
        "cancel": "Annuler",
        "delete": "Effacer le contact",
        "edit": "Modifier le contact",
        "view": "Voir le profil"
      },
      "send_header": "Send :)",
      "suggestions": "Suggestions :)",
      "to_header": "To :)",
      "watching": "Watching :)",
      "input_placeholder": "Nom"
    },
    "developer_settings": {
      "alert": "Alert :)",
      "applied": "APPLIED :)",
      "backups_deleted_successfully": "Backups deleted successfully :)",
      "clear_async_storage": "Clear async storage :)",
      "clear_mmkv_storage": "Clear MMKV storage :)",
      "clear_image_metadata_cache": "Clear Image Metadata Cache :)",
      "clear_image_cache": "Clear Image Cache :)",
      "connect_to_hardhat": "Connect to hardhat :)",
      "crash_app_render_error": "Crash app (render error) :)",
      "not_applied": "NOT APPLIED :)",
      "remove_all_backups": "Remove all backups :)",
      "reset_keychain": "Reset Keychain :)",
      "restart_app": "Restart app :)",
      "restore_default_experimental_config": "Restore default experimental config :)",
      "status": "Status :)",
      "sync_codepush": "Sync codepush, current: %{codePushVersion} :)"
    },
    "discover": {
      "lists": {
        "lists_title": "Lists :)",
        "this_list_is_empty": "This list is empty! :)"
      },
      "pulse": {
        "pulse_description": "All the top DeFi tokens in one :)",
        "today_suffix": "today :)",
        "trading_at_prefix": "Trading at :)"
      },
      "search": {
        "profiles": "Profiles :)",
        "search_ethereum": "Search all of Ethereum :)"
      },
      "strategies": {
        "strategies_title": "Strategies :)",
        "yearn_finance_description": "Smart yield strategies from yearn.finance :)"
      },
      "title_discover": "Discover :)",
      "title_search": "Search :)",
      "top_movers": {
        "disabled_testnets": "Top movers are disabled on Testnets :)",
        "top_movers_title": "Top Movers :)"
      },
      "uniswap": {
        "data": {
          "annualized_fees": "Annualized fees :)",
          "pool_size": "Pool size :)",
          "profit_30_days": "30d profit :)",
          "volume_24_hours": "24h volume :)"
        },
        "disabled_testnets": "Pools are disabled on Testnets :)",
        "error_loading_uniswap": "There was an error loading Uniswap pool data :)",
        "show_more": "Show more :)",
        "title_pools": "Uniswap Pools :)"
      }
    },
    "error_boundary": {
      "error_boundary_oops": "Oops! :)",
      "restart_rainbow": "Restart Rainbow :)",
      "something_went_wrong": "Something went wrong. :)",
      "wallets_are_safe": "Don't worry, your wallets are safe! Just restart the app to get back to business. :)"
    },
    "exchange": {
      "coin_row": {
        "copy_address": "Copy Contract Address :)",
        "expires_in": "Expires in %{minutes}m :)",
        "from_divider": "from :)",
        "to_divider": "to :)",
        "view_on": "View on %{blockExplorerName} :)",
        "view_on_etherscan": "View on Etherscan :)"
      },
      "flip": "Flip :)",
      "max": "Max :)",
      "movers": {
        "loser": "Loser :)",
        "mover": "Mover :)"
      },
      "price_impact": {
        "losing_prefix": "Losing :)",
        "small_market": "Small Market :)"
      },
      "settings": "Settings :)",
      "use_defaults": "Use Defaults :)",
      "done": "Done :)",
      "slippage_tolerance": "Slippage Tolerance :)",
      "use_flashbots": "Use Flashbots :)",
      "swapping_for_prefix": "Swapping for :)",
      "unverified_token": {
        "go_back": "Go Back :)",
        "token_not_verified": "This token has not been verified! Rainbow surfaces all tokens that exist on Uniswap. Anyone can create a token, including fake versions of existing tokens and tokens that claim to represent projects that do not have a token. Please do your own research and be careful when interacting with unverified tokens! :)",
        "unverified_token_title": "Unverified Token :)"
      },
      "view_details": "View Details :)"
    },
    "expanded_state": {
      "asset": {
        "about_asset": "About %{assetName} :)",
        "balance": "Balance :)",
        "get_asset": "Get %{assetSymbol} :)",
        "market_cap": "Market cap :)",
        "read_more_button": "Read more :)",
        "available_networks": "Available on %{availableNetworks} networks :)",
        "available_network": "Available on the %{availableNetwork} network :)",
        "social": {
          "facebook": "Facebook :)",
          "homepage": "Homepage :)",
          "reddit": "Reddit :)",
          "telegram": "Telegram :)",
          "twitter": "Twitter :)"
        },
        "uniswap_liquidity": "Uniswap liquidity :)",
        "value": "Value :)",
        "volume_24_hours": "24h volume :)"
      },
      "chart": {
        "all_time": "All Time :)",
        "date": {
          "months": {
            "month_00": "Jan :)",
            "month_01": "Feb :)",
            "month_02": "Mar :)",
            "month_03": "Apr :)",
            "month_04": "May :)",
            "month_05": "Jun :)",
            "month_06": "Jul :)",
            "month_07": "Aug :)",
            "month_08": "Sep :)",
            "month_09": "Oct :)",
            "month_10": "Nov :)",
            "month_11": "Dec :)"
          }
        },
        "no_price_data": "No price data :)",
        "past_timespan": "Past %{formattedTimespan} :)",
        "today": "Today :)",
        "token_pool": "%{tokenName} Pool :)"
      },
      "contact_profile": {
        "name": "Name :)"
      },
      "liquidity_pool": {
        "annualized_fees": "Annualized fees :)",
        "fees_earned": "Fees earned :)",
        "half": "Half :)",
        "pool_makeup": "Pool makeup :)",
        "pool_shares": "Pool shares :)",
        "pool_size": "Pool size :)",
        "pool_volume_24h": "24h pool volume :)",
        "total_value": "Total value :)",
        "underlying_tokens": "Underlying tokens :)"
      },
      "nft_brief_token_info": {
        "for_sale": "For sale",
        "last_sale": "Last sale price"
      },
      "supported_countries": {
        "supported_countries": "Supported Countries :)",
        "us_except": "United States (except Texas and New York) :)"
      },
      "swap": {
        "copy_contract_address": "Copy Contract Address :)",
        "losing": "Losing :)",
        "price_impact": "Price impact :)",
        "price_row_per_token": "per :)",
        "slippage_message": "This is a small market, so you’re getting a bad price. Try a smaller trade! :)",
        "swapping_via": "Swapping via :)",
        "unicorn_one": "that unicorn one :)",
        "uniswap_v2": "Uniswap v2 :)",
        "view_on": "View on %{blockExplorerName} :)",
        "network_switcher": "Swapping on the %{network} network :)"
      },
      "swap_details": {
        "exchange_rate": "Exchange rate :)",
        "rainbow_fee": "Included Rainbow fee :)",
        "review": "Review :)",
        "show_details": "Show details :)",
        "hide_details": "Hide details :)",
        "price_impact": "Difference in value :)",
        "minimum_received": "Minimum received :)",
        "maximum_sold": "Maximum sold :)",
        "token_contract": "%{token} contract :)",
        "number_of_exchanges": "%{number} Exchanges :)",
        "input_exchange_rate": "1 %{inputSymbol} pour %{executionRate} %{outputSymbol}",
        "output_exchange_rate": "1 %{outputSymbol} pour %{executionRate} %{inputSymbol}"
      },
      "token_index": {
        "get_token": "Get %{assetSymbol} :)",
        "makeup_of_token": "Makeup of 1 %{assetSymbol} :)",
        "underlying_tokens": "Underlying tokens :)"
      },
      "unique": {
        "save": {
          "access_to_photo_library_was_denied": "Access to photo library was denied :)",
          "failed_to_save_image": "Failed to save Image :)",
          "image_download_permission": "Image Download Permission :)",
          "nft_image": "NFT image :)",
          "your_permission_is_required": "Your permission is required to save images to your device :)"
        },
        "view_on_opensea": "View on OpenSea :)"
      },
      "unique_expanded": {
        "about": "About %{assetFamilyName} :)",
        "advanced": "Advanced :)",
        "attributes": "Attributes :)",
        "configuration": "Configuration :)",
        "copy": "Copy :)",
        "edit": "Edit :)",
        "manager": "Manager :)",
        "owner": "Owner :)",
        "expires_in": "Expires in :)",
        "expires_on": "Expires on :)",
        "set_primary_name": "Set as my ENS name :)",
        "profile_info": "Profile Info :)",
        "registrant": "Registrant :)",
        "resolver": "Resolver",
        "view_on_opensea": "View on Opensea :)",
        "view_on_platform": "View on %{platform} :)",
        "collection_website": "Collection Website :)",
        "copy_token_id": "Copy Token ID :)",
        "description": "Description :)",
        "discord": "Discord",
        "floor_price": "Floor price :)",
        "for_sale": "For sale :)",
        "in_showcase": "In Showcase :)",
        "last_sale_price": "Last sale price :)",
        "open_in_web_browser": "Open in Web Browser :)",
        "opensea": "OpenSea",
        "properties": "Properties :)",
        "save_to_photos": "Save to Photos :)",
        "share_token_info": "Share %{uniqueTokenName} Info :)",
        "showcase": "Showcase :)",
        "toast_added_to_showcase": "Added to showcase :)",
        "toast_removed_from_showcase": "Removed from showcase :)",
        "twitter": "Twitter",
        "view_all_with_property": "View All With Property :)",
        "view_collection": "View Collection :)",
        "view_on_block_explorer": "View on %{blockExplorerName} :)",
        "view_on_web": "View on Web :)"
      }
    },
    "explain": {
      "output_disabled": {
        "text": "Currently specifying an output amount isn't supported on %{network}.\n Enter an input amount instead. :)",
        "title": "Output Amount Disabled :)"
      },
      "available_networks": {
        "text": "%{tokenSymbol} is also available on %{networks}. To get %{tokenSymbol} on these networks, use a Bridge like Hop. :)",
        "title_plural": "Available on %{length} Networks :)",
        "title_singular": "Available on the %{network} Network :)"
      },
      "arbitrum": {
        "text": "Arbitrum is a Layer 2 network that runs on top of Ethereum, enabling cheaper and faster transactions while still benefiting from the underlying security of Ethereum.\n\nIt bundles lots of transactions together in a \"roll up\" before sending them down to live permanently on Ethereum. :)",
        "title": "What's Arbitrum? :)"
      },
      "backup": {
        "title": "Important :)"
      },
      "base_fee": {
        "text_falling": "\n\nFees are dropping right now! :)",
        "text_prefix": "The base fee is set by the Ethereum network and changes depending on how busy the network is. :)",
        "text_rising": "\n\nFees are rising right now! It’s best to use a higher max base fee to avoid a stuck transaction. :)",
        "text_stable": "\n\nNetwork traffic is stable right now. Have fun! :)",
        "text_surging": "\n\nFees are unusually high right now! Unless your transaction is urgent, it’s best to wait for fees to drop. :)",
        "title": "Current base fee :)"
      },
      "failed_walletconnect": {
        "text": "Uh oh, something went wrong! The site may be experiencing a connection outage. Please try again later or contact the site’s team for more details. :)",
        "title": "Connection failed :)"
      },
      "floor_price": {
        "text": "A collection's floor price is the lowest asking price across all the items currently for sale in a collection. :)",
        "title": "Collection floor price :)"
      },
      "gas": {
        "text": "This is the \"gas fee\" used by the %{networkName} blockchain to securely validate your transaction.\n\nThis fee varies depending on the complexity of your transaction and how busy the network is! :)",
        "title": "%{networkName} network fee :)"
      },
      "max_base_fee": {
        "text": "This is the maximum base fee you’re willing to pay for this transaction.\n\nSetting a higher max base fee prevents your transaction from getting stuck if fees rise. :)",
        "title": "Max base fee :)"
      },
      "miner_tip": {
        "text": "The miner tip goes directly to the miner who confirms your transaction on the network.\n\nA higher tip makes your transaction more likely to be confirmed quickly. :)",
        "title": "Miner tip :)"
      },
      "optimism": {
        "text": "Optimism is a Layer 2 network that runs on top of Ethereum, enabling cheaper and faster transactions while still benefiting from the underlying security of Ethereum.\n\nIt bundles lots of transactions together in a \"roll up\" before sending them down to live permanently on Ethereum. :)",
        "title": "What's Optimism? :)"
      },
      "polygon": {
        "text": "Polygon is a sidechain, a distinct network that runs alongside Ethereum and is compatible with it.\n\nIt allows for cheaper and faster transactions, but unlike Layer 2 networks, Polygon has its own security and consensus mechanisms that differ from Ethereum. :)",
        "title": "What's Polygon? :)"
      },
      "read_more": "Read More :)",
      "sending_to_contract": {
        "text": "The address you entered is for a smart contract.\n\nExcept for rare situations, you probably shouldn't do this. You could lose your assets or they might go to the wrong place.\n\nDouble check the address, verify it with the recipient, or contact support first. :)",
        "title": "Hold your horses! :)"
      },
      "verified": {
        "text": "Tokens with a verified badge mean they have appeared on at least 3 other outside token lists.\n\nAlways do your own research to ensure you are interacting with a token you trust. :)",
        "title": "Verified Tokens :)"
      }
    },
    "fields": {
      "address": {
        "long_placeholder": "Name, ENS, or address :)",
        "short_placeholder": "ENS or address :)"
      }
    },
    "gas": {
      "network_fee": "Frais de réseau"
    },
    "homepage": {
      "coming_soon": "À venir.",
      "connect_ledger": {
        "button": "Se connecter à Ledger",
        "description": "Connectez-vous et signez vos transactions avec votre ",
        "link_text": "portefeuille matériel Ledger",
        "link_title": "Acheter un hardware wallet Ledger"
      },
      "connect_metamask": {
        "button": "Se connecter à MetaMask",
        "description": "Connectez-vous au ",
        "link_text": "portefeuille navigateur MetaMask",
        "link_title": "portefeuille navigateur MetaMask"
      },
      "connect_trezor": {
        "button": "Se connecter à Trezor",
        "description": " Connectez-vous et signez vos transactions avec votre ",
        "link_text": "portefeuille matériel Trezor",
        "link_title": "Acheter un hardware wallet Trezor"
      },
      "connect_walletconnect": {
        "button": "Utilisez WalletConnect",
        "description": "Connectez-vous et signez vos transactions avec votre ",
        "link_text": "portefeuille mobile WalletConnect",
        "link_title": "portefeuille mobile WalletConnect"
      }
    },
    "input": {
      "asset_amount": "Quantité",
      "donation_address": "Adresse du Balance Manager",
      "email": "Adresse de courriel",
      "email_placeholder": "votre@courriel.com",
      "input_placeholder": "Saisissez ici",
      "input_text": "Input",
      "password": "Mot de passe",
      "password_placeholder": "••••••••••",
      "private_key": "Clé privée",
      "recipient_address": "Adresse du destinataire"
    },
    "image_picker": {
      "title": "Rainbow would like to access your photos :)",
      "message": "This allows Rainbow to use your photos from your library :)",
      "confirm": "Enable library access :)",
      "cancel": "Cancel :)"
    },
    "list": {
      "nothing_here": "Nothing here! :)",
      "share": {
        "check_out_my_wallet": "Check out my collectibles on 🌈 Rainbow at %{showcaseUrl} :)",
        "check_out_this_wallet": "Check out this wallet's collectibles on 🌈 Rainbow at %{showcaseUrl} :)"
      }
    },
    "message": {
      "click_to_copy_to_clipboard": "Cliquez ici pour copier dans les presse-papiers",
      "coming_soon": "À venir...",
      "exchange_not_available": "L’échange n’est pas disponible dans votre région",
      "failed_ledger_connection": "Erreur de connexion à Ledger, veuillez vérifier votre appareil",
      "failed_request": "Requête échouée, veuillez rafraîchir la page",
      "failed_trezor_connection": "Erreur de connexion à Trezor, veuillez vérifier votre appareil",
      "failed_trezor_popup_blocked": "Veuillez permettre l’affichage de fenêtres contextuelles de Balance",
      "learn_more": "En savoir plus",
      "no_interactions": "Aucune interaction n’a été trouvée pour ce compte",
      "no_transactions": "Aucune transaction n’a été trouvée pour ce compte",
      "no_unique_tokens": "Aucun token unique n’a été trouvé pour ce compte ",
      "opensea_footer": " est un marché de tokens uniques (non-fongible). En échangeant sur ce marché, on augmente de la valeur de ces tokens. Vous pouvez vendre vos tokens pour de l’argent. Tout cela utilise l’Ethereum. ",
      "opensea_header": "Comment est-ce que cela marche « sous le capot ? »",
      "page_not_found": "404 Page introuvable",
      "please_connect_ledger": "Veuillez choisir Ethereum après la connexion et le déverrouillage de Ledger",
      "please_connect_trezor": "Veuillez vous connecter à Trezor puis suivez les instructions",
      "power_by": "Réalisé par",
      "web3_not_available": "Veuillez installer l’extension Chrome de MetaMask",
      "web3_not_unlocked": "Veuillez déverrouiller votre wallet MetaMask",
      "web3_unknown_network": "Réseau inconnu, veuillez basculer vers un autre"
    },
    "modal": {
      "approve_tx": "Permettre une transaction de %{walletType}",
      "back_up": {
        "alerts": {
          "cloud_not_enabled": {
            "description": "Looks like iCloud drive is not enabled on your device.\n\n Do you want to see how to enable it? :)",
            "label": "iCloud not enabled :)",
            "no_thanks": "No thanks :)",
            "show_me": "Yes, Show me :)"
          }
        },
        "default": {
          "button": {
            "cloud": "Back up your wallet :)",
            "cloud_platform": "Back up to %{cloudPlatformName} :)",
            "manual": "Back up manually :)"
          },
          "description": "Don't lose your wallet! Save an encrypted copy to %{cloudPlatformName} :)",
          "title": "Back up your wallet :)"
        },
        "existing": {
          "button": {
            "later": "Maybe later :)",
            "now": "Back up now :)"
          },
          "description": "You have wallets that have not been backed up yet. Back them up in case you lose this device. :)",
          "title": "Would you like to back up? :)"
        },
        "imported": {
          "button": {
            "back_up": "Back up to %{cloudPlatformName} :)",
            "no_thanks": "No thanks :)"
          },
          "description": "Don't lose your wallet! Save an encrypted copy to %{cloudPlatformName}. :)",
          "title": "Would you like to back up? :)"
        }
      },
      "confirm_tx": "Confirmer une transaction de %{walletName}",
      "default_wallet": "Wallet",
      "deposit_dropdown_label": "Échanger mes",
      "deposit_input_label": "Payer",
      "donate_title": "Envoyer de %{walletName} au Balance Manager",
      "exchange_fee": "Frais d’échange",
      "exchange_max": "Échanger la valeur max",
      "exchange_title": "Échanger de %{walletName}",
      "external_link_warning": {
        "go_back": "Go back :)",
        "visit_external_link": "Visit external link? :)",
        "you_are_attempting_to_visit": "You are attempting to visit a link that is not affiliated with Rainbow. :)"
      },
      "gas_average": "Moyen",
      "gas_fast": "Vite",
      "gas_fee": "Frais",
      "gas_slow": "Lent",
      "helper_max": "Max",
      "helper_min": "Min",
      "helper_price": "Prix",
      "helper_rate": "Taux",
      "helper_value": "Valeur",
      "invalid_address": "Adresse non valide",
      "new": "New",
      "previous_short": "Préc.",
      "receive_title": "Recevoir à %{walletName}",
      "send_max": "Envoyer la valeur max",
      "send_title": "Envoyer de %{walletName}",
      "tx_confirm_amount": "Quantité",
      "tx_confirm_fee": "Frais de transaction",
      "tx_confirm_recipient": "Bénéficiaire",
      "tx_confirm_sender": "Payeur",
      "tx_fee": "Frais de transaction",
      "tx_hash": "Hachage de transaction",
      "tx_verify": "Vérifiez votre transaction ici",
      "withdrawal_dropdown_label": "pour",
      "withdrawal_input_label": "Obtenir"
    },
    "notification": {
      "error": {
        "failed_get_account_tx": "Échec de l’obtention des transactions de compte",
        "failed_get_gas_prices": "Échec de l’obtention des prix de Gas d’Ethereum",
        "failed_get_tx_fee": "Échec de l’estimation des frais de transaction",
        "failed_scanning_qr_code": "Impossible de scanner le code QR, veuillez réessayer",
        "generic_error": "Une erreur s’est produite, veuillez réessayer",
        "insufficient_balance": "Ce compte a un solde insuffisant",
        "insufficient_for_fees": "Solde insuffisant pour payer les frais de transaction",
        "invalid_address": "Adresse non valide, veuillez la vérifier",
        "invalid_address_scanned": "Adresse non valide, veuillez réessayer",
        "invalid_private_key_scanned": "Clé privée non valide, veuillez réessayer",
        "no_accounts_found": "Aucun compte Ethereum n’a été trouvé"
      },
      "info": {
        "address_copied_to_clipboard": "L’adresse a été copiée dans le presse-papiers"
      }
    },
    "pools": {
      "balance": "Soldes",
      "deposit": "Dépôt",
      "label": "Pools",
      "per_share": "par action",
      "pool": "Pool",
      "pool_shares": "Partages de Pool",
      "pools_title": "Pools :)",
      "total_value": "Valeur totale",
      "withdraw": "Retrait"
    },
    "profiles": {
      "actions": {
        "watching": "Watching :)",
        "watch": "Watch :)",
        "unwatch_ens": "Unwatch %{ensName} :)",
        "unwatch_ens_title": "Are you sure you want to unwatch %{ensName}? :)",
        "edit_profile": "Edit profile :)"
      },
      "banner": {
        "register_name": "Create Your ENS Profile :)",
        "and_create_ens_profile": "Search available .eth names :)"
      },
      "details": {
        "add_to_contacts": "Add to Contacts :)",
        "remove_from_contacts": "Remove from Contacts :)",
        "copy_address": "Copy Address :)",
        "view_on_etherscan": "View on Etherscan :)"
      },
      "intro": {
        "create_your": "Create Your :)",
        "ens_profile": "ENS Profile :)",
        "wallet_address_info": {
          "title": "A better wallet address :)",
          "description": "Send to ENS names instead of hard-to-remember wallet addresses. :)"
        },
        "portable_identity_info": {
          "title": "A portable digital identity :)",
          "description": "Carry your ENS name and profile between websites. No more signups. :)"
        },
        "stored_on_blockchain_info": {
          "title": "Stored on Ethereum :)",
          "description": "Your profile is stored directly on Ethereum and owned by you. :)"
        },
        "find_your_name": "Find your name :)",
        "use_name": "Use %{name} :)",
        "use_existing_name": "Use an existing ENS name :)",
        "search_new_name": "Search for a new ENS name :)",
        "choose_another_name": "Choose another ENS name :)",
        "my_ens_names": "My ENS Names :)",
        "search_new_ens": "Find a New Name :)"
      },
      "select_ens_name": "My ENS Names :)",
      "search": {
        "header": "Find your name :)",
        "description": "Search available ENS names :)",
        "available": "🥳 Available :)",
        "taken": "😭 Taken :)",
        "registered_on": "This name was last registered on %{content} :)",
        "price": "%{content} / Year :)",
        "expiration": "Til %{content} :)",
        "3_char_min": "Minimum 3 characters :)",
        "estimated_total_cost_1": "Estimated total cost of :)",
        "estimated_total_cost_2": "with current network fees :)",
        "loading_fees": "Loading network fees… :)",
        "clear": "􀅉 Clear :)",
        "continue": "Continue 􀆊 :)"
      },
      "create": {
        "label": "Create your profile :)",
        "add_cover": "Add Cover :)",
        "name": "Name :)",
        "bio": "Bio :)",
        "website": "Website :)",
        "back": "􀆉 Back :)",
        "skip": "Skip :)",
        "username_placeholder": "username :)",
        "name_placeholder": "Add a display name :)",
        "bio_placeholder": "Add a bio to your profile :)",
        "website_placeholder": "Add your website :)",
        "review": "Review :)",
        "cancel": "Cancel :)",
        "choose_nft": "Choose an NFT :)",
        "upload_photo": "Upload a Photo :)",
        "eth": "Ethereum :)",
        "btc": "Bitcoin :)",
        "ltc": "Litecoin :)",
        "doge": "Dogecoin :)",
        "wallet_placeholder": "Add a %{coin} address :)",
        "content": "Content :)",
        "content_placeholder": "Add a content hash :)",
        "notice": "Notice :)",
        "notice_placeholder": "Add a notice :)",
        "keywords": "Keywords :)",
        "keywords_placeholder": "Add keywords :)",
        "reddit": "Reddit :)",
        "twitter": "Twitter :)",
        "telegram": "Telegram :)",
        "pronouns": "Pronouns :)",
        "pronouns_placeholder": "Add pronouns :)",
        "email": "Email :)",
        "github": "GitHub :)",
        "instagram": "Instagram :)",
        "snapchat": "Snapchat :)",
        "discord": "Discord :)",
        "email_placeholder": "Add your email :)",
        "email_submit_message": "Please enter a valid email :)",
        "website_submit_message": "Please enter a valid email :)",
        "invalid_asset": "Invalid %{coin} address :)",
        "invalid_content_hash": "Invalid content hash :)",
        "remove": "Remove :)",
        "email_message": "Please enter a valid email :)",
        "website_message": "Please enter a valid website URL :)"
      },
      "confirm": {
        "confirm_purchase": "Confirm purchase :)",
        "registration_details": "Registration Details :)",
        "requesting_register": "Requesting to Register :)",
        "reserving_name": "Reserving Your Name :)",
        "confirm_registration": "Confirm Registration :)",
        "set_name_registration": "Set as Primary Name :)",
        "confirm_set_name": "Confirm Set Primary Name :)",
        "start_registration": "Start Registration :)",
        "confirm_update": "Confirm Update :)",
        "confirm_renew": "Hold to Extend :)",
        "suggestion": "Buy more years now to save on fees :)",
        "set_ens_name": "Set as my primary ENS name :)",
        "registration_duration": "Register name for :)",
        "new_expiration_date": "New expiration date :)",
        "extend_by": "Extend by :)",
        "registration_cost": "Registration cost :)",
        "estimated_fees": "Estimated network fees :)",
        "estimated_total_eth": "Estimated total in ETH :)",
        "estimated_total": "Estimated total :)",
        "duration_plural": "%{content} years :)",
        "duration_singular": "1 year :)",
        "commit_button": "Hold to Commit :)",
        "insufficient_eth": "Insufficient ETH :)",
        "speed_up": "Speed Up :)",
        "extend_registration": "Extend Registration :)",
        "last_step": "One last step :)",
        "last_step_description": "Confirm below to register your name and configure your profile :)",
        "transaction_pending": "Transaction pending :)",
        "transaction_pending_description": "You’ll be taken to the next step automatically when this transaction confirms on the blockchain :)",
        "wait_one_minute": "Wait for one minute :)",
        "wait_one_minute_description": "This waiting period ensures that another person can’t register this name before you do :)"
      },
      "edit": {
        "label": "Edit your profile :)"
      },
      "profile_avatar": {
        "choose_from_library": "Choose from Library :)",
        "create_profile": "Create your Profile :)",
        "edit_profile": "Edit Profile :)",
        "pick_emoji": "Pick an Emoji :)",
        "remove_photo": "Remove Photo :)",
        "view_profile": "View Profile :)"
      },
      "pending_registrations": {
        "alert_title": "Are you sure? :)",
        "alert_message": "`You are about to stop the registration process.\n  You'd need to start it again which means you'll need to send an additional transaction.` :)",
        "alert_confirm": "Proceed Anyway :)",
        "alert_cancel": "Cancel :)",
        "in_progress": "In progress :)",
        "finish": "Finish :)"
      }
    },
    "savings": {
      "deposit": "Dépôt",
      "deposit_from_wallet": "Deposit from Wallet :)",
      "earned_lifetime_interest": "Earned %{lifetimeAccruedInterest} :)",
      "earnings": {
        "100_year": "100-Ans",
        "10_year": "10-Ans",
        "20_year": "20-Ans",
        "50_year": "50-Ans",
        "5_year": "5-Ans",
        "est": "Est.",
        "label": "Gains",
        "monthly": "Mensuel",
        "yearly": "Annuel"
      },
      "get_prefix": "Get :)",
      "label": "Epargne",
      "on_your_dollars_suffix": "on your dollars :)",
      "percentage": "%{percentage}% :)",
      "percentage_apy": "%{percentage}% APY :)",
      "with_digital_dollars_line_1": "With digital dollars like Dai, saving :)",
      "with_digital_dollars_line_2": "earns you more than ever before :)",
      "withdraw": "Retrait",
      "zero_currency": "$0.00 :)"
    },
    "send_feedback": {
      "copy_email": "Copy email address :)",
      "email_error": {
        "description": "Would you like to manually copy our feedback email address to your clipboard? :)",
        "title": "Error launching email client :)"
      },
      "no_thanks": "No thanks :)"
    },
    "settings": {
      "back": "Retour",
      "backup": "Sauvegarder",
      "currency": "Devise",
      "dev": "Dev :)",
      "developer": "Developer Settings :)",
      "done": "Terminé",
      "feedback_and_reports": "Feedback & Bug Reports :)",
      "feedback_and_support": "Feedback & Support :)",
      "follow_twitter": "Follow Us on Twitter :)",
      "follow_us_on_twitter": "Follow Us on Twitter :)",
      "hey_friend_message": "👋️ Hey friend! You should download Rainbow, it's my favorite Ethereum wallet 🌈️🌈️🌈️🌈️🌈️🌈️🌈️🌈️🌈️🌈️ :)",
      "label": "Réglages",
      "language": "Langue",
      "learn": "Learn about Rainbow and Ethereum :)",
      "learn_short": "Learn about Rainbow :)",
      "network": "Réseau",
      "privacy": "Privacy :)",
      "privacy_section": {
        "public_showcase": "Public Showcase :)",
        "when_public_prefix": "When public, your NFT Showcase will be visible on your Rainbow web profile! You can view your profile at :)"
      },
      "review": "Review Rainbow :)",
      "share": "Share Rainbow:)",
      "share_rainbow": "Share Rainbow :)",
      "theme": "Theme :)"
    },
    "subscribe_form": {
      "email_already_subscribed": "Désolé, vous vous êtes déjà inscrit avec cette adresse de courriel",
      "generic_error": "Oups, une erreur s’est produite",
      "sending": "En train d’en envoyer...",
      "successful": "Veuillez consulter vos courriels",
      "too_many_signup_request": "Nous avons détecté trop de demandes d’inscription, veuillez réessayer plus tard"
    },
    "swap": {
      "choose_token": "Choisir le Jeton",
      "gas": {
        "custom": "Personnalisé",
        "edit_price": "Modifier le prix du gaz",
        "enter_price": "Enter Gas Price :)",
        "estimated_fee": "Estimated fee :)",
        "fast": "Rapide",
        "network_fee": "Frais de Réseau",
        "normal": "Normal",
        "slow": "Lent"
      },
      "label": "Swap",
      "loading": "Loading...",
      "max": "Max",
      "modal_types": {
        "confirm": "Confirme dans",
        "deposit": "Dépôts dans",
        "swap": "Swaps en",
        "withdraw": "Se retire dans",
        "withdraw_symbol": "Withdraw %{symbol} :)"
      },
      "warning": {
        "cost": {
          "are_you_sure_title": "Are you sure? :)",
          "this_transaction_will_cost_you_more": "This transaction will cost you more than the value you are swapping to, are you sure you want to continue? :)"
        },
        "edit_price": "Modifier le prix du gaz",
        "invalid_price": {
          "message": "Vous devez entrer un montant valide",
          "title": "Prix du gaz invalide"
        },
        "proceed_anyway": "Continuer malgré tout",
        "too_high": {
          "message": "Vérifiez à nouveau que vous avez saisi le montant correct. Vous paierez probablement plus que nécessaire!",
          "title": "Prix de l'essence élevé!"
        },
        "too_low": {
          "message": "Il est recommandé de fixer un prix du gaz plus élevé pour éviter les problèmes.",
          "title": "Prix de l'essence bas - la transaction pourrait rester bloquée!"
        }
      }
    },
    "time": {
      "days": {
        "long": {
          "plural": "jours",
          "singular": "jour"
        },
        "micro": "j",
        "short": {
          "plural": "jours",
          "singular": "jour"
        }
      },
      "hours": {
        "long": {
          "plural": "heures",
          "singular": "heure"
        },
        "micro": "h",
        "short": {
          "plural": "hres",
          "singular": "h"
        }
      },
      "milliseconds": {
        "long": {
          "plural": "millisecondes",
          "singular": "milliseconde"
        },
        "micro": "ms",
        "short": {
          "plural": "ms",
          "singular": "ms"
        }
      },
      "minutes": {
        "long": {
          "plural": "minutes",
          "singular": "minute"
        },
        "micro": "m",
        "short": {
          "plural": "mins",
          "singular": "min"
        }
      },
      "now": "Maintenant",
      "seconds": {
        "long": {
          "plural": "secondes",
          "singular": "seconde"
        },
        "micro": "s",
        "short": {
          "plural": "secs",
          "singular": "sec"
        }
      }
    },
    "toasts": {
      "copied": "Copied \"%{copiedText}\" :)",
      "invalid_paste": "You can't paste that here :)"
    },
    "wallet": {
      "action": {
        "add_existing": "Ajouter un portefeuille existant",
        "cancel": "Annuler",
        "copy_contract_address": "Copy Contract Address :)",
        "create_new": "Créez un nouveau portefeuille",
        "delete": "Supprimer le Portefeuille",
        "delete_confirm": "Voulez-vous vraiment supprimer ce portefeuille",
        "edit": "Moadifier le Portefeuille",
        "hide": "Hide :)",
        "import_wallet": "Importer un portefeuille",
        "paste": "Coller",
        "pin": "Pin :)",
        "reject": "Refuser",
        "send": "Envoyer",
        "to": "À",
        "unhide": "Unhide :)",
        "unpin": "Unpin :)",
        "value": "Value :)",
        "view_on": "View on %{blockExplorerName} :)"
      },
      "add_cash": {
        "card_notice": "Works with most debit cards :)",
        "interstitial": {
          "buy_eth": "To get started, buy some ETH with Apple Pay :)",
          "other_amount": "Other amount :) ",
          "send_description": "Send from Coinbase or another exchange—or ask a friend! :)",
          "send_eth": "or send ETH to your wallet :)"
        },
        "need_help_button_email_subject": "support :)",
        "need_help_button_label": "Get Support :)",
        "on_the_way_line_1": "Your %{currencySymbol} is on the way :)",
        "on_the_way_line_2": "and will arrive shortly :)",
        "purchase_failed_order_id": "Order ID: %{orderId} :)",
        "purchase_failed_subtitle": "You were not charged. :)",
        "purchase_failed_support_subject": "Purchase Failed :)",
        "purchase_failed_support_subject_with_order_id": "Purchase Failed - Order %{orderId} :)",
        "purchase_failed_title": "Sorry, your purchase failed. :)",
        "purchasing_dai_requires_eth_message": "Before you can purchase DAI you must have some ETH in your wallet! :)",
        "purchasing_dai_requires_eth_title": "You don't have any ETH! :)",
        "running_checks": "Running checks... :)",
        "success_message": "It's here 🥳 :)",
        "watching_mode_confirm_message": "The wallet you have open is read-only, so you can’t control what’s inside. Are you sure you want to add cash to %{truncatedAddress}? :)",
        "watching_mode_confirm_title": "You’re in Watching Mode :)"
      },
      "assets": {
        "no_price": "actifs sans données de prix"
      },
      "authenticate": {
        "please": "Veuillez vous authentifier",
        "please_seed_phrase": "Veuillez vous authentifier pour afficher votre clé mnémonique"
      },
      "back_ups": {
        "and_1_more_wallet": "And 1 more wallet :)",
        "and_more_wallets": "And %{moreWalletCount} more wallets :)",
        "backed_up": "Backed up :)",
        "backed_up_manually": "Backed up manually :)",
        "imported": "Imported :)"
      },
      "balance_title": "Solde",
      "change_wallet": {
        "balance_eth": "%{balanceEth} ETH :)",
        "watching": "Watching :)"
      },
      "copy_address": "Copy Address",
      "diagnostics": {
        "authenticate_with_pin": "Authenticate with PIN :)",
        "restore": {
          "address": "Address :)",
          "created_at": "Created at :)",
          "heads_up_title": "Heads up! :)",
          "key": "Key :)",
          "label": "Label :)",
          "restore": "Restore :)",
          "secret": "Secret :)",
          "this_action_will_completely_replace": "This action will completely replace this wallet. Are you sure? :)",
          "type": "Type :)",
          "yes_i_understand": "Yes, I understand :)"
        },
        "secret": {
          "copy_secret": "Copy Secret :)",
          "okay_i_understand": "Ok, I understand :)",
          "reminder_title": "Reminder :)",
          "these_words_are_for_your_eyes_only": "These words are for your eyes only. Your secret phrase gives access to your entire wallet. \n\n       Be very careful with it. :)"
        },
        "uuid": "UUID :)",
        "wallet_diagnostics_title": "Wallet Diagnostics :)",
        "you_need_to_authenticate_with_your_pin": "You need to authenticate with your PIN in order to access your Wallet secrets :)"
      },
      "error_displaying_address": "Error displaying address :)",
      "feedback": {
        "cancel": "Non merci",
        "choice": "Souhaitez-vous copier manuellement l'adresse email de feedback dans votre presse papier ?",
        "copy_email_address": "Copier adresse email",
        "email_subject": "📱 Feedback pour l'alpha du wallet Rainbow",
        "error": "Erreur lors du chargement de votre client mail",
        "send": "Envoyer feedback"
      },
      "intro": {
        "create_wallet": "Créez un portefeuille",
        "instructions": "Veuillez ne pas stocker dans votre portefeuille plus que vous n'êtes prêt à perdre.",
        "warning": "Ceci est une version alpha de l'application.",
        "welcome": "Bienvenue sur Rainbow"
      },
      "label": "Portefeuilles",
      "loading": {
        "error": "Une erreur est survenue lors du chargement du portefeuille. Veuillez redémarrer l'application.",
        "message": "Chargement"
      },
      "message_signing": {
        "message": "Message :)",
        "request": "Message Signing Request :)"
      },
      "my_account_address": "My account address: :)",
      "network_title": "Network :)",
      "new": {
        "already_have_wallet": "I already have on :) ",
        "create_wallet": "Créez un portefeuille",
        "ens_invalid": "Ce n'est pas un nom ENS valide",
        "ens_try_again": "Désolé, nous ne pouvons pas ajouter ce nom ENS pour le moment. Veuillez réessayer plus tard!",
        "enter_seeds_placeholder": "Phrase de départ, clé privée, adresse Ethereum ou nom ENS",
        "get_new_wallet": "Get a new wallet :)",
        "import_wallet": "Import Wallet :)",
        "name_wallet": "Nommez votre portefeuille"
      },
      "pin_authentication": {
        "choose_your_pin": "Choose your PIN :)",
        "confirm_your_pin": "Confirm your PIN :)",
        "still_blocked": "Still blocked :)",
        "too_many_tries": "Too many tries! :)",
        "type_your_pin": "Type your PIN :)",
        "you_need_to_wait_minutes_plural": "You need to wait %{minutesCount} minutes before trying again :)",
        "you_still_need_to_wait": "You still need to wait ~ %{timeAmount} %{unitName} before trying again :)"
      },
      "push_notifications": {
        "please_enable_body": "It looks like you are using WalletConnect. Please enable push notifications to be notified of transaction requests from WalletConnect. :)",
        "please_enable_title": "Rainbow would like to send you push notifications :)"
      },
      "qr": {
        "camera_access_needed": "Camera access needed to scan! :)",
        "enable_camera_access": "Enable camera access :)",
        "error_mounting_camera": "Error mounting camera :)",
        "find_a_code": "Find a code to scan :)",
        "qr_1_app_connected": "1 app connected :)",
        "qr_multiple_apps_connected": "%{appsConnectedCount} apps connected :)",
        "scan_to_pay_or_connect": "Scan to pay or connect :)",
        "simulator_mode": "Simulator Mode :)",
        "sorry_could_not_be_recognized": "Sorry, this QR code could not be recognized. :)",
        "unrecognized_qr_code_title": "Unrecognized QR Code :)"
      },
      "receive": "Recovoir",
      "settings": {
        "copy_address": "Copier adresse",
        "copy_address_capitalized": "Copier Adresse",
        "copy_seed_phrase": "Copier clé mnémonique",
        "hide_seed_phrase": "Cacher clé mnémonique",
        "show_seed_phrase": "Afficher clé mnémonique"
      },
      "speed_up": {
        "problem_while_fetching_transaction_data": "There was a problem while fetching the transaction data. Please try again... :)",
        "unable_to_speed_up": "Unable to speed up transaction :)"
      },
      "transaction": {
        "alert": {
          "authentication": "L'authentication a échouée",
          "cancelled_transaction": "Échec de l'envoie de la transaction annulée à WalletConnect",
          "connection_expired": "Connection Expired :)",
          "failed_sign_message": "Failed to sign message :)",
          "failed_transaction": "Failed to send transaction :)",
          "failed_transaction_status": "Échec de l'envoie du status de la transaction échouée",
          "invalid_transaction": "Invalid transaction :)",
          "please_go_back_and_reconnect": "Please go back to the dapp and reconnect it to your wallet :)",
          "transaction_status": "Échec de l'envoie du status de la transaction"
        },
        "checkboxes": {
          "has_a_wallet_that_supports": "The person I’m sending to has a wallet that supports %{networkName} :)",
          "im_not_sending_to_an_exchange": "I’m not sending to an exchange :)"
        },
        "complete_checks": "Complete checks :)",
        "confirm": "Confirmer transaction",
        "max": "Max :)",
        "placeholder_title": "Placeholder :)",
        "request": "Demande de transaction",
        "send": "Envoyer transaction",
        "sending_title": "Sending :)"
      },
      "wallet_connect": {
        "error": "Erreur d'initialisation avec WalletConnect",
        "failed_to_disconnect": "Failed to disconnect all WalletConnect sessions :)",
        "failed_to_send_request_status": "Failed to send request status to WalletConnect. :)",
        "missing_fcm": "Unable to initialize WalletConnect: missing push notification token. Please try again. :)",
        "walletconnect_session_has_expired_while_trying_to_send": "WalletConnect session has expired while trying to send request status. Please reconnect. :)"
      },
      "wallet_title": "Wallet :)"
    },
    "walletconnect": {
      "available_networks": "Available Networks :)",
      "change_network": "Change Network :)",
      "connected_apps": "Connected apps :)",
      "disconnect": "Disconnect :)",
      "go_back_to_your_browser": "Go back to your browser :)",
      "learn_more": "Apprendre encore plus",
      "paste_uri": {
        "button": "Coller l'URI de session",
        "message": "Collez l'URI WalletConnect ci-dessous",
        "title": "Nouvelle session WalletConnect"
      },
      "scam": {
        "heads_up_title": "Heads up! :)",
        "ignore_this_request": "Ignore This Request :)",
        "we_found_this_website_in_a_list": "We found this website in a list of malicious crypto scams.\n\n We recommend that you ignore this request and stop using this website immediately :)"
      },
      "scan_to_connect": {
        "description": "WalletConnect vous permet de vous connecter à des sites Web de bureau en scannant un code QR",
        "label": "Scannez pour connecter votre portefeuille"
      },
      "scan_to_send": {
        "description": "Vous pouvez scanner un code QR pour envoyer de l'argent",
        "label": "Numériser pour envoyer"
      },
      "switch_network": "Switch Network :)",
      "switch_wallet": "Switch Wallet :)",
      "titles": {
        "connect": "You're connected! :)",
        "reject": "Connection canceled :)",
        "sign": "Message signed! :)",
        "sign_canceled": "Transaction canceled! :)",
        "transaction_sent": "Transaction sent! :)",
        "transaction_canceled": "Transaction canceled! :)"
      },
      "unknown_application": "Unknown Application :)"
    },
    "warning": {
      "user_is_offline": "Hors connexion, veuillez vérifier votre connexion Internet",
      "user_is_online": "Connexion réussie ! Vous êtes encore connecté à Internet"
    }
  }
}<|MERGE_RESOLUTION|>--- conflicted
+++ resolved
@@ -212,11 +212,7 @@
       "etherscan": "🔍 Affichage à Etherscan :)",
       "exchange": "Échanger",
       "exchange_again": "Échanger encore",
-<<<<<<< HEAD
-      "exchange_search_tokens": "Chercher tokens",
-=======
       "exchange_search_placeholder": "Cherche",
->>>>>>> 5a9ff59f
       "go_back": "Retourner",
       "got_it": "Got it :)",
       "hide": "Cacher",
