{
  "translation": {
    "account": {
      "hide": "Masquer",
      "label_24h": "24 h",
      "label_asset": "Actif",
      "label_price": "Prix",
      "label_quantity": "Quantité",
      "label_status": "État",
      "label_total": "Total",
      "low_market_value": "avec une faible valeur marchande",
      "no_market_value": "avec aucune valeur marchande",
      "show": "Afficher",
      "show_all": "Afficher tout",
      "show_less": "Afficher moins",
      "tab_balances": "Soldes",
      "tab_balances_empty_state": "Balance",
      "tab_balances_tooltip": "Soldes en Ethereum et en tokens",
      "tab_collectibles": "Collections",
      "tab_interactions": "Interactions",
      "tab_interactions_tooltip": "Interactions de smart-contracts",
      "tab_investments": "Investissements",
      "tab_savings": "Epargnes",
      "tab_transactions": "Transactions",
      "tab_transactions_tooltip": "Transactions et transferts de tokens",
      "tab_uniquetokens": "Tokens uniques",
      "tab_uniquetokens_tooltip": "Tokens uniques",
      "token": "token",
      "tokens": "tokens",
      "tx_failed": "Échoué",
      "tx_fee": "Frais",
      "tx_from": "De",
      "tx_from_lowercase": "from :)",
      "tx_hash": "Hachage de transaction",
      "tx_pending": "En attente",
      "tx_received": "Reçu",
      "tx_self": "Moi",
      "tx_sent": "Envoyé",
      "tx_timestamp": "Horodatage",
      "tx_to": "À",
      "tx_to_lowercase": "to :)",
      "unknown_token": "Token inconnu"
    },
    "activity_list": {
      "empty_state": {
        "default_label": "No transactions yet :)",
        "recycler_label": "No transactions yet :)",
        "testnet_label": "Your testnet transaction history starts now! :)"
      }
    },
    "add_funds": {
      "eth": {
        "or_send_eth": "or send ETH to your wallet :)",
        "send_from_another_source": "Send from Coinbase or another exchange—or ask a friend! :)"
      },
      "limit_left_this_week": "$%{remainingLimit} left this week :)",
      "limit_left_this_year": "$%{remainingLimit} left this year :)",
      "test_eth": {
        "add_from_faucet": "Add from faucet :)",
        "or_send_test_eth": "or send test ETH to your wallet :)",
        "request_test_eth": "Request test ETH through the %{testnetName} faucet :)",
        "send_test_eth_from_another_source": "Send test ETH from another %{testnetName} wallet—or ask a friend! :)"
      },
      "to_get_started_android": "To get started, buy some ETH :)",
      "to_get_started_ios": "To get started, buy some ETH with Apple Pay :)",
      "weekly_limit_reached": "Weekly limit reached :)",
      "yearly_limit_reached": "Yearly limit reached :)"
    },
    "avatar_builder": {
      "emoji_categories": {
        "activities": "Activities :)",
        "animals": "Animals & Nature :)",
        "flags": "Flags :)",
        "food": "Food & Drink :)",
        "objects": "Objects :)",
        "smileys": "Smileys & People :)",
        "symbols": "Symbols :)",
        "travel": "Travel & Places :)"
      }
    },
    "back_up": {
      "already_backed_up": {
        "backed_up": "Backed up :)",
        "backed_up_manually": "Backed up manually :)",
        "backed_up_message": "Your wallet is backed up :)",
        "imported": "Imported :)",
        "imported_message": "Your wallet was imported :)"
      },
      "backup_deleted_successfully": "Backups Deleted Successfully :)",
      "cloud": {
        "back_up_to_platform": "Back up to %{cloudPlatformName}",
        "manage_platform_backups": "Manage %{cloudPlatformName} Backups :)",
        "password": {
          "a_password_youll_remember": "Please use a password you'll remember. :)",
          "backup_password": "Backup Password :)",
          "choose_a_password": "Choose a password :)",
          "confirm_backup": "Confirm Backup :)",
          "confirm_password": "Confirm password :)",
          "confirm_placeholder": "Confirm Password :)",
          "it_cant_be_recovered": "It can't be recovered! :)",
          "minimum_characters": "Minimum %{minimumLength} characters :)",
          "passwords_dont_match": "Passwords don't match :)",
          "strength": {
            "level1": "Weak password :)",
            "level2": "Good password :)",
            "level3": "Great password :)",
            "level4": "Strong password password :)"
          },
          "use_a_longer_password": "Use a longer password :)"
        }
      },
      "confirm_password": {
        "add_to_cloud_platform": "Add to %{cloudPlatformName} Backup :)",
        "backup_password_placeholder": "Backup Password :)",
        "confirm_backup": "Confirm Backup :)",
        "enter_backup_description": "To add this wallet to your %{cloudPlatformName} backup, enter your existing backup password :)",
        "enter_backup_password": "Enter backup password :)"
      },
      "explainers": {
        "backup": "Don't forget this password! It is separate from your %{cloudPlatformName} password, and you should save it in a secure location.\n\nYou will need it in order to restore your wallet from the backup in the future. :)",
        "if_lose_cloud": "If you lose this device, you can recover your encrypted wallet backup from %{cloudPlatformName}. :)",
        "if_lose_imported": "If you lose this device, you can restore your wallet with the key you originally imported. :)",
        "if_lose_manual": "If you lose this device, you can restore your wallet with the secret phrase you saved. :)"
      },
      "manual": {
        "label": "Back up manually :)",
        "pkey": {
          "confirm_save": "I've saved my key :)",
          "save_them": "Copy it and save it in your password manager, or in another secure spot. :)",
          "these_keys": "This is the key to your wallet! :)"
        },
        "seed": {
          "confirm_save": "I've saved these words :)",
          "save_them": "Write them down or save them in your password manager. :)",
          "these_keys": "These words are the keys to your wallet! :)"
        }
      },
      "needs_backup": {
        "back_up_your_wallet": "Back up your wallet :)",
        "dont_risk": "Don't risk your money! Back up your wallet so you can recover it if you lose this device. :)",
        "not_backed_up": "Not backed up :)"
      },
      "restore_cloud": {
        "backup_password_placeholder": "Backup Password :)",
        "confirm_backup": "Confirm Backup :)",
        "enter_backup_password": "Enter backup password :)",
        "enter_backup_password_description": "To restore your wallet, enter the backup password you created :)",
        "error_while_restoring": "Error while restoring backup :)",
        "incorrect_password": "Incorrect Password :)",
        "restore_from_cloud_platform": "Restore from %{cloudPlatformName} :)"
      },
      "restore_sheet": {
        "from_backup": {
          "ios": {
            "you_have_1_wallet": "You have 1 wallet backed up :)",
            "you_have_multiple_wallets": "You have %{walletsBackedUpCount} wallets backed up :)"
          },
          "non_ios": {
            "if_you_previously_backed_up": "If you previously backed up your wallet on %{cloudPlatformName} tap here to restore it. :)"
          },
          "restore_from_cloud_platform": "Restore from %{cloudPlatformName} :)"
        },
        "from_key": {
          "secret_phrase_description": "Use your recovery phrase from Rainbow or another crypto wallet :)",
          "secret_phrase_title": "Restore with a recovery phrase or private key :) "
        },
        "no_backups_found": "No Backups found :)",
        "watch_address": {
          "watch_description": "Watch a public address or ENS name :)",
          "watch_title": "Watch an Ethereum address  :) "
        },
        "we_couldnt_find_google_drive": "We couldn't find any backup on Google Drive. Make sure you are logged in with the right account. :)"
      },
      "secret": {
        "anyone_who_has_these": "Anyone who has these words can access your entire wallet! :)",
        "biometrically_secured": "Your account has been secured with biometric data, like fingerprint or face identification. To see your recovery phrase, turn on biometrics in your phone’s settings. :)",
        "copy_to_clipboard": "Copy to clipboard :)",
        "for_your_eyes_only": "For your eyes only :)",
        "private_key_title": "Private Key :)",
        "secret_phrase_title": "Secret Phrase :)",
        "show_recovery": "Show Recovery %{typeName} :)",
        "view_private_key": "View private key :)",
        "view_secret_phrase": "View secret phrase :)",
        "you_need_to_authenticate": "You need to authenticate in order to access your recovery %{typeName} :)"
      }
    },
    "button": {
      "add": "Ajouter",
      "add_cash": "Ajouter de l'argent",
      "add_to_list": "Add to List :)",
      "all": "Tous",
      "attempt_cancellation": "Attempt Cancellation :)",
      "buy_more_eth": "Buy more ETH :)",
      "cancel": "Annuler",
      "close": "Fermer",
      "confirm": "Confirmer",
      "confirm_exchange": {
        "deposit": "Tenir pour Déposer",
        "enter_amount": "Entrez un Montant",
        "fetching_quote": "Fetching Quote :)",
        "insufficient_bnb": "BNB Insuffisants",
        "insufficient_eth": "ETH Insuffisants",
        "insufficient_funds": "Fonds Insuffisants",
        "insufficient_liquidity": "􀅵 Insufficient Liquidity :)",
        "no_route_found": "􀅵 No route found :)",
        "insufficient_matic": "MATIC Insuffisants",
        "insufficient_token": "Insufficient %{tokenName} :)",
        "invalid_fee": "Frais Non Valides",
        "invalid_fee_lowercase": "Frais non valides",
        "loading": "Loading... :)",
        "no_quote_available": "􀅵 No Quote Available :)",
        "review": "Review :)",
        "submitting": "Submitting :)",
        "swap": "Tenir pour Swap",
        "bridge": "Tenir pour Bridge",
        "swap_anyway": "Echanger quand Même",
        "symbol_balance_too_low": "%{symbol} balance too low :)",
        "view_details": "View Details :)",
        "withdraw": "Tenir pour Retirer"
      },
      "connect": "Connect :)",
      "connect_walletconnect": "Utiliser WalletConnect",
      "continue": "Continue :)",
      "delete": "Effacer",
      "disconnect_account": "Log out",
      "donate": "Donner de l’ETH",
      "done": "Terminé",
      "edit": "Modifier",
      "exchange": "Échanger",
      "exchange_again": "Échanger encore",
      "exchange_search_placeholder": "Cherche",
      "exchange_search_placeholder_network": "Search tokens on %{network} :)",
      "go_back": "Retourner",
      "go_back_lowercase": "Go back :)",
      "got_it": "Got it :)",
      "hide": "Cacher",
      "hold_to_authorize": {
        "authorizing": "Authorizing :)",
        "hold_keyword": "Tenir",
        "tap_keyword": "Tap :)"
      },
      "hold_to_send": "Hold to Send :)",
      "import": "Importer",
      "learn_more": "En savoir plus",
      "less": "Moins",
      "loading": "Se charge",
      "more": "More",
      "my_qr_code": "My QR Code",
      "no_thanks": "No thanks",
      "notify_me": "Recevoir des notifications",
      "offline": "Hors connexion",
      "ok": "D'accord",
      "okay": "Okay :)",
      "paste": "Coller",
      "paste_address": "Paste :)",
      "paste_seed_phrase": "Coller",
      "pin": "Epingler",
      "proceed": "Proceed :)",
      "proceed_anyway": "Proceed Anyway :)",
      "receive": "Recevoir",
      "remove": "Remove :)",
      "save": "Save :)",
      "send": "Envoyer",
      "send_another": "Envoyer un autre",
      "share": "Share :)",
      "swap": "Swap",
      "try_again": "Réessayer",
      "unhide": "Afficher",
      "unpin": "Détacher",
      "view": "Affichage",
      "watch_this_wallet": "Watch this Wallet :)",
      "hidden": "Caché"
    },
    "cards": {
      "dpi": {
        "title": "DeFi Pulse Index :)",
        "body": "All the top decentralized finance tokens in one. Track the industry. :)",
        "view": "View :)"
      },
      "ens_search": {
        "mini_title": "ENS :)",
        "title": "Register a .eth name :)"
      },
      "ens_create_profile": {
        "title": "Create your ENS profile :)",
        "body": "Replace your wallet address with a profile owned entirely by you. :)"
      },
      "gas": {
        "average": "Average :)",
        "gwei": "Gwei :)",
        "high": "High :)",
        "loading": "Loading… :)",
        "low": "Low :)",
        "network_fees": "Network fees :)",
        "surging": "Surging :)",
        "very_low": "Very low :)"
      },
      "learn": {
        "learn": "Learn :)",
        "cards": {
          "get_started": {
            "title": "Get Started with Rainbow :)",
            "description": "Welcome to Rainbow! We're so glad you're here. Weve created this guide to help with the basics of Rainbow and get you started on your new Web3 and Ethereum journey. :)"
          },
          "backups": {
            "title": "The Importance of Backups :)",
            "description": "Keeping your wallet safe, secure, and backed up is essential to wallet ownership. Here we’ll chat about why it’s important to backup your wallet and the different methods that you can backup with. :)"
          },
          "protect_wallet": {
            "title": "Protect Your Wallet :)",
            "description": "One of the best parts of having an Ethereum wallet like Rainbow is that you are in total control of your money. Unlike a bank account from Wells Fargo or a crypto exchange like Coinbase, we do not hold your assets on your behalf. :)"
          },
          "connect_to_dapp": {
            "title": "Connect to a Website or App :)",
            "description": "Now that you have an Ethereum wallet, you can login to certain websites using it. Instead of creating new accounts and passwords for every website you interact with, you'll just connect your wallet instead. :)"
          },
          "avoid_scams": {
            "title": "Avoid Crypto Scams :)",
            "description": "Here at Rainbow, one of our goals is to make exploring the new world of Ethereum fun, friendly, and safe. You know what's not any of those things? Scams. They're mean, and no one likes them. We want to help you avoid them, so we wrote this brief guide to help you do exactly that! :)"
          }
        },
        "categories": {
          "essentials": "Essentials :)",
          "safety": "Staying Safe :)",
          "rainbow": "How to use Rainbow :)",
          "beginners_guides": "Beginner's Guides :)",
          "blockchains": "Blockchains and Fees :)",
          "web3": "What is Web3? :)"
        }
      },
      "receive": {
        "receive_assets": "Receive assets :)",
        "copy_address": "Copy Address :)",
        "description": "You can also long press your\naddress above to copy it. :)"
      }
    },
    "cloud": {
      "backup_success": "Your wallet has been backed up successfully!"
    },
    "contacts": {
      "contact_row": {
        "balance_eth": "%{balanceEth} ETH :)"
      },
      "contacts_title": "Contacts :)",
      "input_placeholder": "Nom",
      "my_wallets": "My wallets :)",
      "options": {
        "add": "Ajouter le contact",
        "cancel": "Annuler",
        "delete": "Effacer le contact",
        "edit": "Modifier le contact",
        "view": "Voir le profil"
      },
      "send_header": "Send :)",
      "suggestions": "Suggestions :)",
      "to_header": "To :)",
      "watching": "Watching :)"
    },
    "deeplinks": {
      "couldnt_recognize_url": "Uh oh! We couldn’t recognize this URL! :)",
      "tried_to_use_android": "Tried to use Android bundle :)",
      "tried_to_use_ios": "Tried to use iOS bundle :)"
    },
    "developer_settings": {
      "alert": "Alert :)",
      "applied": "APPLIED :)",
      "backups_deleted_successfully": "Backups deleted successfully :)",
      "clear_async_storage": "Clear async storage :)",
      "clear_image_cache": "Clear Image Cache :)",
      "clear_image_metadata_cache": "Clear Image Metadata Cache :)",
      "clear_local_storage": "Clear local storage :)",
      "clear_mmkv_storage": "Clear MMKV storage :)",
      "connect_to_hardhat": "Connect to hardhat :)",
      "crash_app_render_error": "Crash app (render error) :)",
      "enable_testnets": "Enable Testnets :)",
      "installing_update": "Installing update :)",
      "no_update": "No update :)",
      "not_applied": "NOT APPLIED :)",
      "notifications_debug": "Notifications Debug :)",
      "remove_all_backups": "Remove all backups :)",
      "reset_keychain": "Reset Keychain :)",
      "restart_app": "Restart app :)",
      "reset_experimental_config": "Reset experimental config :)",
      "status": "Status :)",
      "sync_codepush": "Sync codepush :)"
    },
    "discover": {
      "lists": {
        "lists_title": "Lists :)",
        "this_list_is_empty": "This list is empty! :)"
      },
      "pulse": {
        "pulse_description": "All the top DeFi tokens in one :)",
        "today_suffix": "today :)",
        "trading_at_prefix": "Trading at :)"
      },
      "search": {
        "profiles": "Profiles :)",
        "search_ethereum": "Search all of Ethereum :)",
        "search_ethereum_short": "Search Ethereum :)"
      },
      "strategies": {
        "strategies_title": "Strategies :)",
        "yearn_finance_description": "Smart yield strategies from yearn.finance :)"
      },
      "title_discover": "Discover :)",
      "title_search": "Search :)",
      "top_movers": {
        "disabled_testnets": "Top movers are disabled on Testnets :)",
        "top_movers_title": "Top Movers :)"
      },
      "uniswap": {
        "data": {
          "annualized_fees": "Annualized fees :)",
          "pool_size": "Pool size :)",
          "profit_30_days": "30d profit :)",
          "volume_24_hours": "24h volume :)"
        },
        "disabled_testnets": "Pools are disabled on Testnets :)",
        "error_loading_uniswap": "There was an error loading Uniswap pool data :)",
        "show_more": "Show more :)",
        "title_pools": "Uniswap Pools :)"
      }
    },
    "error_boundary": {
      "error_boundary_oops": "Oops! :)",
      "restart_rainbow": "Restart Rainbow :)",
      "something_went_wrong": "Something went wrong. :)",
      "wallets_are_safe": "Don't worry, your wallets are safe! Just restart the app to get back to business. :)"
    },
    "exchange": {
      "coin_row": {
        "expires_in": "Expires in %{minutes}m :)",
        "from_divider": "from :)",
        "to_divider": "to :)",
        "view_on": "View on %{blockExplorerName} :)",
        "view_on_etherscan": "View on Etherscan :)"
      },
      "flip": "Flip :)",
      "max": "Max :)",
      "movers": {
        "loser": "Loser :)",
        "mover": "Mover :)"
      },
      "long_wait": {
        "prefix": "Long Wait",
        "time": "Up to %{estimatedWaitTime} to swap"
      },
      "no_results": {
        "description": "Some tokens don’t have enough liquidity to perform a successful swap.: )",
        "description_l2": "Some tokens don’t have enough layer 2 liquidity to perform a successful swap. :)",
        "nothing_found": "Nothing found :)",
        "nothing_here": "Nothing here! :)"
      },
      "price_impact": {
        "losing_prefix": "Losing :)",
        "small_market": "Small Market :)",
        "label": "Possible loss :)"
      },
      "source": {
        "rainbow": "Auto :)",
        "0x": "0x :)",
        "1inch": "1inch :)"
      },
      "settings": "Settings :)",
      "use_defaults": "Use Defaults :)",
      "done": "Done :)",
      "losing": "Losing",
      "high": "High",
      "slippage_tolerance": "Slippage Tolerance :)",
      "source_picker": "Route Swaps via :)",
      "use_flashbots": "Use Flashbots :)",
      "swapping_for_prefix": "Swapping for :)",
      "view_details": "View Details :)",
      "token_sections": {
        "bridgeTokenSection": "􀊝 Bridge",
        "crosschainMatchSection": "􀤆 On other networks",
        "favoriteTokenSection": "􀋃 Favorites",
        "lowLiquidityTokenSection": "􀇿 Low Liquidity",
        "unverifiedTokenSection": "􀇿 Unverified",
        "verifiedTokenSection": "􀇻 Verified",
        "unswappableTokenSection": "􀘰 No trade routes"
      }
    },
    "expanded_state": {
      "asset": {
        "about_asset": "About %{assetName} :)",
        "balance": "Balance :)",
        "get_asset": "Get %{assetSymbol} :)",
        "market_cap": "Market cap :)",
        "read_more_button": "Read more :)",
        "available_networks": "Available on %{availableNetworks} networks :)",
        "available_network": "Available on the %{availableNetwork} network :)",
        "available_networkv2": "Available on the %{availableNetwork} network :)",
        "social": {
          "facebook": "Facebook :)",
          "homepage": "Homepage :)",
          "reddit": "Reddit :)",
          "telegram": "Telegram :)",
          "twitter": "Twitter :)"
        },
        "uniswap_liquidity": "Uniswap liquidity :)",
        "value": "Value :)",
        "volume_24_hours": "24h volume :)"
      },
      "chart": {
        "all_time": "All Time :)",
        "date": {
          "months": {
            "month_00": "Jan :)",
            "month_01": "Feb :)",
            "month_02": "Mar :)",
            "month_03": "Apr :)",
            "month_04": "May :)",
            "month_05": "Jun :)",
            "month_06": "Jul :)",
            "month_07": "Aug :)",
            "month_08": "Sep :)",
            "month_09": "Oct :)",
            "month_10": "Nov :)",
            "month_11": "Dec :)"
          }
        },
        "no_price_data": "No price data :)",
        "past_timespan": "Past %{formattedTimespan} :)",
        "today": "Today :)",
        "token_pool": "%{tokenName} Pool :)"
      },
      "contact_profile": {
        "name": "Name :)"
      },
      "liquidity_pool": {
        "annualized_fees": "Annualized fees :)",
        "fees_earned": "Fees earned :)",
        "half": "Half :)",
        "pool_makeup": "Pool makeup :)",
        "pool_shares": "Pool shares :)",
        "pool_size": "Pool size :)",
        "pool_volume_24h": "24h pool volume :)",
        "total_value": "Total value :)",
        "underlying_tokens": "Underlying tokens :)"
      },
      "nft_brief_token_info": {
        "for_sale": "For sale",
        "last_sale": "Last sale price"
      },
      "supported_countries": {
        "supported_countries": "Supported Countries :)",
        "us_except": "United States (except Texas and New York) :)"
      },
      "swap": {
        "swap": "Swap",
        "bridge": "Bridge",
        "flashbots_protect": "Flashbots Protect :)",
        "losing": "Losing :)",
        "on": "On :)",
        "price_impact": "Price impact :)",
        "price_row_per_token": "per :)",
        "slippage_message": "This is a small market, so you’re getting a bad price. Try a smaller trade! :)",
        "swapping_via": "Swapping via :)",
        "unicorn_one": "that unicorn one :)",
        "uniswap_v2": "Uniswap v2 :)",
        "view_on": "View on %{blockExplorerName} :)",
        "network_switcher": "Swapping on the %{network} network :)",
        "settling_time": "Estimated settling time :)",
        "swap_max_alert": {
          "title": "Are you sure? :)",
          "message": "You are about to swap all the %{inputCurrencyAddress} available in your wallet. If you want to swap back to %{inputCurrencyAddress}, you may not be able to afford the fee.\n\nWould you like to auto adjust the balance to leave some %{inputCurrencyAddress}? :)",
          "no_thanks": "No thanks :)",
          "auto_adjust": "Auto adjust :)"
        },
        "swap_max_insufficient_alert": {
          "title": "Insufficient %{symbol} :)",
          "message": "You have insufficient %{symbol} to cover the fees to swap the maximum amount. :)"
        }
      },
      "swap_details": {
        "exchange_rate": "Exchange rate :)",
        "rainbow_fee": "Included Rainbow fee :)",
        "refuel": "Extra network tokens",
        "review": "Review :)",
        "show_details": "More details :)",
        "hide_details": "Hide details :)",
        "price_impact": "Difference in value :)",
        "minimum_received": "Minimum received :)",
        "maximum_sold": "Maximum sold :)",
        "token_contract": "%{token} contract :)",
        "number_of_exchanges": "%{number} Exchanges :)",
        "number_of_steps": "%{number} Steps :)",
        "input_exchange_rate": "1 %{inputSymbol} pour %{executionRate} %{outputSymbol}",
        "output_exchange_rate": "1 %{outputSymbol} pour %{executionRate} %{inputSymbol}"
      },
      "token_index": {
        "get_token": "Get %{assetSymbol} :)",
        "makeup_of_token": "Makeup of 1 %{assetSymbol} :)",
        "underlying_tokens": "Underlying tokens :)"
      },
      "unique": {
        "save": {
          "access_to_photo_library_was_denied": "Access to photo library was denied :)",
          "failed_to_save_image": "Failed to save Image :)",
          "image_download_permission": "Image Download Permission :)",
          "nft_image": "NFT image :)",
          "your_permission_is_required": "Your permission is required to save images to your device :)"
        }
      },
      "unique_expanded": {
        "about": "About %{assetFamilyName} :)",
        "attributes": "Attributes :)",
        "collection_website": "Collection Website :)",
        "configuration": "Configuration :)",
        "copy": "Copy :)",
        "copy_token_id": "Copy Token ID :)",
        "description": "Description :)",
        "discord": "Discord",
        "edit": "Edit :)",
        "expires_in": "Expires in :)",
        "expires_on": "Expires on :)",
        "floor_price": "Floor price :)",
        "for_sale": "For sale :)",
        "in_showcase": "In Showcase :)",
        "last_sale_price": "Last sale price :)",
        "manager": "Manager :)",
        "open_in_web_browser": "Open in Web Browser :)",
        "owner": "Owner :)",
        "profile_info": "Profile Info :)",
        "properties": "Properties :)",
        "registrant": "Registrant :)",
        "resolver": "Resolver",
        "save_to_photos": "Save to Photos :)",
        "set_primary_name": "Set as my ENS name :)",
        "share_token_info": "Share %{uniqueTokenName} Info :)",
        "showcase": "Showcase :)",
        "toast_added_to_showcase": "Added to showcase :)",
        "toast_removed_from_showcase": "Removed from showcase :)",
        "twitter": "Twitter",
        "view_all_with_property": "View All with Property :)",
        "view_collection": "View Collection :)",
        "view_on_marketplace": "View on Marketplace...",
        "view_on_block_explorer": "View on %{blockExplorerName} :)",
        "view_on_marketplace_name": "View on %{marketplaceName} :)",
        "view_on_platform": "View on %{platform} :)",
        "view_on_web": "View on Web :)",
        "hide": "Hide",
        "unhide": "Unhide"
      }
    },
    "explain": {
      "icon_unlock": {
        "smol_text": "You found Treasure! Because you hold a Smolverse NFT, you’ve unlocked a Custom Icon!",
        "optimism_text": "To celebrate NFTs on Optimism, Rainbow and Optimism teamed up to drop a limited edition App Icon for the Optimistic Explorers like you!",
        "title": "You've unlocked\nRainbow 􀆄 %{partner}",
        "button": "Snag the icon"
      },
      "output_disabled": {
        "text": "For %{fromNetwork}, Rainbow can't prepare swaps based on the amount of %{outputToken} you'd like to receive. \n\n Try entering the amount of %{inputToken} you’d like to swap instead.",
        "title": "Enter %{inputToken} Instead",
        "title_crosschain": "Enter %{fromNetwork} %{inputToken} Instead",
        "text_crosschain": "Rainbow can't prepare swaps based on the amount of %{outputToken} you'd like to receive. \n\n Try entering the amount of %{inputToken} you’d like to swap instead.",
        "text_bridge": "Rainbow can't prepare a bridge based on the amount of %{outputToken} you'd like to receive at the %{toNetwork} destination. \n\n Try entering the amount of %{fromNetwork} %{inputToken} you’d like to bridge instead.",
        "title_empty": "Choose a Token"
      },
      "available_networks": {
        "text": "%{tokenSymbol} is available on %{networks}. To move %{tokenSymbol} between networks, use a Bridge like Hop.",
        "title_plural": "Available on %{length} Networks",
        "title_singular": "Available on the %{network} Network"
      },
      "arbitrum": {
        "text": "Arbitrum is a Layer 2 network that runs on top of Ethereum, enabling cheaper and faster transactions while still benefiting from the underlying security of Ethereum.\n\nIt bundles lots of transactions together in a \"roll up\" before sending them down to live permanently on Ethereum.",
        "title": "What's Arbitrum?"
      },
      "backup": {
        "title": "Important"
      },
      "base_fee": {
        "text_falling": "\n\nFees are dropping right now!",
        "text_prefix": "The base fee is set by the Ethereum network and changes depending on how busy the network is.",
        "text_rising": "\n\nFees are rising right now! It’s best to use a higher max base fee to avoid a stuck transaction.",
        "text_stable": "\n\nNetwork traffic is stable right now. Have fun!",
        "text_surging": "\n\nFees are unusually high right now! Unless your transaction is urgent, it’s best to wait for fees to drop.",
        "title": "Current base fee"
      },
      "failed_walletconnect": {
        "text": "Uh oh, something went wrong! The site may be experiencing a connection outage. Please try again later or contact the site’s team for more details.",
        "title": "Connection failed"
      },
      "floor_price": {
        "text": "A collection's floor price is the lowest asking price across all the items currently for sale in a collection.",
        "title": "Collection floor price"
      },
      "gas": {
        "text": "This is the \"gas fee\" used by the %{networkName} blockchain to securely validate your transaction.\n\nThis fee varies depending on the complexity of your transaction and how busy the network is!",
        "title": "%{networkName} network fee"
      },
      "max_base_fee": {
        "text": "This is the maximum base fee you’re willing to pay for this transaction.\n\nSetting a higher max base fee prevents your transaction from getting stuck if fees rise.",
        "title": "Max base fee"
      },
      "miner_tip": {
        "text": "The miner tip goes directly to the miner who confirms your transaction on the network.\n\nA higher tip makes your transaction more likely to be confirmed quickly.",
        "title": "Miner tip"
      },
      "optimism": {
        "text": "Optimism is a Layer 2 network that runs on top of Ethereum, enabling cheaper and faster transactions while still benefiting from the underlying security of Ethereum.\n\nIt bundles lots of transactions together in a \"roll up\" before sending them down to live permanently on Ethereum.",
        "title": "What's Optimism?"
      },
      "polygon": {
        "text": "Polygon is a sidechain, a distinct network that runs alongside Ethereum and is compatible with it.\n\nIt allows for cheaper and faster transactions, but unlike Layer 2 networks, Polygon has its own security and consensus mechanisms that differ from Ethereum.",
        "title": "What's Polygon?"
      },
      "bsc": {
        "text": "Binance Smart Chain, or BSC for short, is the blockchain network for the  trading platform Binance. \n\nIt allows for cheaper and faster transactions, but unlike Layer 2 networks, BSC has its own security and consensus mechanisms that differ from Ethereum. :)",
        "title": "What's Binance Smart Chain? :)"
      },
<<<<<<< HEAD
      "read_more": "Read More :)",
=======
      "read_more": "Read More",
      "learn_more": "Learn More",
>>>>>>> f68e3c8f
      "sending_to_contract": {
        "text": "The address you entered is for a smart contract.\n\nExcept for rare situations, you probably shouldn't do this. You could lose your assets or they might go to the wrong place.\n\nDouble check the address, verify it with the recipient, or contact support first.",
        "title": "Hold your horses!"
      },
      "verified": {
        "text": "Tokens with a verified badge mean they have appeared on at least 3 other outside token lists.\n\nAlways do your own research to ensure you are interacting with a token you trust.",
        "title": "Verified Tokens"
      },
      "unverified": {
        "fragment1": "Rainbow surfaces as many tokens as possible, but anyone can create a token, or claim to represent a project with a fake contract. \n\n Please review the ",
        "fragment2": "token contract",
        "fragment3": " and always do research to ensure that you interact with tokens you trust.",
        "title": "%{symbol} is Unverified",
        "go_back": "Go back"
      },
      "obtain_l2_asset": {
        "fragment1": "You'll need to get other tokens on %{networkName} to swap for %{networkName} %{tokenName}. \n\n Bridging tokens to %{networkName} is easy using a bridge like Hop. Still curious? ",
        "fragment2": "Read more",
        "fragment3": " about bridges.",
        "title": "No Tokens on %{networkName}"
      },
      "insufficient_liquidity": {
        "fragment1": "The exchanges don't have enough of the tokens you requested to complete this transaction. \n\n Still curious? ",
        "fragment2": "Read more",
        "fragment3": " about AMMs and token liquidity.",
        "title": "Insufficient Liquidity"
      },
      "no_route_found": {
        "fragment1": "We couldn’t find a route for this swap. ",
        "fragment2": "A route may not exist for this swap, or the amount may be too small.",
        "title": "No routes found"
      },
      "no_quote": {
        "title": "No quote available",
        "text": "We couldn’t find quotes for this swap. This could be because there isn’t enough liquidity to swap or problems with how the token is implemented."
      },
      "cross_chain_swap": {
        "title": "Expect Bridge Delays",
        "text": "This swap may take longer than expected to complete. \n\n Cross-chain swaps require bridging funds to the destination network, and bridges can sometimes take longer than expected to transfer funds. Your funds will remain safe during this time."
      },
      "go_to_hop_with_icon": {
        "text": "Go to the Hop Bridge 􀮶"
      },
      "rainbow_fee": {
        "text": "Rainbow takes a %{feePercentage} fee from swaps. It’s part of what enables us to give you the best Ethereum experience possible."
      },
      "swap_routing": {
        "text": "By default, Rainbow chooses the cheapest route possible for your swap. If you prefer to specifically use either 0x or 1inch, you can do that too.",
        "title": "Swap Routing",
        "still_curious": {
          "fragment1": "Still curious? ",
          "fragment2": "Read more",
          "fragment3": " about our approach to routing swaps."
        }
      },
      "wyre_degradation": {
        "text": "Because of the ongoing Ethereum network upgrade known as \"The Merge,\" our partners have temporarily paused crypto purchasing.",
        "title": "It's happening \nThe Merge is underway",
        "still_curious": {
          "fragment1": "This is a precautionary step to ensure accurate pricing and the safety of user funds. Still curious? ",
          "fragment2": "Learn more",
          "fragment3": ""
        }
      },
      "slippage": {
        "text": "Slippage occurs when the price of a swap changes during the time between you submitting your transaction and its confirmation. \n\nSetting a higher slippage tolerance increases the likelihood your swap will be successful, but may result in you getting a worse price.",
        "title": "Slippage",
        "still_curious": {
          "fragment1": "Still curious? ",
          "fragment2": "Read more",
          "fragment3": " about slippage and how it affects swaps."
        }
      },
      "flashbots": {
        "text": "Flashbots protects your transactions from frontrunning and sandwich attacks which might result in you getting a worse price or your transaction failing.",
        "title": "Flashbots",
        "still_curious": {
          "fragment1": "Still curious? ",
          "fragment2": "Read more",
          "fragment3": " about Flashbots and the protection it offers."
        }
      },
      "swap_refuel": {
        "title": "No %{networkName} %{gasToken} detected",
        "text": "You won’t be able to use %{networkName} without %{networkName} %{gasToken}. We can seamlessly bundle it with this bridge using about $3 of ETH from your wallet.",
        "button": "Add $3 of %{networkName} %{gasToken}"
      },
      "swap_refuel_deduct": {
        "title": "No %{networkName} %{gasToken} detected",
        "text": "You won’t be able to use %{networkName} without %{networkName} %{gasToken}. We can seamlessly bundle it with this bridge using about $3 of ETH subtracted from this swap.",
        "button": "Adjust and add $3 of %{gasToken}"
      },
      "swap_refuel_notice": {
        "title": "No %{networkName} %{gasToken} detected",
        "text": "You won’t be able to use %{networkName} without %{networkName} %{gasToken}. If you go through with this transaction, you won’t be able to swap, bridge or transfer your %{networkName} tokens without adding %{networkName} %{gasToken} to your wallet.",
        "button": "Proceed anyway"
      }
    },
    "fedora": {
      "cannot_verify_bundle": "Cannot verify the bundle! This might be a scam. Installation blocked. :)",
      "error": "ERROR :)",
      "fedora": "Fedora :)",
      "this_will_override_bundle": "This will override your bundle. Be careful. Are you a Rainbow employee? :)",
      "wait": "wait :)"
    },
    "fields": {
      "address": {
        "long_placeholder": "Name, ENS, or address :)",
        "short_placeholder": "ENS or address :)"
      }
    },
    "gas": {
      "network_fee": "Frais de réseau",
      "current_base_fee": "Current base fee",
      "max_base_fee": "Max base fee",
      "miner_tip": "Miner tip",
      "max_transaction_fee": "Max transaction fee",
      "warning_separator": "·",
      "lower_than_suggested": "Low · may get stuck",
      "higher_than_suggested": "High · overpaying",
      "max_base_fee_too_low_error": "Low · likely to fail",
      "tip_too_low_error": "Low · likely to fail",
      "alert_message_higher_miner_tip_needed": "Setting a higher miner tip is recommended to avoid issues.",
      "alert_message_higher_max_base_fee_needed": "Setting a higher max base fee is recommended to avoid issues.",
      "alert_message_lower": "Double check that you entered the correct amount—you’re likely paying more than you need to!",
      "alert_title_higher_max_base_fee_needed": "Low max base fee–transaction may get stuck!",
      "alert_title_higher_miner_tip_needed": "Low miner tip–transaction may get stuck!",
      "alert_title_lower_max_base_fee_needed": "High max base fee!",
      "alert_title_lower_miner_tip_needed": "High miner tip!",
      "proceed_anyway": "Proceed Anyway",
      "edit_max_bass_fee": "Edit Max Base Fee",
      "edit_miner_tip": "Edit Miner Tip"
    },
    "homepage": {
      "back": "Back to rainbow.me",
      "coming_soon": "À venir.",
      "connect_ledger": {
        "button": "Se connecter à Ledger",
        "description": "Connectez-vous et signez vos transactions avec votre ",
        "link_text": "portefeuille matériel Ledger",
        "link_title": "Acheter un hardware wallet Ledger"
      },
      "connect_metamask": {
        "button": "Se connecter à MetaMask",
        "description": "Connectez-vous au ",
        "link_text": "portefeuille navigateur MetaMask",
        "link_title": "portefeuille navigateur MetaMask"
      },
      "connect_trezor": {
        "button": "Se connecter à Trezor",
        "description": " Connectez-vous et signez vos transactions avec votre ",
        "link_text": "portefeuille matériel Trezor",
        "link_title": "Acheter un hardware wallet Trezor"
      },
      "connect_trustwallet": {
        "button": "Connect to Trust Wallet",
        "description_part_one": "Use the ",
        "description_part_three": " app to connect.",
        "description_part_two": " Ethereum ",
        "link_text_browser": "dapp browser",
        "link_text_wallet": "Trust Wallet",
        "link_title_browser": "Discover Trust DApp Browser",
        "link_title_wallet": "Discover Trust Wallet"
      },
      "connect_walletconnect": {
        "button": "Utilisez WalletConnect",
        "button_mobile": "Connect with WalletConnect",
        "description": "Connectez-vous et signez vos transactions avec votre ",
        "description_mobile": "Connect to any wallet that supports ",
        "link_text": "portefeuille mobile WalletConnect",
        "link_text_mobile": "WalletConnect",
        "link_title": "portefeuille mobile WalletConnect",
        "link_title_mobile": "Connect with WalletConnect"
      },
      "reassurance": {
        "access_link": "No access to your funds",
        "assessment": "Results of our security assessment",
        "security": "We work incredibly hard to make sure your funds are safe. This tool never touches your private keys, so that greatly reduces the surface area for attack. If you are familiar with programming, you can check out our code on GitHub.",
        "security_title": "How secure is Manager?",
        "source": "View our source code",
        "text_mobile": "You need to use an Ethereum Wallet to access Balance Manager to view, send and exchange your Ether and Ethereum-based tokens.",
        "tracking_link": "We do not track you",
        "work": "This is a web-based tool to help you manage the funds in your wallet. It does this by connecting to your wallet through its Application Programming Interface (API). Here are some important points about how we designed Balance Manager:",
        "work_title": "How does Manager work?"
      }
    },
    "image_picker": {
      "cancel": "Cancel :)",
      "confirm": "Enable library access :)",
      "message": "This allows Rainbow to use your photos from your library :)",
      "title": "Rainbow would like to access your photos :)"
    },
    "input": {
      "asset_amount": "Quantité",
      "donation_address": "Adresse du Balance Manager",
      "email": "Adresse de courriel",
      "email_placeholder": "votre@courriel.com",
      "input_placeholder": "Saisissez ici",
      "input_text": "Input",
      "password": "Mot de passe",
      "password_placeholder": "••••••••••",
      "private_key": "Clé privée",
      "recipient_address": "Adresse du destinataire"
    },
    "list": {
      "share": {
        "check_out_my_wallet": "Check out my collectibles on 🌈 Rainbow at %{showcaseUrl} :)",
        "check_out_this_wallet": "Check out this wallet's collectibles on 🌈 Rainbow at %{showcaseUrl} :)"
      }
    },
    "message": {
      "click_to_copy_to_clipboard": "Cliquez ici pour copier dans les presse-papiers",
      "coming_soon": "À venir...",
      "exchange_not_available": "L’échange n’est pas disponible dans votre région",
      "failed_ledger_connection": "Erreur de connexion à Ledger, veuillez vérifier votre appareil",
      "failed_request": "Requête échouée, veuillez rafraîchir la page",
      "failed_trezor_connection": "Erreur de connexion à Trezor, veuillez vérifier votre appareil",
      "failed_trezor_popup_blocked": "Veuillez permettre l’affichage de fenêtres contextuelles de Balance",
      "learn_more": "En savoir plus",
      "no_interactions": "Aucune interaction n’a été trouvée pour ce compte",
      "no_transactions": "Aucune transaction n’a été trouvée pour ce compte",
      "no_unique_tokens": "Aucun token unique n’a été trouvé pour ce compte ",
      "opensea_footer": " est un marché de tokens uniques (non-fongible). En échangeant sur ce marché, on augmente de la valeur de ces tokens. Vous pouvez vendre vos tokens pour de l’argent. Tout cela utilise l’Ethereum. ",
      "opensea_header": "Comment est-ce que cela marche « sous le capot ? »",
      "page_not_found": "404 Page introuvable",
      "please_connect_ledger": "Veuillez choisir Ethereum après la connexion et le déverrouillage de Ledger",
      "please_connect_trezor": "Veuillez vous connecter à Trezor puis suivez les instructions",
      "power_by": "Réalisé par",
      "walletconnect_not_unlocked": "Please connect using WalletConnect",
      "web3_not_available": "Veuillez installer l’extension Chrome de MetaMask",
      "web3_not_unlocked": "Veuillez déverrouiller votre wallet MetaMask",
      "web3_unknown_network": "Réseau inconnu, veuillez basculer vers un autre"
    },
    "modal": {
      "approve_tx": "Permettre une transaction de %{walletType}",
      "back_up": {
        "alerts": {
          "cloud_not_enabled": {
            "description": "Looks like iCloud drive is not enabled on your device.\n\n Do you want to see how to enable it? :)",
            "label": "iCloud not enabled :)",
            "no_thanks": "No thanks :)",
            "show_me": "Yes, Show me :)"
          }
        },
        "default": {
          "button": {
            "cloud": "Back up your wallet :)",
            "cloud_platform": "Back up to %{cloudPlatformName} :)",
            "manual": "Back up manually :)"
          },
          "description": "Don't lose your wallet! Save an encrypted copy to %{cloudPlatformName} :)",
          "title": "Back up your wallet :)"
        },
        "existing": {
          "button": {
            "later": "Maybe later :)",
            "now": "Back up now :)"
          },
          "description": "You have wallets that have not been backed up yet. Back them up in case you lose this device. :)",
          "title": "Would you like to back up? :)"
        },
        "imported": {
          "button": {
            "back_up": "Back up to %{cloudPlatformName} :)",
            "no_thanks": "No thanks :)"
          },
          "description": "Don't lose your wallet! Save an encrypted copy to %{cloudPlatformName}. :)",
          "title": "Would you like to back up? :)"
        }
      },
      "confirm_tx": "Confirmer une transaction de %{walletName}",
      "default_wallet": "Wallet",
      "deposit_dropdown_label": "Échanger mes",
      "deposit_input_label": "Payer",
      "donate_title": "Envoyer de %{walletName} au Balance Manager",
      "exchange_fee": "Frais d’échange",
      "exchange_max": "Échanger la valeur max",
      "exchange_title": "Échanger de %{walletName}",
      "external_link_warning": {
        "go_back": "Go back :)",
        "visit_external_link": "Visit external link? :)",
        "you_are_attempting_to_visit": "You are attempting to visit a link that is not affiliated with Rainbow. :)"
      },
      "gas_average": "Moyen",
      "gas_fast": "Vite",
      "gas_fee": "Frais",
      "gas_slow": "Lent",
      "helper_max": "Max",
      "helper_min": "Min",
      "helper_price": "Prix",
      "helper_rate": "Taux",
      "helper_value": "Valeur",
      "invalid_address": "Adresse non valide",
      "new": "New",
      "previous_short": "Préc.",
      "receive_title": "Recevoir à %{walletName}",
      "send_max": "Envoyer la valeur max",
      "send_title": "Envoyer de %{walletName}",
      "tx_confirm_amount": "Quantité",
      "tx_confirm_fee": "Frais de transaction",
      "tx_confirm_recipient": "Bénéficiaire",
      "tx_confirm_sender": "Payeur",
      "tx_fee": "Frais de transaction",
      "tx_hash": "Hachage de transaction",
      "tx_verify": "Vérifiez votre transaction ici",
      "withdrawal_dropdown_label": "pour",
      "withdrawal_input_label": "Obtenir"
    },
    "notification": {
      "error": {
        "failed_get_account_tx": "Échec de l’obtention des transactions de compte",
        "failed_get_gas_prices": "Échec de l’obtention des prix de Gas d’Ethereum",
        "failed_get_tx_fee": "Échec de l’estimation des frais de transaction",
        "failed_scanning_qr_code": "Impossible de scanner le code QR, veuillez réessayer",
        "generic_error": "Une erreur s’est produite, veuillez réessayer",
        "insufficient_balance": "Ce compte a un solde insuffisant",
        "insufficient_for_fees": "Solde insuffisant pour payer les frais de transaction",
        "invalid_address": "Adresse non valide, veuillez la vérifier",
        "invalid_address_scanned": "Adresse non valide, veuillez réessayer",
        "invalid_private_key_scanned": "Clé privée non valide, veuillez réessayer",
        "no_accounts_found": "Aucun compte Ethereum n’a été trouvé"
      },
      "info": {
        "address_copied_to_clipboard": "L’adresse a été copiée dans le presse-papiers"
      }
    },
    "pools": {
      "deposit": "Dépôt",
      "pools_title": "Pools :)",
      "withdraw": "Retrait"
    },
    "profiles": {
      "actions": {
        "edit_profile": "Edit profile :)",
        "unwatch_ens": "Unwatch %{ensName} :)",
        "unwatch_ens_title": "Are you sure you want to unwatch %{ensName}? :)",
        "watch": "Watch :)",
        "watching": "Watching :)"
      },
      "banner": {
        "and_create_ens_profile": "Search available .eth names :)",
        "register_name": "Create Your ENS Profile :)"
      },
      "select_ens_name": "My ENS Names :)",
      "search": {
        "header": "Find your name",
        "description": "Search available ENS names",
        "available": "🥳 Available",
        "taken": "😭 Taken",
        "registered_on": "This name was last registered on %{content}",
        "price": "%{content} / Year",
        "expiration": "Til %{content}",
        "3_char_min": "Minimum 3 characters",
        "already_registering_name": "You are already registering this name",
        "estimated_total_cost_1": "Estimated total cost of",
        "estimated_total_cost_2": "with current network fees",
        "loading_fees": "Loading network fees…",
        "clear": "􀅉 Clear",
        "continue": "Continue 􀆊",
        "finish": "Finish 􀆊",
        "and_create_ens_profile": "Search available .eth names",
        "register_name": "Create Your ENS Profile"
      },
      "search_validation": {
        "invalid_domain": "This is an invalid domain :)",
        "tld_not_supported": "This TLD is not supported :)",
        "subdomains_not_supported": "Subdomains are not supported :)",
        "invalid_length": "Your name must be at least 3 characters :)",
        "invalid_special_characters": "Your name cannot include special characters :)"
      },
      "confirm": {
        "confirm_registration": "Confirm Registration :)",
        "confirm_updates": "Confirm Updates :)",
        "duration_plural": "%{content} years :)",
        "duration_singular": "1 year :)",
        "estimated_fees": "Estimated network fees :)",
        "estimated_total": "Estimated total :)",
        "estimated_total_eth": "Estimated total in ETH :)",
        "extend_by": "Extend by :)",
        "extend_registration": "Extend Registration :)",
        "hold_to_begin": "Hold to Begin :)",
        "hold_to_confirm": "Hold to Confirm :)",
        "hold_to_extend": "Hold to Extend :)",
        "hold_to_register": "Hold to Register :)",
        "insufficient_eth": "Insufficient ETH :)",
        "insufficient_bnb": "Insufficient BNB :)",
        "last_step": "One last step :)",
        "last_step_description": "Confirm below to register your name and configure your profile :)",
        "new_expiration_date": "New expiration date :)",
        "registration_cost": "Registration cost :)",
        "registration_details": "Registration Details :)",
        "registration_duration": "Register name for :)",
        "requesting_register": "Requesting to Register :)",
        "reserving_name": "Reserving Your Name :)",
        "set_ens_name": "Set as my primary ENS name :)",
        "set_name_registration": "Set as Primary Name :)",
        "speed_up": "Speed Up :)",
        "suggestion": "Buy more years now to save on fees :)",
        "transaction_pending": "Transaction pending :)",
        "transaction_pending_description": "You’ll be taken to the next step automatically when this transaction confirms on the blockchain :)",
        "wait_one_minute": "Wait for one minute :)",
        "wait_one_minute_description": "This waiting period ensures that another person can’t register this name before you do :)"
      },
      "create": {
        "add_cover": "Add Cover :)",
        "back": "􀆉 Back :)",
        "bio": "Bio :)",
        "bio_placeholder": "Add a bio to your profile :)",
        "btc": "Bitcoin :)",
        "cancel": "Cancel :)",
        "choose_nft": "Choose an NFT :)",
        "content": "Content :)",
        "content_placeholder": "Add a content hash :)",
        "discord": "Discord :)",
        "doge": "Dogecoin :)",
        "email": "Email :)",
        "invalid_email": "Invalid email :)",
        "email_placeholder": "Add your email :)",
        "invalid_username": "Invalid %{app} username :)",
        "eth": "Ethereum :)",
        "github": "GitHub :)",
        "instagram": "Instagram :)",
        "invalid_asset": "Invalid %{coin} address :)",
        "invalid_content_hash": "Invalid content hash :)",
        "keywords": "Keywords :)",
        "keywords_placeholder": "Add keywords :)",
        "label": "Create your profile :)",
        "ltc": "Litecoin :)",
        "name": "Name :)",
        "name_placeholder": "Add a display name :)",
        "notice": "Notice :)",
        "notice_placeholder": "Add a notice :)",
        "pronouns": "Pronouns :)",
        "pronouns_placeholder": "Add pronouns :)",
        "reddit": "Reddit :)",
        "remove": "Remove :)",
        "review": "Review :)",
        "skip": "Skip :)",
        "snapchat": "Snapchat :)",
        "telegram": "Telegram :)",
        "twitter": "Twitter :)",
        "upload_photo": "Upload a Photo :)",
        "uploading": "Uploading :)",
        "username_placeholder": "username :)",
        "wallet_placeholder": "Add a %{coin} address :)",
        "website": "Website :)",
        "invalid_website": "Invalid URL :)",
        "website_placeholder": "Add your website :)"
      },
      "details": {
        "add_to_contacts": "Add to Contacts",
        "copy_address": "Copy Address",
        "open_wallet": "Open Wallet",
        "remove_from_contacts": "Remove from Contacts",
        "share": "Share",
        "view_on_etherscan": "View on Etherscan"
      },
      "edit": {
        "label": "Edit your profile :)"
      },
      "intro": {
        "choose_another_name": "Choose another ENS name",
        "create_your": "Create Your",
        "ens_profile": "ENS Profile",
        "find_your_name": "Find your name",
        "my_ens_names": "My ENS Names",
        "portable_identity_info": {
          "description": "Carry your ENS name and profile between websites. No more signups.",
          "title": "A portable digital identity"
        },
        "search_new_ens": "Find a New Name",
        "search_new_name": "Search for a new ENS name",
        "stored_on_blockchain_info": {
          "description": "Your profile is stored directly on Ethereum and owned by you.",
          "title": "Stored on Ethereum"
        },
        "edit_name": "Edit %{name}",
        "use_existing_name": "Use an existing ENS name",
        "use_name": "Use %{name}",
        "wallet_address_info": {
          "description": "Send to ENS names instead of hard-to-remember wallet addresses.",
          "title": "A better wallet address"
        }
      },
      "pending_registrations": {
        "alert_cancel": "Cancel :)",
        "alert_confirm": "Proceed Anyway :)",
        "alert_message": "`You are about to stop the registration process.\n  You'd need to start it again which means you'll need to send an additional transaction.` :)",
        "alert_title": "Are you sure? :)",
        "finish": "Finish :)",
        "in_progress": "In progress :)"
      },
      "profile_avatar": {
        "choose_from_library": "Choose from Library :)",
        "create_profile": "Create Profile :)",
        "edit_profile": "Edit Profile :)",
        "pick_emoji": "Pick an Emoji :)",
        "shuffle_emoji": "Shuffle Emoji :)",
        "remove_photo": "Remove Photo :)",
        "view_profile": "View Profile :)"
      },
      "records": {
        "since": "Since :)"
      }
    },
    "promos": {
      "swaps_launch": {
        "primary_button": "􀖅 Try a swap :)",
        "secondary_button": "Maybe later :)",
        "info_row_1": {
          "title": "Swap all your favorite tokens :)",
          "description": "Rainbow searches everywhere to find the best rate for your trade. :)"
        },
        "info_row_2": {
          "title": "Swap directly on L2 :)",
          "description": "Fast and cheap swaps on Arbitrum, Optimism and Polygon. :)"
        },
        "info_row_3": {
          "title": "Flashbots protection :)",
          "description": "Price protection, plus no fees on failed swaps. Enable in swap settings. :)"
        },
        "header": "Swaps on Rainbow :)",
        "subheader": "REINTRODUCING :)"
      }
    },
    "review": {
      "alert": {
        "are_you_enjoying_rainbow": "Are you enjoying Rainbow? 🥰 :)",
        "leave_a_review": "Leave a review on the App Store! :)",
        "no": "No :)",
        "yes": "Yes :)"
      }
    },
    "savings": {
      "deposit": "Dépôt",
      "deposit_from_wallet": "Deposit from Wallet :)",
      "earned_lifetime_interest": "Earned %{lifetimeAccruedInterest} :)",
      "earnings": {
        "100_year": "100-Ans",
        "10_year": "10-Ans",
        "20_year": "20-Ans",
        "50_year": "50-Ans",
        "5_year": "5-Ans",
        "est": "Est.",
        "label": "Gains",
        "monthly": "Mensuel",
        "yearly": "Annuel"
      },
      "get_prefix": "Get :)",
      "label": "Epargne",
      "on_your_dollars_suffix": "on your dollars :)",
      "percentage": "%{percentage}% :)",
      "percentage_apy": "%{percentage}% APY :)",
      "with_digital_dollars_line_1": "With digital dollars like Dai, saving :)",
      "with_digital_dollars_line_2": "earns you more than ever before :)",
      "withdraw": "Retrait",
      "zero_currency": "$0.00 :)"
    },
    "send_feedback": {
      "copy_email": "Copy email address :)",
      "email_error": {
        "description": "Would you like to manually copy our feedback email address to your clipboard? :)",
        "title": "Error launching email client :)"
      },
      "no_thanks": "No thanks :)"
    },
    "settings": {
      "backup": "Sauvegarder",
      "currency": "Devise",
      "app_icon": "App Icon",
      "dev": "Dev :)",
      "developer": "Developer Settings :)",
      "done": "Terminé",
      "feedback_and_reports": "Feedback & Bug Reports :)",
      "feedback_and_support": "Feedback & Support :)",
      "follow_us_on_twitter": "Follow Us on Twitter :)",
      "hey_friend_message": "👋️ Hey friend! You should download Rainbow, it's my favorite Ethereum wallet 🌈️🌈️🌈️🌈️🌈️🌈️🌈️🌈️🌈️🌈️ :)",
      "label": "Réglages",
      "language": "Langue",
      "learn": "Learn about Rainbow and Ethereum :)",
      "network": "Réseau",
      "notifications": "Notifications :)",
      "notifications_section": {
        "my_wallets": "My Wallets :)",
        "watched_wallets": "Watched Wallets :)",
        "allow_notifications": "Allow Notifications :)",
        "sent": "Sent :)",
        "received": "Received :)",
        "purchased": "Purchased :)",
        "sold": "Sold :)",
        "minted": "Minted :)",
        "swapped": "Swapped :)",
        "approvals": "Approved :)",
        "other": "Contracts & More :)",
        "all": "All :)",
        "off": "Off :)",
        "plus_n_more": "+ %{n} more :)",
        "no_permissions": "Looks like your notification permissions are disabled. Please enable them in Settings to receive notifications from Rainbow. :)",
        "no_watched_wallets": "You are not watching any wallets. :)",
        "no_owned_wallets": "You do not have any wallets in Rainbow. Create a wallet or import one with your secret phrase. :)",
        "open_system_settings": "Open Settings :)",
        "unsupported_network": "Notifications are only available for Ethereum Mainnet transactions at this time. :)",
        "change_network": "Change your Network :)",
        "no_first_time_permissions": "Please allow Rainbow to send you notifications. :)",
        "first_time_allow_notifications": "Allow Notifications :)",
        "error_alert_title": "Subscription Failed :)",
        "error_alert_content": "Please try again later. :)",
        "offline_alert_content": "It appears you have no internet connection.\n\nPlease try again later. :)"
      },
      "privacy": "Privacy :)",
      "privacy_section": {
        "public_showcase": "Public Showcase :)",
        "when_public": "When public, your NFT Showcase will be visible on your Rainbow profile! :)",
        "when_public_prefix": "When public, your NFT Showcase will be visible on your Rainbow web profile! You can view your profile at :)",
        "view_profile": "View your profile :)"
      },
      "restore": "Restore to original deployment :)",
      "review": "Review Rainbow :)",
      "share_rainbow": "Share Rainbow :)",
      "theme": "Theme :)",
      "theme_section": {
        "system": "System",
        "dark": "Dark",
        "light": "Light"
      },
      "icon_change": {
        "title": "Confirm icon change",
        "warning": "Changing your icon may cause Rainbow to restart.",
        "confirm": "Confirm",
        "cancel": "Cancel"
      }
    },
    "subscribe_form": {
      "email_already_subscribed": "Désolé, vous vous êtes déjà inscrit avec cette adresse de courriel",
      "generic_error": "Oups, une erreur s’est produite",
      "sending": "En train d’en envoyer...",
      "successful": "Veuillez consulter vos courriels",
      "too_many_signup_request": "Nous avons détecté trop de demandes d’inscription, veuillez réessayer plus tard"
    },
    "swap": {
      "choose_token": "Choisir le Jeton",
      "gas": {
        "custom": "Personnalisé",
        "edit_price": "Modifier le prix du gaz",
        "enter_price": "Enter Gas Price :)",
        "estimated_fee": "Estimated fee :)",
        "fast": "Rapide",
        "network_fee": "Frais de Réseau",
        "normal": "Normal",
        "slow": "Lent"
      },
      "loading": "Loading...",
      "modal_types": {
        "confirm": "Confirme dans",
        "deposit": "Dépôts dans",
        "receive": "Receive",
        "swap": "Swaps en",
        "get_symbol_with": "Get %{symbol} with",
        "withdraw": "Se retire dans",
        "withdraw_symbol": "Withdraw %{symbol} :)"
      },
      "warning": {
        "cost": {
          "are_you_sure_title": "Are you sure? :)",
          "this_transaction_will_cost_you_more": "This transaction will cost you more than the value you are swapping to, are you sure you want to continue? :)"
        },
        "edit_price": "Modifier le prix du gaz",
        "invalid_price": {
          "message": "Vous devez entrer un montant valide",
          "title": "Prix du gaz invalide"
        },
        "too_high": {
          "message": "Vérifiez à nouveau que vous avez saisi le montant correct. Vous paierez probablement plus que nécessaire!",
          "title": "Prix de l'essence élevé!"
        },
        "too_low": {
          "message": "Il est recommandé de fixer un prix du gaz plus élevé pour éviter les problèmes.",
          "title": "Prix de l'essence bas - la transaction pourrait rester bloquée!"
        }
      }
    },
    "time": {
      "days": {
        "long": {
          "plural": "jours",
          "singular": "jour"
        },
        "micro": "j",
        "short": {
          "plural": "jours",
          "singular": "jour"
        }
      },
      "hours": {
        "long": {
          "plural": "heures",
          "singular": "heure"
        },
        "micro": "h",
        "short": {
          "plural": "hres",
          "singular": "h"
        }
      },
      "milliseconds": {
        "long": {
          "plural": "millisecondes",
          "singular": "milliseconde"
        },
        "micro": "ms",
        "short": {
          "plural": "ms",
          "singular": "ms"
        }
      },
      "minutes": {
        "long": {
          "plural": "minutes",
          "singular": "minute"
        },
        "micro": "m",
        "short": {
          "plural": "mins",
          "singular": "min"
        }
      },
      "now": "Maintenant",
      "seconds": {
        "long": {
          "plural": "secondes",
          "singular": "seconde"
        },
        "micro": "s",
        "short": {
          "plural": "secs",
          "singular": "sec"
        }
      }
    },
    "toasts": {
      "copied": "Copied \"%{copiedText}\" :)",
      "invalid_paste": "You can't paste that here :)"
    },
    "hardware_wallets": {
      "pair_your_nano": "Pair your Nano X",
      "connect_your_ledger": "Connect your Ledger Nano X to Rainbow through Bluetooth. If this is your first time, Rainbow will ask for Bluetooth access.",
      "learn_more_about_ledger": "Learn more about Ledger",
      "pair_a_new_ledger": "Pair a new Ledger",
      "looking_for_devices": "Looking for devices",
      "make_sure_bluetooth_enabled": "Make sure you have Bluetooth enabled and your Ledger Nano X is unlocked."
    },
    "wallet": {
      "action": {
        "add_existing": "Ajouter un portefeuille existant",
        "cancel": "Annuler",
        "copy_contract_address": "Copy Contract Address :)",
        "create_new": "Créez un nouveau portefeuille",
        "delete": "Supprimer le Portefeuille",
        "delete_confirm": "Voulez-vous vraiment supprimer ce portefeuille",
        "edit": "Moadifier le Portefeuille",
        "hide": "Hide :)",
        "import_wallet": "Importer un portefeuille",
        "input": "Transaction Input",
        "notifications": "Notification Settings :)",
        "pair_hardware_wallet": "Pair a Ledger Nano X :)",
        "paste": "Coller",
        "pin": "Pin :)",
        "reject": "Refuser",
        "remove": "Remove Wallet :)",
        "remove_confirm": "Are you sure you want to remove this wallet? :)",
        "send": "Envoyer",
        "to": "À",
        "unhide": "Unhide :)",
        "unpin": "Unpin :)",
        "value": "Value :)",
        "view_on": "View on %{blockExplorerName} :)"
      },
      "add_cash": {
        "card_notice": "Works with most debit cards :)",
        "interstitial": {
          "other_amount": "Other amount :) "
        },
        "need_help_button_email_subject": "support :)",
        "need_help_button_label": "Get Support :)",
        "on_the_way_line_1": "Your %{currencySymbol} is on the way :)",
        "on_the_way_line_2": "and will arrive shortly :)",
        "purchase_failed_order_id": "Order ID: %{orderId} :)",
        "purchase_failed_subtitle": "You were not charged. :)",
        "purchase_failed_support_subject": "Purchase Failed :)",
        "purchase_failed_support_subject_with_order_id": "Purchase Failed - Order %{orderId} :)",
        "purchase_failed_title": "Sorry, your purchase failed. :)",
        "purchasing_dai_requires_eth_message": "Before you can purchase DAI you must have some ETH in your wallet! :)",
        "purchasing_dai_requires_eth_title": "You don't have any ETH! :)",
        "running_checks": "Running checks... :)",
        "success_message": "It's here 🥳 :)",
        "watching_mode_confirm_message": "The wallet you have open is read-only, so you can’t control what’s inside. Are you sure you want to add cash to %{truncatedAddress}? :)",
        "watching_mode_confirm_title": "You’re in Watching Mode :)"
      },
      "alert": {
        "finish_importing": "Finish Importing :)",
        "looks_like_imported_public_address": "\nIt looks like you imported this wallet using only its public address. In order to control what's inside, you'll need to import the private key or secret phrase first. :)",
        "nevermind": "Nevermind :)",
        "this_wallet_in_watching_mode": "This wallet is currently in \"Watching\" mode! :)"
      },
      "alerts": {
        "dont_have_asset_in_wallet": "Looks like you don't have that asset in your wallet... :)",
        "invalid_ethereum_url": "Invalid ethereum url :)",
        "ooops": "Ooops! :)",
        "this_action_not_supported": "This action is currently not supported :( :)"
      },
      "assets": {
        "no_price": "actifs sans données de prix"
      },
      "authenticate": {
        "alert": {
          "current_authentication_not_secure_enough": "Your current authentication method (Face Recognition) is not secure enough, please go to \"Settings > Biometrics & Security\" and enable an alternative biometric method like Fingerprint or Iris. :)",
          "error": "Error :)"
        },
        "please": "Veuillez vous authentifier",
        "please_seed_phrase": "Veuillez vous authentifier pour afficher votre clé mnémonique"
      },
      "back_ups": {
        "and_1_more_wallet": "And 1 more wallet :)",
        "and_more_wallets": "And %{moreWalletCount} more wallets :)",
        "backed_up": "Backed up :)",
        "backed_up_manually": "Backed up manually :)",
        "imported": "Imported :)"
      },
      "balance_title": "Solde",
      "buy": "Buy",
      "change_wallet": {
        "balance_eth": "%{balanceEth} ETH :)",
        "watching": "Watching :)"
      },
      "connected_apps": "Connected Apps",
      "copy": "Copy",
      "copy_address": "Copy Address",
      "diagnostics": {
        "authenticate_with_pin": "Authenticate with PIN :)",
        "restore": {
          "address": "Address :)",
          "created_at": "Created at :)",
          "heads_up_title": "Heads up! :)",
          "key": "Key :)",
          "label": "Label :)",
          "restore": "Restore :)",
          "secret": "Secret :)",
          "this_action_will_completely_replace": "This action will completely replace this wallet. Are you sure? :)",
          "type": "Type :)",
          "yes_i_understand": "Yes, I understand :)"
        },
        "secret": {
          "copy_secret": "Copy Secret :)",
          "okay_i_understand": "Ok, I understand :)",
          "reminder_title": "Reminder :)",
          "these_words_are_for_your_eyes_only": "These words are for your eyes only. Your secret phrase gives access to your entire wallet. \n\n       Be very careful with it. :)"
        },
        "uuid": "UUID :)",
        "wallet_diagnostics_title": "Wallet Diagnostics :)",
        "you_need_to_authenticate_with_your_pin": "You need to authenticate with your PIN in order to access your Wallet secrets :)"
      },
      "error_displaying_address": "Error displaying address :)",
      "feedback": {
        "cancel": "Non merci",
        "choice": "Souhaitez-vous copier manuellement l'adresse email de feedback dans votre presse papier ?",
        "copy_email_address": "Copier adresse email",
        "email_subject": "📱 Feedback pour l'alpha du wallet Rainbow",
        "error": "Erreur lors du chargement de votre client mail",
        "send": "Envoyer feedback"
      },
      "import_failed_invalid_private_key": "Import failed due to an invalid private key. Please try again. :)",
      "intro": {
        "create_wallet": "Créez un portefeuille",
        "instructions": "Veuillez ne pas stocker dans votre portefeuille plus que vous n'êtes prêt à perdre.",
        "warning": "Ceci est une version alpha de l'application.",
        "welcome": "Bienvenue sur Rainbow"
      },
      "invalid_ens_name": "This is not a valid ENS name :)",
      "invalid_unstoppable_name": "This is not a valid Unstoppable name :)",
      "label": "Portefeuilles",
      "loading": {
        "error": "Une erreur est survenue lors du chargement du portefeuille. Veuillez redémarrer l'application.",
        "message": "Chargement"
      },
      "message_signing": {
        "failed_signing": "Failed to sign message",
        "message": "Message",
        "request": "Message Signing Request",
        "sign": "Sign Message"
      },
      "my_account_address": "My account address: :)",
      "network_title": "Network :)",
      "new": {
        "alert": {
          "looks_like_already_imported": "Looks like you already imported this wallet! :)",
          "oops": "Oops! :)"
        },
        "already_have_wallet": "I already have on :) ",
        "create_wallet": "Créez un portefeuille",
        "enter_seeds_placeholder": "Phrase de départ, clé privée, adresse Ethereum ou nom ENS",
        "get_new_wallet": "Get a new wallet :)",
        "import_wallet": "Import Wallet :)",
        "name_wallet": "Nommez votre portefeuille",
        "terms": "By proceeding, you agree to Rainbow’s  :)",
        "terms_link": "Terms of Use :)"
      },
      "pin_authentication": {
        "choose_your_pin": "Choose your PIN :)",
        "confirm_your_pin": "Confirm your PIN :)",
        "still_blocked": "Still blocked :)",
        "too_many_tries": "Too many tries! :)",
        "type_your_pin": "Type your PIN :)",
        "you_need_to_wait_minutes_plural": "You need to wait %{minutesCount} minutes before trying again :)",
        "you_still_need_to_wait": "You still need to wait ~ %{timeAmount} %{unitName} before trying again :)"
      },
      "push_notifications": {
        "please_enable_body": "It looks like you are using WalletConnect. Please enable push notifications to be notified of transaction requests from WalletConnect. :)",
        "please_enable_title": "Rainbow would like to send you push notifications :)"
      },
      "qr": {
        "camera_access_needed": "Camera access needed to scan! :)",
        "enable_camera_access": "Enable camera access :)",
        "error_mounting_camera": "Error mounting camera :)",
        "find_a_code": "Find a code to scan :)",
        "qr_1_app_connected": "1 Connected App :)",
        "qr_multiple_apps_connected": "%{appsConnectedCount} Connected Apps :)",
        "scan_to_pay_or_connect": "Scan to pay or connect :)",
        "simulator_mode": "Simulator Mode :)",
        "sorry_could_not_be_recognized": "Sorry, this QR code could not be recognized. :)",
        "unrecognized_qr_code_title": "Unrecognized QR Code :)"
      },
      "settings": {
        "copy_address": "Copier adresse",
        "copy_address_capitalized": "Copier Adresse",
        "copy_seed_phrase": "Copier clé mnémonique",
        "hide_seed_phrase": "Cacher clé mnémonique",
        "show_seed_phrase": "Afficher clé mnémonique"
      },
      "something_went_wrong_importing": "Something went wrong while importing. Please try again! :)",
      "sorry_cannot_add_ens": "Sorry, we cannot add this ENS name at this time. Please try again later! :)",
      "sorry_cannot_add_unstoppable": "Sorry, we cannot add this Unstoppable name at this time. Please try again later! :)",
      "speed_up": {
        "problem_while_fetching_transaction_data": "There was a problem while fetching the transaction data. Please try again... :)",
        "unable_to_speed_up": "Unable to speed up transaction :)"
      },
      "transaction": {
        "alert": {
          "authentication": "L'authentication a échouée",
          "cancelled_transaction": "Échec de l'envoie de la transaction annulée à WalletConnect",
          "connection_expired": "Connection Expired :)",
          "failed_sign_message": "Failed to sign message :)",
          "failed_transaction": "Failed to send transaction :)",
          "failed_transaction_status": "Échec de l'envoie du status de la transaction échouée",
          "invalid_transaction": "Invalid transaction :)",
          "please_go_back_and_reconnect": "Please go back to the dapp and reconnect it to your wallet :)",
          "transaction_status": "Échec de l'envoie du status de la transaction"
        },
        "checkboxes": {
          "clear_profile_information": "Clear profile information",
          "point_name_to_recipient": "Point this name to the recipient’s wallet address",
          "transfer_control": "Transfer control to the recipient",
          "has_a_wallet_that_supports": "The person I’m sending to has a wallet that supports %{networkName}",
          "im_not_sending_to_an_exchange": "I’m not sending to an exchange"
        },
        "complete_checks": "Complete checks :)",
        "ens_configuration_options": "ENS configuration options",
        "confirm": "Confirmer transaction",
        "max": "Max :)",
        "placeholder_title": "Placeholder :)",
        "request": "Demande de transaction",
        "send": "Envoyer transaction",
        "sending_title": "Sending :)"
      },
      "wallet_connect": {
        "error": "Erreur d'initialisation avec WalletConnect",
        "failed_to_disconnect": "Failed to disconnect all WalletConnect sessions :)",
        "failed_to_send_request_status": "Failed to send request status to WalletConnect. :)",
        "missing_fcm": "Unable to initialize WalletConnect: missing push notification token. Please try again. :)",
        "walletconnect_session_has_expired_while_trying_to_send": "WalletConnect session has expired while trying to send request status. Please reconnect. :)"
      },
      "wallet_title": "Wallet :)"
    },
    "walletconnect": {
      "available_networks": "Available Networks :)",
      "change_network": "Change Network :)",
      "connected_apps": "Connected apps :)",
      "disconnect": "Disconnect :)",
      "go_back_to_your_browser": "Go back to your browser :)",
      "paste_uri": {
        "button": "Coller l'URI de session",
        "message": "Collez l'URI WalletConnect ci-dessous",
        "title": "Nouvelle session WalletConnect"
      },
      "scam": {
        "heads_up_title": "Heads up! :)",
        "ignore_this_request": "Ignore This Request :)",
        "we_found_this_website_in_a_list": "We found this website in a list of malicious crypto scams.\n\n We recommend that you ignore this request and stop using this website immediately :)"
      },
      "switch_network": "Switch Network :)",
      "switch_wallet": "Switch Wallet :)",
      "titles": {
        "connect": "You're connected! :)",
        "reject": "Connection canceled :)",
        "sign": "Message signed! :)",
        "sign_canceled": "Transaction canceled! :)",
        "transaction_canceled": "Transaction canceled! :)",
        "transaction_sent": "Transaction sent! :)"
      },
      "unknown_application": "Unknown Application :)"
    },
    "warning": {
      "user_is_offline": "Hors connexion, veuillez vérifier votre connexion Internet",
      "user_is_online": "Connexion réussie ! Vous êtes encore connecté à Internet"
    }
  }
}<|MERGE_RESOLUTION|>--- conflicted
+++ resolved
@@ -712,12 +712,8 @@
         "text": "Binance Smart Chain, or BSC for short, is the blockchain network for the  trading platform Binance. \n\nIt allows for cheaper and faster transactions, but unlike Layer 2 networks, BSC has its own security and consensus mechanisms that differ from Ethereum. :)",
         "title": "What's Binance Smart Chain? :)"
       },
-<<<<<<< HEAD
-      "read_more": "Read More :)",
-=======
       "read_more": "Read More",
       "learn_more": "Learn More",
->>>>>>> f68e3c8f
       "sending_to_contract": {
         "text": "The address you entered is for a smart contract.\n\nExcept for rare situations, you probably shouldn't do this. You could lose your assets or they might go to the wrong place.\n\nDouble check the address, verify it with the recipient, or contact support first.",
         "title": "Hold your horses!"
