{
  "basic_approval": 55000,
  "basic_deposit": 420000,
  "basic_deposit_eth": 200000,
  "basic_swap": 200000,
  "basic_swap_permit": 300000,
  "basic_tx": 21000,
  "basic_withdrawal": 550000,
<<<<<<< HEAD
  "weth_wrap": 30000,
  "weth_unwrap": 40000,
=======
  "basic_transfer": 50000,
>>>>>>> 3fd8f291
  "noether": 0,
  "wei": 1,
  "kwei": 1000,
  "Kwei": 1000,
  "babbage": 1000,
  "femtoether": 1000,
  "mwei": 1000000,
  "Mwei": 1000000,
  "lovelace": 1000000,
  "picoether": 1000000,
  "gwei": 1000000000,
  "Gwei": 1000000000,
  "shannon": 1000000000,
  "nanoether": 1000000000,
  "nano": 1000000000,
  "szabo": 1000000000000,
  "microether": 1000000000000,
  "micro": 1000000000000,
  "finney": 1000000000000000,
  "milliether": 1000000000000000,
  "milli": 1000000000000000,
  "ether": 1000000000000000000,
  "kether": 1000000000000000000000,
  "grand": 1000000000000000000000,
  "mether": 1000000000000000000000000,
  "gether": 1000000000000000000000000000,
  "tether": 1000000000000000000000000000000
}<|MERGE_RESOLUTION|>--- conflicted
+++ resolved
@@ -6,12 +6,9 @@
   "basic_swap_permit": 300000,
   "basic_tx": 21000,
   "basic_withdrawal": 550000,
-<<<<<<< HEAD
+  "basic_transfer": 50000,
   "weth_wrap": 30000,
   "weth_unwrap": 40000,
-=======
-  "basic_transfer": 50000,
->>>>>>> 3fd8f291
   "noether": 0,
   "wei": 1,
   "kwei": 1000,
