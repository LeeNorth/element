--- conflicted
+++ resolved
@@ -1,8 +1,4 @@
-<<<<<<< HEAD
-import { get, keys } from 'lodash';
-=======
-import { keys, upperFirst } from 'lodash';
->>>>>>> a1d661b8
+import keys from 'lodash/keys';
 import { orderExceptions } from './orderExceptions';
 import { wyreSupportedCountries } from './supportedCountries';
 import { upperFirst } from '@rainbow-me/helpers/utilities';
