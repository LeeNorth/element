<<<<<<< HEAD
import { filter, flatMap, keyBy, map, toLower } from 'lodash';
import RAINBOW_TOKEN_LIST_DATA from './rainbow-token-list.json';
=======
import { Interface } from '@ethersproject/abi';
import { ChainId, Token, WETH } from '@uniswap/sdk';
import { abi as IUniswapV2PairABI } from '@uniswap/v2-core/build/IUniswapV2Pair.json';
import { DAI_ADDRESS, USDC_ADDRESS } from '../';
import MULTICALL_ABI from './uniswap-multicall-abi.json';
>>>>>>> 51a7932f

import { default as UNISWAP_TESTNET_TOKEN_LIST } from './uniswap-pairs-testnet.json';
import { abi as UNISWAP_V2_ROUTER_ABI } from './uniswap-v2-router.json';
import UNISWAP_V1_EXCHANGE_ABI from './v1-exchange-abi';


export {
<<<<<<< HEAD
  CURATED_UNISWAP_TOKENS,
  RAINBOW_TOKEN_LIST,
  TOKEN_SAFE_LIST,
=======
  MULTICALL_ABI,
  MULTICALL_NETWORKS,
  PAIR_GET_RESERVES_CALL_DATA,
  PAIR_GET_RESERVES_FRAGMENT,
  PAIR_INTERFACE,
>>>>>>> 51a7932f
  UNISWAP_TESTNET_TOKEN_LIST,
  UNISWAP_V1_EXCHANGE_ABI,
  UNISWAP_V2_ROUTER_ABI,
};<|MERGE_RESOLUTION|>--- conflicted
+++ resolved
@@ -1,13 +1,3 @@
-<<<<<<< HEAD
-import { filter, flatMap, keyBy, map, toLower } from 'lodash';
-import RAINBOW_TOKEN_LIST_DATA from './rainbow-token-list.json';
-=======
-import { Interface } from '@ethersproject/abi';
-import { ChainId, Token, WETH } from '@uniswap/sdk';
-import { abi as IUniswapV2PairABI } from '@uniswap/v2-core/build/IUniswapV2Pair.json';
-import { DAI_ADDRESS, USDC_ADDRESS } from '../';
-import MULTICALL_ABI from './uniswap-multicall-abi.json';
->>>>>>> 51a7932f
 
 import { default as UNISWAP_TESTNET_TOKEN_LIST } from './uniswap-pairs-testnet.json';
 import { abi as UNISWAP_V2_ROUTER_ABI } from './uniswap-v2-router.json';
@@ -15,17 +5,6 @@
 
 
 export {
-<<<<<<< HEAD
-  CURATED_UNISWAP_TOKENS,
-  RAINBOW_TOKEN_LIST,
-  TOKEN_SAFE_LIST,
-=======
-  MULTICALL_ABI,
-  MULTICALL_NETWORKS,
-  PAIR_GET_RESERVES_CALL_DATA,
-  PAIR_GET_RESERVES_FRAGMENT,
-  PAIR_INTERFACE,
->>>>>>> 51a7932f
   UNISWAP_TESTNET_TOKEN_LIST,
   UNISWAP_V1_EXCHANGE_ABI,
   UNISWAP_V2_ROUTER_ABI,
