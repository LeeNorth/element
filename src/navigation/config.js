--- conflicted
+++ resolved
@@ -150,22 +150,26 @@
   }),
 };
 
-<<<<<<< HEAD
 export const qrScannerConfig = {
-=======
+  options: ({ route: { params = {} } }) => ({
+    ...buildCoolModalConfig({
+      ...params,
+      backgroundOpacity: 1,
+      scrollEnabled: true,
+      springDamping: 1,
+      transitionDuration: 0.3,
+    }),
+  }),
+};
+
 export const pairHardwareWalletNavigatorConfig = {
->>>>>>> ee38230d
-  options: ({ route: { params = {} } }) => ({
-    ...buildCoolModalConfig({
-      ...params,
-      backgroundOpacity: 1,
-      scrollEnabled: true,
-      springDamping: 1,
-<<<<<<< HEAD
-      transitionDuration: 0.3,
-=======
+  options: ({ route: { params = {} } }) => ({
+    ...buildCoolModalConfig({
+      ...params,
+      backgroundOpacity: 1,
+      scrollEnabled: true,
+      springDamping: 1,
       transitionDuration: 0.2,
->>>>>>> ee38230d
     }),
   }),
 };
