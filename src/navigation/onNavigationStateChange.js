import analytics from '@segment/analytics-react-native';
import { get } from 'lodash';
import { StatusBar } from 'react-native';
// eslint-disable-next-line import/default
import AndroidKeyboardAdjust from 'react-native-android-keyboard-adjust';
import currentColors from '../context/currentColors';
import { sentryUtils } from '../utils';
import Routes from './routesNames';
import { Navigation } from './index';

let memRouteName;
let memState;

let action = null;

const isOnSwipeScreen = name =>
  [
    Routes.WALLET_SCREEN,
    Routes.QR_SCANNER_SCREEN,
    Routes.PROFILE_SCREEN,
  ].includes(name);

export function triggerOnSwipeLayout(newAction) {
  if (isOnSwipeScreen(Navigation.getActiveRoute().name)) {
    newAction();
  } else {
    action = newAction;
  }
}

export function onNavigationStateChange(currentState) {
  const prevState = memState;
  memState = currentState;
  const { name: routeName } = Navigation.getActiveRoute();
  if (isOnSwipeScreen(routeName)) {
    action?.();
    action = undefined;
  }
  const prevRouteName = memRouteName;
  memRouteName = routeName;

  if (currentColors.theme === 'dark') {
    StatusBar.setBarStyle('light-content');
  } else {
<<<<<<< HEAD
    if (routeName !== prevRouteName) {
      if ([prevRouteName, routeName].includes(Routes.RECEIVE_MODAL)) {
        StatusBar.setBarStyle(
          routeName === Routes.RECEIVE_MODAL ? 'light-content' : 'dark-content',
          true
        );
      }

      if (
        routeName === Routes.MAIN_EXCHANGE_SCREEN ||
        routeName === Routes.SAVINGS_WITHDRAW_MODAL ||
        routeName === Routes.SEND_SHEET ||
        routeName === Routes.SWAP_DETAILS_SHEET
      ) {
        AndroidKeyboardAdjust.setAdjustPan();
      } else {
        AndroidKeyboardAdjust.setAdjustResize();
      }

      if ([prevRouteName, routeName].includes(Routes.QR_SCANNER_SCREEN)) {
        StatusBar.setBarStyle(
          routeName === Routes.QR_SCANNER_SCREEN
            ? 'light-content'
            : 'dark-content',
          true
        );
      }

      if ([prevRouteName, routeName].includes(Routes.BACKUP_SHEET)) {
=======
    if (ios) {
      const oldBottomSheetStackRoute = prevState?.routes[prevState.index].name;
      const newBottomSheetStackRoute =
        currentState?.routes[currentState.index].name;

      const wasCustomSlackOpen =
        oldBottomSheetStackRoute === Routes.CONFIRM_REQUEST ||
        oldBottomSheetStackRoute === Routes.RECEIVE_MODAL ||
        oldBottomSheetStackRoute === Routes.SETTINGS_MODAL;
      const isCustomSlackOpen =
        newBottomSheetStackRoute === Routes.CONFIRM_REQUEST ||
        newBottomSheetStackRoute === Routes.RECEIVE_MODAL ||
        newBottomSheetStackRoute === Routes.SETTINGS_MODAL;

      if (wasCustomSlackOpen !== isCustomSlackOpen) {
>>>>>>> 805bb65d
        StatusBar.setBarStyle(
          wasCustomSlackOpen ? 'dark-content' : 'light-content'
        );
      }
    } else {
      if (routeName !== prevRouteName) {
        if ([prevRouteName, routeName].includes(Routes.RECEIVE_MODAL)) {
          StatusBar.setBarStyle(
            routeName === Routes.RECEIVE_MODAL
              ? 'light-content'
              : 'dark-content',
            true
          );
        }

        if (
          routeName === Routes.MAIN_EXCHANGE_SCREEN ||
          routeName === Routes.SAVINGS_WITHDRAW_MODAL ||
          routeName === Routes.SEND_SHEET ||
          routeName === Routes.SWAP_DETAILS_SCREEN
        ) {
          AndroidKeyboardAdjust.setAdjustPan();
        } else {
          AndroidKeyboardAdjust.setAdjustResize();
        }

        if ([prevRouteName, routeName].includes(Routes.QR_SCANNER_SCREEN)) {
          StatusBar.setBarStyle(
            routeName === Routes.QR_SCANNER_SCREEN
              ? 'light-content'
              : 'dark-content',
            true
          );
        }

        if ([prevRouteName, routeName].includes(Routes.BACKUP_SHEET)) {
          StatusBar.setBarStyle(
            !isOnSwipeScreen(routeName) ? 'light-content' : 'dark-content',
            true
          );
        }

        if ([prevRouteName, routeName].includes(Routes.SAVINGS_SHEET)) {
          StatusBar.setBarStyle(
            !isOnSwipeScreen(routeName) ? 'light-content' : 'dark-content',
            true
          );
        }

        if (
          routeName === Routes.EXPANDED_ASSET_SHEET &&
          Navigation.getActiveRoute().params.type === 'uniswap'
        ) {
          StatusBar.setBarStyle('light-content', true);
        }

        if (prevRouteName === Routes.EXPANDED_ASSET_SHEET) {
          StatusBar.setBarStyle('dark-content', true);
        }
      }
    }
  }

  if (routeName !== prevRouteName) {
    let paramsToTrack = null;

    if (routeName === Routes.EXPANDED_ASSET_SHEET) {
      const { asset, type } = Navigation.getActiveRoute().params;
      paramsToTrack = {
        assetContractAddress:
          asset.address || get(asset, 'asset_contract.address'),
        assetName: asset.name,
        assetSymbol: asset.symbol || get(asset, 'asset_contract.symbol'),
        assetType: type,
      };
    }

    sentryUtils.addNavBreadcrumb(prevRouteName, routeName, paramsToTrack);
    return android
      ? paramsToTrack && analytics.screen(routeName, paramsToTrack)
      : analytics.screen(routeName, paramsToTrack);
  }
}<|MERGE_RESOLUTION|>--- conflicted
+++ resolved
@@ -42,37 +42,6 @@
   if (currentColors.theme === 'dark') {
     StatusBar.setBarStyle('light-content');
   } else {
-<<<<<<< HEAD
-    if (routeName !== prevRouteName) {
-      if ([prevRouteName, routeName].includes(Routes.RECEIVE_MODAL)) {
-        StatusBar.setBarStyle(
-          routeName === Routes.RECEIVE_MODAL ? 'light-content' : 'dark-content',
-          true
-        );
-      }
-
-      if (
-        routeName === Routes.MAIN_EXCHANGE_SCREEN ||
-        routeName === Routes.SAVINGS_WITHDRAW_MODAL ||
-        routeName === Routes.SEND_SHEET ||
-        routeName === Routes.SWAP_DETAILS_SHEET
-      ) {
-        AndroidKeyboardAdjust.setAdjustPan();
-      } else {
-        AndroidKeyboardAdjust.setAdjustResize();
-      }
-
-      if ([prevRouteName, routeName].includes(Routes.QR_SCANNER_SCREEN)) {
-        StatusBar.setBarStyle(
-          routeName === Routes.QR_SCANNER_SCREEN
-            ? 'light-content'
-            : 'dark-content',
-          true
-        );
-      }
-
-      if ([prevRouteName, routeName].includes(Routes.BACKUP_SHEET)) {
-=======
     if (ios) {
       const oldBottomSheetStackRoute = prevState?.routes[prevState.index].name;
       const newBottomSheetStackRoute =
@@ -88,7 +57,6 @@
         newBottomSheetStackRoute === Routes.SETTINGS_MODAL;
 
       if (wasCustomSlackOpen !== isCustomSlackOpen) {
->>>>>>> 805bb65d
         StatusBar.setBarStyle(
           wasCustomSlackOpen ? 'dark-content' : 'light-content'
         );
@@ -108,7 +76,7 @@
           routeName === Routes.MAIN_EXCHANGE_SCREEN ||
           routeName === Routes.SAVINGS_WITHDRAW_MODAL ||
           routeName === Routes.SEND_SHEET ||
-          routeName === Routes.SWAP_DETAILS_SCREEN
+          routeName === Routes.SWAP_DETAILS_SHEET
         ) {
           AndroidKeyboardAdjust.setAdjustPan();
         } else {
