import { NavigationContainer } from '@react-navigation/native';
import { createStackNavigator } from '@react-navigation/stack';
import React, { useContext, useMemo } from 'react';
import { StatusBar } from 'react-native';
import AddCashSheet from '../screens/AddCashSheet';
import AddTokenSheet from '../screens/AddTokenSheet';
import AvatarBuilder from '../screens/AvatarBuilder';
import BackupSheet from '../screens/BackupSheet';
import ChangeWalletSheet from '../screens/ChangeWalletSheet';
import ConnectedDappsSheet from '../screens/ConnectedDappsSheet';
import DepositModal from '../screens/DepositModal';
import ENSAdditionalRecordsSheet from '../screens/ENSAdditionalRecordsSheet';
import ENSConfirmRegisterSheet from '../screens/ENSConfirmRegisterSheet';
import ExpandedAssetSheet from '../screens/ExpandedAssetSheet';
import ExplainSheet from '../screens/ExplainSheet';
import ExternalLinkWarningSheet from '../screens/ExternalLinkWarningSheet';
import ImportSeedPhraseSheet from '../screens/ImportSeedPhraseSheet';
import ModalScreen from '../screens/ModalScreen';
import PinAuthenticationScreen from '../screens/PinAuthenticationScreen';
import ProfileSheet from '../screens/ProfileSheet';
import ReceiveModal from '../screens/ReceiveModal';
import RestoreSheet from '../screens/RestoreSheet';
import SavingsSheet from '../screens/SavingsSheet';
import SelectENSSheet from '../screens/SelectENSSheet';
import SelectUniqueTokenSheet from '../screens/SelectUniqueTokenSheet';
import SendConfirmationSheet from '../screens/SendConfirmationSheet';
import SendSheet from '../screens/SendSheet';
import SettingsSheet from '../screens/SettingsSheet';
import ShowcaseSheet from '../screens/ShowcaseSheet';
import SpeedUpAndCancelSheet from '../screens/SpeedUpAndCancelSheet';
import SwapsPromoSheet from '../screens/SwapsPromoSheet';
import TransactionConfirmationScreen from '../screens/TransactionConfirmationScreen';
import WalletConnectApprovalSheet from '../screens/WalletConnectApprovalSheet';
import WalletConnectRedirectSheet from '../screens/WalletConnectRedirectSheet';
import WalletDiagnosticsSheet from '../screens/WalletDiagnosticsSheet';
import WelcomeScreen from '../screens/WelcomeScreen';
import WithdrawModal from '../screens/WithdrawModal';
import WyreWebview from '../screens/WyreWebview';
import RegisterENSNavigator from './RegisterENSNavigator';
import { SwipeNavigator } from './SwipeNavigator';
import { createBottomSheetNavigator } from './bottom-sheet';
import {
  addTokenSheetConfig,
  closeKeyboardOnClose,
  defaultScreenStackOptions,
  restoreSheetConfig,
  stackNavigationConfig,
  wyreWebviewOptions,
} from './config';
import {
  androidRecievePreset,
  bottomSheetPreset,
  emojiPreset,
  exchangePreset,
  expandedPreset,
  expandedPresetWithSmallGestureResponseDistance,
  overlayExpandedPreset,
  sheetPreset,
  sheetPresetWithSmallGestureResponseDistance,
  speedUpAndCancelStyleInterpolator,
  wcPromptPreset,
} from './effects';
import { InitialRouteContext } from './initialRoute';
import { onNavigationStateChange } from './onNavigationStateChange';
import Routes from './routesNames';
import { ExchangeModalNavigator } from './index';
<<<<<<< HEAD
import useExperimentalFlag, { PROFILES } from '@/config/experimentalHooks';
=======
import { deviceUtils } from '@/utils';
import useExperimentalFlag, {
  NOTIFICATIONS,
  PROFILES,
} from '@rainbow-me/config/experimentalHooks';
>>>>>>> 85e57430

const Stack = createStackNavigator();
const OuterStack = createStackNavigator();
const AuthStack = createStackNavigator();
const BSStack = createBottomSheetNavigator();

function ImportSeedPhraseFlowNavigator() {
  return (
    <Stack.Navigator
      {...stackNavigationConfig}
      initialRouteName={Routes.IMPORT_SEED_PHRASE_SHEET}
    >
      <Stack.Screen
        component={ModalScreen}
        name={Routes.MODAL_SCREEN}
        options={overlayExpandedPreset}
      />
      <Stack.Screen
        component={ImportSeedPhraseSheet}
        name={Routes.IMPORT_SEED_PHRASE_SHEET}
        options={sheetPreset}
      />
    </Stack.Navigator>
  );
}

function AddCashFlowNavigator() {
  const { colors } = useTheme();
  const themedWyreWebviewOptions = useMemo(() => wyreWebviewOptions(colors), [
    colors,
  ]);
  return (
    <Stack.Navigator
      initialRouteName={Routes.WYRE_WEBVIEW}
      screenOptions={themedWyreWebviewOptions}
    >
      <Stack.Screen component={WyreWebview} name={Routes.WYRE_WEBVIEW} />
    </Stack.Navigator>
  );
}

function MainNavigator() {
  const initialRoute = useContext(InitialRouteContext);
  return (
    <Stack.Navigator
      initialRouteName={initialRoute}
      {...stackNavigationConfig}
      screenOptions={defaultScreenStackOptions}
    >
      <Stack.Screen component={SwipeNavigator} name={Routes.SWIPE_LAYOUT} />
      <Stack.Screen
        component={AvatarBuilder}
        name={Routes.AVATAR_BUILDER}
        options={emojiPreset}
      />
      <Stack.Screen
        component={ChangeWalletSheet}
        name={Routes.CHANGE_WALLET_SHEET}
        options={expandedPreset}
      />
      <Stack.Screen
        component={ConnectedDappsSheet}
        name={Routes.CONNECTED_DAPPS}
        options={expandedPreset}
      />
      <Stack.Screen
        component={TransactionConfirmationScreen}
        name={Routes.CONFIRM_REQUEST}
        options={exchangePreset}
      />

      <Stack.Screen
        component={SpeedUpAndCancelSheet}
        name={Routes.SPEED_UP_AND_CANCEL_SHEET}
        options={{
          ...exchangePreset,
          cardStyleInterpolator: speedUpAndCancelStyleInterpolator,
        }}
      />
      <Stack.Screen
        component={ExchangeModalNavigator}
        name={Routes.EXCHANGE_MODAL}
        options={exchangePreset}
      />
      <Stack.Screen
        component={ReceiveModal}
        name={Routes.RECEIVE_MODAL}
        options={androidRecievePreset}
      />
      <Stack.Screen
        component={WalletConnectApprovalSheet}
        name={Routes.WALLET_CONNECT_APPROVAL_SHEET}
        options={wcPromptPreset}
      />
      <Stack.Screen
        component={WalletConnectRedirectSheet}
        name={Routes.WALLET_CONNECT_REDIRECT_SHEET}
        options={wcPromptPreset}
      />
      <Stack.Screen
        component={AddCashSheet}
        name={Routes.ADD_CASH_SHEET}
        options={addTokenSheetConfig}
      />
      <Stack.Screen
        component={ImportSeedPhraseSheet}
        name={Routes.IMPORT_SEED_PHRASE_SHEET}
        options={sheetPreset}
      />
      <Stack.Screen
        component={AddTokenSheet}
        name={Routes.ADD_TOKEN_SHEET}
        options={bottomSheetPreset}
      />
      <Stack.Screen
        component={WithdrawModal}
        name={Routes.SAVINGS_WITHDRAW_MODAL}
        options={exchangePreset}
      />
      <Stack.Screen
        component={DepositModal}
        name={Routes.SAVINGS_DEPOSIT_MODAL}
        options={exchangePreset}
      />
      <Stack.Screen
        component={BackupSheet}
        name={Routes.BACKUP_SHEET}
        options={expandedPreset}
      />
      <Stack.Screen
        component={RestoreSheet}
        name={Routes.RESTORE_SHEET}
        {...restoreSheetConfig}
        options={bottomSheetPreset}
      />
      <Stack.Screen
        component={ImportSeedPhraseFlowNavigator}
        name={Routes.IMPORT_SEED_PHRASE_SHEET_NAVIGATOR}
        options={sheetPresetWithSmallGestureResponseDistance}
      />
      <Stack.Screen
        component={WelcomeScreen}
        name={Routes.WELCOME_SCREEN}
        options={{ animationEnabled: false, gestureEnabled: false }}
      />
      <Stack.Screen
        component={AddCashFlowNavigator}
        name={Routes.WYRE_WEBVIEW_NAVIGATOR}
      />
    </Stack.Navigator>
  );
}

// FIXME do it in one navigator
function MainOuterNavigator() {
  return (
    <OuterStack.Navigator
      initialRouteName={Routes.MAIN_NAVIGATOR}
      {...stackNavigationConfig}
      screenOptions={defaultScreenStackOptions}
    >
      <OuterStack.Screen
        component={MainNavigator}
        name={Routes.MAIN_NAVIGATOR}
      />
      <OuterStack.Screen
        component={ExpandedAssetSheet}
        name={Routes.TOKEN_INDEX_SCREEN}
        options={expandedPresetWithSmallGestureResponseDistance}
      />
      <OuterStack.Screen
        component={BackupSheet}
        name={Routes.BACKUP_SCREEN}
        options={expandedPreset}
      />
      <OuterStack.Screen
        component={SendSheet}
        name={Routes.SEND_SHEET_NAVIGATOR}
        options={expandedPresetWithSmallGestureResponseDistance}
      />
    </OuterStack.Navigator>
  );
}

function BSNavigator() {
  const profilesEnabled = useExperimentalFlag(PROFILES);

  return (
    <BSStack.Navigator>
      <BSStack.Screen
        component={MainOuterNavigator}
        name={Routes.MAIN_NAVIGATOR_WRAPPER}
      />
      <BSStack.Screen
        component={ExpandedAssetSheet}
        name={Routes.TOKEN_INDEX_SHEET}
      />
      <BSStack.Screen
        component={ShowcaseSheet}
        name={Routes.SHOWCASE_SHEET}
        options={{
          height: '95%',
        }}
      />
      <BSStack.Screen
        component={ExpandedAssetSheet}
        name={Routes.EXPANDED_ASSET_SHEET}
      />
      <BSStack.Screen
        component={ExpandedAssetSheet}
        name={Routes.EXPANDED_ASSET_SHEET_POOLS}
        options={expandedPresetWithSmallGestureResponseDistance}
      />
      {profilesEnabled && (
        <>
          <BSStack.Screen
            component={ENSConfirmRegisterSheet}
            name={Routes.ENS_CONFIRM_REGISTER_SHEET}
          />
          <BSStack.Screen
            component={ProfileSheet}
            name={Routes.PROFILE_SHEET}
          />
          <BSStack.Screen
            component={RegisterENSNavigator}
            name={Routes.REGISTER_ENS_NAVIGATOR}
          />
          <BSStack.Screen
            component={ENSAdditionalRecordsSheet}
            name={Routes.ENS_ADDITIONAL_RECORDS_SHEET}
          />
          <BSStack.Screen
            component={SelectENSSheet}
            name={Routes.SELECT_ENS_SHEET}
          />
          <BSStack.Screen
            component={ProfileSheet}
            name={Routes.PROFILE_PREVIEW_SHEET}
          />
          <BSStack.Screen
            component={SelectUniqueTokenSheet}
            name={Routes.SELECT_UNIQUE_TOKEN_SHEET}
            options={{ ...bottomSheetPreset, height: '95%' }}
          />
          <BSStack.Screen
            component={SpeedUpAndCancelSheet}
            name={Routes.SPEED_UP_AND_CANCEL_BOTTOM_SHEET}
          />
        </>
      )}
      <BSStack.Screen
        component={SwapsPromoSheet}
        name={Routes.SWAPS_PROMO_SHEET}
        options={bottomSheetPreset}
      />
      <BSStack.Screen
        component={ExplainSheet}
        name={Routes.EXPLAIN_SHEET}
        options={bottomSheetPreset}
      />
      <BSStack.Screen
        component={ExternalLinkWarningSheet}
        name={Routes.EXTERNAL_LINK_WARNING_SHEET}
        options={bottomSheetPreset}
      />
      <BSStack.Screen
        component={ModalScreen}
        {...closeKeyboardOnClose}
        name={Routes.MODAL_SCREEN}
      />
      <BSStack.Screen
        component={SendConfirmationSheet}
        name={Routes.SEND_CONFIRMATION_SHEET}
        options={sheetPreset}
      />
      <BSStack.Screen
        component={ExpandedAssetSheet}
        name={Routes.CUSTOM_GAS_SHEET}
        options={{
          backdropOpacity: 1,
        }}
      />
      <BSStack.Screen
        component={WalletDiagnosticsSheet}
        name={Routes.WALLET_DIAGNOSTICS_SHEET}
      />
      <BSStack.Screen component={SavingsSheet} name={Routes.SAVINGS_SHEET} />
      <BSStack.Screen
        component={SettingsSheet}
        name={Routes.SETTINGS_SHEET}
        options={{
          ...bottomSheetPreset,
          height: deviceUtils.dimensions.height - StatusBar.currentHeight,
        }}
      />
    </BSStack.Navigator>
  );
}

function AuthNavigator() {
  return (
    <AuthStack.Navigator
      {...stackNavigationConfig}
      initialRouteName={Routes.MAIN_NATIVE_BOTTOM_SHEET_NAVIGATOR}
      screenOptions={defaultScreenStackOptions}
    >
      <AuthStack.Screen
        component={BSNavigator}
        name={Routes.MAIN_NATIVE_BOTTOM_SHEET_NAVIGATOR}
      />
      <AuthStack.Screen
        component={PinAuthenticationScreen}
        name={Routes.PIN_AUTHENTICATION_SCREEN}
        options={{ ...sheetPreset, gestureEnabled: false }}
      />
    </AuthStack.Navigator>
  );
}

const AppContainerWithAnalytics = React.forwardRef((props, ref) => (
  <NavigationContainer
    onReady={props.onReady}
    onStateChange={onNavigationStateChange}
    ref={ref}
  >
    <AuthNavigator />
  </NavigationContainer>
));

AppContainerWithAnalytics.displayName = 'AppContainerWithAnalytics';

export default React.memo(AppContainerWithAnalytics);<|MERGE_RESOLUTION|>--- conflicted
+++ resolved
@@ -64,15 +64,8 @@
 import { onNavigationStateChange } from './onNavigationStateChange';
 import Routes from './routesNames';
 import { ExchangeModalNavigator } from './index';
-<<<<<<< HEAD
+import { deviceUtils } from '@/utils';
 import useExperimentalFlag, { PROFILES } from '@/config/experimentalHooks';
-=======
-import { deviceUtils } from '@/utils';
-import useExperimentalFlag, {
-  NOTIFICATIONS,
-  PROFILES,
-} from '@rainbow-me/config/experimentalHooks';
->>>>>>> 85e57430
 
 const Stack = createStackNavigator();
 const OuterStack = createStackNavigator();
