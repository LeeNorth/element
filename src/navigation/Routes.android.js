import { NavigationContainer } from '@react-navigation/native';
import { createStackNavigator } from '@react-navigation/stack';
import React, { useContext, useMemo } from 'react';
import AddCashSheet from '../screens/AddCashSheet';
import AddTokenSheet from '../screens/AddTokenSheet';
import AvatarBuilder from '../screens/AvatarBuilder';
import BackupSheet from '../screens/BackupSheet';
import ChangeWalletSheet from '../screens/ChangeWalletSheet';
import ConnectedDappsSheet from '../screens/ConnectedDappsSheet';
import DepositModal from '../screens/DepositModal';
import ENSAdditionalRecordsSheet from '../screens/ENSAdditionalRecordsSheet';
import ENSConfirmRegisterSheet from '../screens/ENSConfirmRegisterSheet';
import ExpandedAssetSheet from '../screens/ExpandedAssetSheet';
import ExplainSheet from '../screens/ExplainSheet';
import ExternalLinkWarningSheet from '../screens/ExternalLinkWarningSheet';
import ImportSeedPhraseSheet from '../screens/ImportSeedPhraseSheet';
import ModalScreen from '../screens/ModalScreen';
import PinAuthenticationScreen from '../screens/PinAuthenticationScreen';
import ProfileSheet from '../screens/ProfileSheet';
import ReceiveModal from '../screens/ReceiveModal';
import RestoreSheet from '../screens/RestoreSheet';
import SavingsSheet from '../screens/SavingsSheet';
import SelectENSSheet from '../screens/SelectENSSheet';
import SelectUniqueTokenSheet from '../screens/SelectUniqueTokenSheet';
import SendConfirmationSheet from '../screens/SendConfirmationSheet';
import SendSheet from '../screens/SendSheet';
import SettingsSheet from '../screens/SettingsSheet';
import ShowcaseSheet from '../screens/ShowcaseSheet';
import SpeedUpAndCancelSheet from '../screens/SpeedUpAndCancelSheet';
import TransactionConfirmationScreen from '../screens/TransactionConfirmationScreen';
import WalletConnectApprovalSheet from '../screens/WalletConnectApprovalSheet';
import WalletConnectRedirectSheet from '../screens/WalletConnectRedirectSheet';
import WalletDiagnosticsSheet from '../screens/WalletDiagnosticsSheet';
import WelcomeScreen from '../screens/WelcomeScreen';
import WithdrawModal from '../screens/WithdrawModal';
import WyreWebview from '../screens/WyreWebview';
import RegisterENSNavigator from './RegisterENSNavigator';
import { SwipeNavigator } from './SwipeNavigator';
import { createBottomSheetNavigator } from './bottom-sheet';
import {
  addTokenSheetConfig,
  closeKeyboardOnClose,
  defaultScreenStackOptions,
  restoreSheetConfig,
  stackNavigationConfig,
  wyreWebviewOptions,
} from './config';
import {
  androidRecievePreset,
  bottomSheetPreset,
  emojiPreset,
  exchangePreset,
  expandedPreset,
  expandedPresetWithSmallGestureResponseDistance,
  overlayExpandedPreset,
  sheetPreset,
  sheetPresetWithSmallGestureResponseDistance,
  speedUpAndCancelStyleInterpolator,
  wcPromptPreset,
} from './effects';
import { InitialRouteContext } from './initialRoute';
import { onNavigationStateChange } from './onNavigationStateChange';
import Routes from './routesNames';
import { ExchangeModalNavigator } from './index';
import useExperimentalFlag, {
  NOTIFICATIONS,
  PROFILES,
} from '@rainbow-me/config/experimentalHooks';

const Stack = createStackNavigator();
const OuterStack = createStackNavigator();
const AuthStack = createStackNavigator();
const BSStack = createBottomSheetNavigator();

function SendFlowNavigator({ route: { params } }) {
  return (
    <Stack.Navigator
      {...stackNavigationConfig}
      initialRouteName={Routes.SEND_SHEET}
    >
      <Stack.Screen
        component={SendSheet}
        initialParams={params}
        name={Routes.SEND_SHEET}
        options={sheetPreset}
      />
    </Stack.Navigator>
  );
}

function ImportSeedPhraseFlowNavigator() {
  return (
    <Stack.Navigator
      {...stackNavigationConfig}
      initialRouteName={Routes.IMPORT_SEED_PHRASE_SHEET}
    >
      <Stack.Screen
        component={ModalScreen}
        name={Routes.MODAL_SCREEN}
        options={overlayExpandedPreset}
      />
      <Stack.Screen
        component={ImportSeedPhraseSheet}
        name={Routes.IMPORT_SEED_PHRASE_SHEET}
        options={sheetPreset}
      />
    </Stack.Navigator>
  );
}

function AddCashFlowNavigator() {
  const { colors } = useTheme();
  const themedWyreWebviewOptions = useMemo(() => wyreWebviewOptions(colors), [
    colors,
  ]);
  return (
    <Stack.Navigator
      initialRouteName={Routes.WYRE_WEBVIEW}
      screenOptions={themedWyreWebviewOptions}
    >
      <Stack.Screen component={WyreWebview} name={Routes.WYRE_WEBVIEW} />
    </Stack.Navigator>
  );
}

function MainNavigator() {
  const initialRoute = useContext(InitialRouteContext);
  return (
    <Stack.Navigator
      initialRouteName={initialRoute}
      {...stackNavigationConfig}
      screenOptions={defaultScreenStackOptions}
    >
      <Stack.Screen component={SwipeNavigator} name={Routes.SWIPE_LAYOUT} />
      <Stack.Screen
        component={AvatarBuilder}
        name={Routes.AVATAR_BUILDER}
        options={emojiPreset}
      />
      <Stack.Screen
        component={ChangeWalletSheet}
        name={Routes.CHANGE_WALLET_SHEET}
        options={expandedPreset}
      />
      <Stack.Screen
        component={ConnectedDappsSheet}
        name={Routes.CONNECTED_DAPPS}
        options={expandedPreset}
      />
      <Stack.Screen
        component={TransactionConfirmationScreen}
        name={Routes.CONFIRM_REQUEST}
        options={exchangePreset}
      />

      <Stack.Screen
        component={SpeedUpAndCancelSheet}
        name={Routes.SPEED_UP_AND_CANCEL_SHEET}
        options={{
          ...exchangePreset,
          cardStyleInterpolator: speedUpAndCancelStyleInterpolator,
        }}
      />
      <Stack.Screen
        component={ExchangeModalNavigator}
        name={Routes.EXCHANGE_MODAL}
        options={exchangePreset}
      />
      <Stack.Screen
        component={ReceiveModal}
        name={Routes.RECEIVE_MODAL}
        options={androidRecievePreset}
      />
      <Stack.Screen
        component={WalletConnectApprovalSheet}
        name={Routes.WALLET_CONNECT_APPROVAL_SHEET}
        options={wcPromptPreset}
      />
      <Stack.Screen
        component={WalletConnectRedirectSheet}
        name={Routes.WALLET_CONNECT_REDIRECT_SHEET}
        options={wcPromptPreset}
      />
      <Stack.Screen
        component={AddCashSheet}
        name={Routes.ADD_CASH_SHEET}
        options={addTokenSheetConfig}
      />
      <Stack.Screen
        component={ImportSeedPhraseSheet}
        name={Routes.IMPORT_SEED_PHRASE_SHEET}
        options={sheetPreset}
      />
      <Stack.Screen
        component={AddTokenSheet}
        name={Routes.ADD_TOKEN_SHEET}
        options={bottomSheetPreset}
      />
      <Stack.Screen
        component={WithdrawModal}
        name={Routes.SAVINGS_WITHDRAW_MODAL}
        options={exchangePreset}
      />
      <Stack.Screen
        component={DepositModal}
        name={Routes.SAVINGS_DEPOSIT_MODAL}
        options={exchangePreset}
      />
      <Stack.Screen
        component={BackupSheet}
        name={Routes.BACKUP_SHEET}
        options={expandedPreset}
      />
      <Stack.Screen
        component={RestoreSheet}
        name={Routes.RESTORE_SHEET}
        {...restoreSheetConfig}
        options={bottomSheetPreset}
      />
      <Stack.Screen
        component={ImportSeedPhraseFlowNavigator}
        name={Routes.IMPORT_SEED_PHRASE_SHEET_NAVIGATOR}
        options={sheetPresetWithSmallGestureResponseDistance}
      />
      <Stack.Screen
        component={WelcomeScreen}
        name={Routes.WELCOME_SCREEN}
        options={{ animationEnabled: false, gestureEnabled: false }}
      />
      <Stack.Screen
        component={AddCashFlowNavigator}
        name={Routes.WYRE_WEBVIEW_NAVIGATOR}
      />
    </Stack.Navigator>
  );
}

// FIXME do it in one navigator
function MainOuterNavigator() {
  return (
    <OuterStack.Navigator
      initialRouteName={Routes.MAIN_NAVIGATOR}
      {...stackNavigationConfig}
      screenOptions={defaultScreenStackOptions}
    >
      <OuterStack.Screen
        component={MainNavigator}
        name={Routes.MAIN_NAVIGATOR}
      />
      <OuterStack.Screen
        component={ExpandedAssetSheet}
        name={Routes.TOKEN_INDEX_SCREEN}
        options={expandedPresetWithSmallGestureResponseDistance}
      />
      <OuterStack.Screen
        component={BackupSheet}
        name={Routes.BACKUP_SCREEN}
        options={expandedPreset}
      />
    </OuterStack.Navigator>
  );
}

function BSNavigator() {
  const notificationsEnabled = useExperimentalFlag(NOTIFICATIONS);
  const profilesEnabled = useExperimentalFlag(PROFILES);

  return (
    <BSStack.Navigator>
      <BSStack.Screen
        component={MainOuterNavigator}
        name={Routes.MAIN_NAVIGATOR_WRAPPER}
      />
      <BSStack.Screen
        component={SendFlowNavigator}
        name={Routes.SEND_SHEET_NAVIGATOR}
      />
      <BSStack.Screen
        component={ExpandedAssetSheet}
        name={Routes.TOKEN_INDEX_SHEET}
      />
      <BSStack.Screen
        component={ShowcaseSheet}
        name={Routes.SHOWCASE_SHEET}
        options={{
          height: '95%',
        }}
      />
      <BSStack.Screen
        component={ExpandedAssetSheet}
        name={Routes.EXPANDED_ASSET_SHEET}
      />
      <BSStack.Screen
        component={ExpandedAssetSheet}
        name={Routes.EXPANDED_ASSET_SHEET_POOLS}
        options={expandedPresetWithSmallGestureResponseDistance}
      />
      {profilesEnabled && (
        <>
          <BSStack.Screen
            component={ENSConfirmRegisterSheet}
            name={Routes.ENS_CONFIRM_REGISTER_SHEET}
          />
          <BSStack.Screen
            component={ProfileSheet}
            name={Routes.PROFILE_SHEET}
          />
          <BSStack.Screen
            component={RegisterENSNavigator}
            name={Routes.REGISTER_ENS_NAVIGATOR}
          />
          <BSStack.Screen
            component={ENSAdditionalRecordsSheet}
            name={Routes.ENS_ADDITIONAL_RECORDS_SHEET}
          />
          <BSStack.Screen
            component={SelectENSSheet}
            name={Routes.SELECT_ENS_SHEET}
          />
          <BSStack.Screen
<<<<<<< HEAD
            component={SelectUniqueTokenSheet}
            name={Routes.SELECT_UNIQUE_TOKEN_SHEET}
            options={{ ...bottomSheetPreset, height: '95%' }}
=======
            component={ProfileSheet}
            name={Routes.PROFILE_PREVIEW_SHEET}
>>>>>>> d8e44abf
          />
        </>
      )}
      <BSStack.Screen
        component={ExplainSheet}
        name={Routes.EXPLAIN_SHEET}
        options={bottomSheetPreset}
      />
      <BSStack.Screen
        component={ExternalLinkWarningSheet}
        name={Routes.EXTERNAL_LINK_WARNING_SHEET}
        options={bottomSheetPreset}
      />
      <BSStack.Screen
        component={ModalScreen}
        {...closeKeyboardOnClose}
        name={Routes.MODAL_SCREEN}
      />
      <BSStack.Screen
        component={SendConfirmationSheet}
        name={Routes.SEND_CONFIRMATION_SHEET}
        options={sheetPreset}
      />
      <BSStack.Screen
        component={ExpandedAssetSheet}
        name={Routes.CUSTOM_GAS_SHEET}
        options={{
          backdropOpacity: 1,
        }}
      />
      <BSStack.Screen
        component={WalletDiagnosticsSheet}
        name={Routes.WALLET_DIAGNOSTICS_SHEET}
      />
      <BSStack.Screen component={SavingsSheet} name={Routes.SAVINGS_SHEET} />
      <BSStack.Screen
        component={SettingsSheet}
        name={Routes.SETTINGS_SHEET}
        options={{ ...bottomSheetPreset, height: '97%' }}
      />
      {notificationsEnabled && (
        <BSStack.Screen
          component={SettingsSheet}
          name={Routes.SETTINGS_SHEET_V2}
          options={{ ...bottomSheetPreset, height: '97%' }}
        />
      )}
    </BSStack.Navigator>
  );
}

function AuthNavigator() {
  return (
    <AuthStack.Navigator
      {...stackNavigationConfig}
      initialRouteName={Routes.MAIN_NATIVE_BOTTOM_SHEET_NAVIGATOR}
      screenOptions={defaultScreenStackOptions}
    >
      <AuthStack.Screen
        component={BSNavigator}
        name={Routes.MAIN_NATIVE_BOTTOM_SHEET_NAVIGATOR}
      />
      <AuthStack.Screen
        component={PinAuthenticationScreen}
        name={Routes.PIN_AUTHENTICATION_SCREEN}
        options={{ ...sheetPreset, gestureEnabled: false }}
      />
    </AuthStack.Navigator>
  );
}

const AppContainerWithAnalytics = React.forwardRef((props, ref) => (
  <NavigationContainer
    onReady={props.onReady}
    onStateChange={onNavigationStateChange}
    ref={ref}
  >
    <AuthNavigator />
  </NavigationContainer>
));

AppContainerWithAnalytics.displayName = 'AppContainerWithAnalytics';

export default React.memo(AppContainerWithAnalytics);<|MERGE_RESOLUTION|>--- conflicted
+++ resolved
@@ -318,14 +318,13 @@
             name={Routes.SELECT_ENS_SHEET}
           />
           <BSStack.Screen
-<<<<<<< HEAD
             component={SelectUniqueTokenSheet}
             name={Routes.SELECT_UNIQUE_TOKEN_SHEET}
             options={{ ...bottomSheetPreset, height: '95%' }}
-=======
+          />
+          <BSStack.Screen
             component={ProfileSheet}
             name={Routes.PROFILE_PREVIEW_SHEET}
->>>>>>> d8e44abf
           />
         </>
       )}
