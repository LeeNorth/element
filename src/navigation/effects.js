import React from 'react';
import { Animated, View } from 'react-native';
import { getStatusBarHeight } from 'react-native-iphone-x-helper';
import { HeaderHeightWithStatusBar } from '../components/header';
import { AvatarCircle } from '../components/profile';
<<<<<<< HEAD
import Routes from '@rainbow-me/routes';
import { colors } from '@rainbow-me/styles';
import { deviceUtils } from '@rainbow-me/utils';
=======
import colors from '../context/currentColors';
import { lightModeThemeColors } from '../styles/colors';
import { deviceUtils } from '../utils';
import Routes from '@rainbow-me/routes';
>>>>>>> 805bb65d

const statusBarHeight = getStatusBarHeight(true);
export const sheetVerticalOffset = statusBarHeight;

const backgroundInterpolator = ({
  current: { progress: current },
  layouts: { screen },
}) => {
  const cardOpacity = current.interpolate({
    inputRange: [0, 1],
    outputRange: [0, 1],
  });

  const translateY = current.interpolate({
    inputRange: [0, 1, 2],
    outputRange: [screen.height, 0, 0],
  });

  return {
    cardStyle: {
      transform: [{ translateY }],
    },
    overlayStyle: {
      opacity: cardOpacity,
    },
  };
};

const emojiStyleInterpolator = ({
  current: { progress: current },
  layouts: { screen },
}) => {
  const backgroundOpacity = current.interpolate({
    inputRange: [-1, 0, 0.975, 2],
    outputRange: [0, 0, 1, 1],
  });

  const translateY = current.interpolate({
    inputRange: [0, 1],
    outputRange: [screen.height, 0],
  });

  return {
    cardStyle: {
      transform: [{ translateY }],
    },
    overlayStyle: {
      opacity: backgroundOpacity,
    },
  };
};

export const speedUpAndCancelStyleInterpolator = ({
  current: { progress: current },
  layouts: { screen },
}) => {
  const backgroundOpacity = current.interpolate({
    inputRange: [-1, 0, 0.925, 2],
    outputRange: [0, 0, 0.6, 1],
  });

  const translateY = current.interpolate({
    inputRange: [-1, 0, 1, 2],
    outputRange: [screen.height, screen.height, 0, 0],
  });

  return {
    cardStyle: {
      shadowColor: colors.themedColors.shadowBlack,
      shadowOffset: { height: 10, width: 0 },
      shadowOpacity: 0.6,
      shadowRadius: 25,
      transform: [{ translateY }],
    },
    overlayStyle: {
      opacity: backgroundOpacity,
    },
  };
};

const exchangeStyleInterpolator = ({
  current: { progress: current },
  layouts: { screen },
}) => {
  const backgroundOpacity = current.interpolate({
    inputRange: [-1, 0, 0.925, 2],
    outputRange: [0, 0, 1, 1],
  });

  const translateY = current.interpolate({
    inputRange: [-1, 0, 1, 2],
    outputRange: [screen.height, screen.height, 0, 0],
  });

  return {
    cardStyle: {
      shadowColor: colors.themedColors.shadowBlack,
      shadowOffset: { height: 10, width: 0 },
      shadowOpacity: 0.6,
      shadowRadius: 25,
      transform: [{ translateY }],
    },
    overlayStyle: {
      opacity: backgroundOpacity,
    },
  };
};

const expandStyleInterpolator = targetOpacity => ({
  current: { progress: current },
  layouts: { screen },
}) => {
  const backgroundOpacity = current.interpolate({
    inputRange: [-1, 0, 0.975, 2],
    outputRange: [0, 0, targetOpacity, targetOpacity],
  });

  const translateY = current.interpolate({
    inputRange: [0, 1, 2],
    outputRange: [screen.height, 0, -screen.height / 3],
  });

  return {
    cardStyle: {
      shadowColor: colors.themedColors.shadow,
      shadowOffset: { height: 10, width: 0 },
      shadowOpacity: 0.5,
      shadowRadius: 25,
      transform: [{ translateY }],
    },
    overlayStyle: {
      backgroundColor: lightModeThemeColors.blueGreyDarker,
      opacity: backgroundOpacity,
    },
  };
};

const savingsStyleInterpolator = ({
  current: { progress: current },
  layouts: { screen },
}) => {
  const backgroundOpacity = current.interpolate({
    inputRange: [-1, 0, 0.975, 2],
    outputRange: [0, 0, 0.4, 0.4],
  });

  const translateY = current.interpolate({
    extrapolate: 'clamp',
    inputRange: [0, 1],
    outputRange: [screen.height, 0],
  });

  return {
    cardStyle: {
      shadowColor: colors.themedColors.shadow,
      shadowOffset: { height: 10, width: 0 },
      shadowOpacity: 0.6,
      shadowRadius: 25,
      transform: [{ translateY }],
    },
    overlayStyle: {
      backgroundColor: colors.themedColors.shadow,
      opacity: backgroundOpacity,
    },
  };
};

const sheetStyleInterpolator = (targetOpacity = 1) => ({
  current: { progress: current },
  layouts: { screen },
}) => {
  const backgroundOpacity = current.interpolate({
    inputRange: [-1, 0, 0.975, 2],
    outputRange: [0, 0, targetOpacity, targetOpacity],
  });

  const translateY = current.interpolate({
    extrapolate: 'clamp',
    inputRange: [0, 1],
    outputRange: [screen.height, 0],
  });

  return {
    cardStyle: {
      shadowColor: colors.themedColors.shadowBlack,
      shadowOffset: { height: 10, width: 0 },
      shadowOpacity: 0.6,
      shadowRadius: 25,
      transform: [{ translateY }],
    },
    overlayStyle: {
      backgroundColor: lightModeThemeColors.shadowBlack,
      opacity: backgroundOpacity,
    },
  };
};

const swapDetailInterpolator = ({
  current: { progress: current },
  layouts: { screen },
}) => {
  const backgroundOpacity = current.interpolate({
    inputRange: [-1, 0, 0.975, 2],
    outputRange: [0, 0, 0.6, 0.6],
  });

  const translateY = current.interpolate({
    inputRange: [0, 1],
    outputRange: [screen.height, 0],
  });

  return {
    cardStyle: {
      shadowColor: colors.themedColors.shadow,
      shadowOffset: { height: 10, width: 0 },
      shadowOpacity: 0.5,
      shadowRadius: 25,
      transform: [{ translateY }],
    },
    overlayStyle: {
      backgroundColor: lightModeThemeColors.blueGreyDarker,
      opacity: backgroundOpacity,
      overflow: 'hidden',
    },
  };
};

const closeSpec = {
  animation: 'spring',
  config: {
    bounciness: 0,
    speed: 14,
  },
};

const emojiOpenSpec = {
  animation: 'spring',
  config: {
    damping: 37.5,
    mass: 1,
    stiffness: 500,
  },
};

const openSpec = {
  animation: 'spring',
  config: {
    bounciness: 6,
    speed: 25,
  },
};

const sheetOpenSpec = {
  animation: 'spring',
  config: {
    bounciness: 0,
    speed: 22,
  },
};

const gestureResponseDistanceFactory = distance => ({
  vertical: distance,
});

const gestureResponseDistance = gestureResponseDistanceFactory(
  deviceUtils.dimensions.height
);
const smallGestureResponseDistance = gestureResponseDistanceFactory(100);

export const backgroundPreset = {
  cardStyle: { backgroundColor: 'transparent' },
  cardStyleInterpolator: backgroundInterpolator,
  gestureResponseDistance,
};

export const emojiPreset = {
  cardOverlay: ({ style }) => {
    const backgroundOpacity = style.opacity.interpolate({
      inputRange: [-1, 0, 0.975, 2],
      outputRange: [0, 0, 1, 1],
    });

    return (
      <Animated.View
        pointerEvents="none"
        style={{
          backgroundColor:
            colors.theme === 'dark'
              ? colors.themedColors.offWhite
              : 'rgb(51, 54, 59)',
          height: deviceUtils.dimensions.height + 50,
          opacity: backgroundOpacity,
          position: 'absolute',
          width: deviceUtils.dimensions.width,
        }}
      >
        <View
          style={{
            alignItems: 'center',
            top: HeaderHeightWithStatusBar,
          }}
        >
          <AvatarCircle overlayStyles />
        </View>
      </Animated.View>
    );
  },
  cardOverlayEnabled: true,
  cardShadowEnabled: false,
  cardStyle: { backgroundColor: 'transparent' },
  cardStyleInterpolator: emojiStyleInterpolator,
  cardTransparent: true,
  gestureDirection: 'vertical-inverted',
  gestureEnabled: false,
  gestureResponseDistance,
  transitionSpec: { close: closeSpec, open: emojiOpenSpec },
};

export const exchangePreset = {
  cardOverlayEnabled: true,
  cardShadowEnabled: true,
  cardStyle: { backgroundColor: 'transparent' },
  cardStyleInterpolator: exchangeStyleInterpolator,
  cardTransparent: true,
  gestureDirection: 'vertical',
  gestureEnabled: true,
  gestureResponseDistance,
  transitionSpec: { close: closeSpec, open: sheetOpenSpec },
};

export const wcPromptPreset = {
  ...exchangePreset,
  cardStyleInterpolator: expandStyleInterpolator(0.7),
};

export const expandedPreset = {
  cardOverlayEnabled: true,
  cardShadowEnabled: true,
  cardStyle: { backgroundColor: 'transparent', overflow: 'visible' },
  cardStyleInterpolator: expandStyleInterpolator(0.7),
  cardTransparent: true,
  gestureDirection: 'vertical',
  gestureResponseDistance,
  transitionSpec: { close: closeSpec, open: openSpec },
};

export const overlayExpandedPreset = {
  cardOverlayEnabled: true,
  cardShadowEnabled: false,
  cardStyle: { backgroundColor: 'transparent', overflow: 'visible' },
  cardStyleInterpolator: expandStyleInterpolator(0.7),
  cardTransparent: true,
  gestureDirection: 'vertical',
  gestureResponseDistance,
  transitionSpec: { close: closeSpec, open: openSpec },
};

export const bottomSheetPreset = {
  cardOverlayEnabled: true,
  cardShadowEnabled: true,
  cardStyle: { backgroundColor: 'transparent' },
  cardStyleInterpolator: savingsStyleInterpolator,
  cardTransparent: true,
  gestureDirection: 'vertical',
  gestureResponseDistance,
  transitionSpec: { close: closeSpec, open: sheetOpenSpec },
};

export const sheetPresetWithSmallGestureResponseDistance = navigation => ({
  ...sheetPreset(navigation),
  gestureResponseDistance: smallGestureResponseDistance,
});

export const sheetPreset = ({ route }) => {
  const shouldUseNonTransparentOverlay =
    route.params?.type === 'token' ||
    route.params?.type === 'unique_token' ||
    route.params?.type === 'unique_token' ||
    route.name === Routes.SEND_SHEET_NAVIGATOR ||
    route.name === Routes.IMPORT_SEED_PHRASE_SHEET_NAVIGATOR ||
    route.name === Routes.IMPORT_SEED_PHRASE_SHEET;
  return {
    cardOverlayEnabled: true,
    cardShadowEnabled: true,
    cardStyle: { backgroundColor: 'transparent' },
    cardStyleInterpolator: sheetStyleInterpolator(
      shouldUseNonTransparentOverlay ? 0.7 : 0
    ),
    cardTransparent: true,
    gestureDirection: 'vertical',
    gestureResponseDistance:
      route.params?.type === 'unique_token'
        ? gestureResponseDistanceFactory(150)
        : gestureResponseDistance,
    transitionSpec: { close: closeSpec, open: sheetOpenSpec },
  };
};

export const settingsPreset = ({ route }) => ({
  ...sheetPreset({ route }),
  cardStyleInterpolator: sheetStyleInterpolator(0.7),
});

export const exchangeModalPreset = {
  cardStyle: { backgroundColor: 'transparent' },
  cardStyleInterpolator: () => ({
    overlayStyle: {
      backgroundColor: 'transparent',
    },
  }),
  gestureEnabled: true,
  gestureResponseDistance,
};

export const swapDetailsPreset = {
  cardOverlayEnabled: true,
  cardShadowEnabled: true,
  cardStyle: { backgroundColor: 'transparent' },
  cardStyleInterpolator: swapDetailInterpolator,
  cardTransparent: true,
  gestureDirection: 'vertical',
  gestureResponseDistance,
  transitionSpec: { close: closeSpec, open: openSpec },
};<|MERGE_RESOLUTION|>--- conflicted
+++ resolved
@@ -3,16 +3,10 @@
 import { getStatusBarHeight } from 'react-native-iphone-x-helper';
 import { HeaderHeightWithStatusBar } from '../components/header';
 import { AvatarCircle } from '../components/profile';
-<<<<<<< HEAD
+import { currentColors as colors } from '@rainbow-me/context';
 import Routes from '@rainbow-me/routes';
-import { colors } from '@rainbow-me/styles';
+import { lightModeThemeColors } from '@rainbow-me/styles';
 import { deviceUtils } from '@rainbow-me/utils';
-=======
-import colors from '../context/currentColors';
-import { lightModeThemeColors } from '../styles/colors';
-import { deviceUtils } from '../utils';
-import Routes from '@rainbow-me/routes';
->>>>>>> 805bb65d
 
 const statusBarHeight = getStatusBarHeight(true);
 export const sheetVerticalOffset = statusBarHeight;
