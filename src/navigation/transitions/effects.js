--- conflicted
+++ resolved
@@ -6,7 +6,6 @@
 const statusBarHeight = getStatusBarHeight(true);
 export const sheetVerticalOffset = statusBarHeight;
 
-<<<<<<< HEAD
 const emojiStyleInterpolator = ({
   current: { progress: current },
   layouts: { screen },
@@ -40,13 +39,11 @@
     },
   };
 };
-=======
 const backgroundInterpolator = ({
   next: { progress: next } = { next: undefined },
 }) => ({
   cardStyle: next === undefined ? {} : { opacity: 1 },
 });
->>>>>>> 3ae42a88
 
 const exchangeStyleInterpolator = ({
   current: { progress: current },
@@ -201,7 +198,6 @@
   }
 };
 
-<<<<<<< HEAD
 export const emojiPreset = {
   cardOverlayEnabled: true,
   cardShadowEnabled: true,
@@ -212,11 +208,11 @@
   gestureResponseDistance,
   onTransitionStart,
   transitionSpec: { close: closeSpec, open: sheetOpenSpec },
-=======
+};
+
 export const backgroundPreset = {
   cardStyle: { backgroundColor: 'transparent' },
   cardStyleInterpolator: backgroundInterpolator,
->>>>>>> 3ae42a88
 };
 
 export const exchangePreset = {
