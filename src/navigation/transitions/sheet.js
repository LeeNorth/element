--- conflicted
+++ resolved
@@ -27,16 +27,12 @@
         scene,
       } = sceneProps;
 
-<<<<<<< HEAD
-      navigation.setTransitionPosition(position);
-=======
       store.dispatch(updateTransitionProps({
         nextIndex,
         prevIndex,
         position,
         effect: transitionName,
       }));
->>>>>>> bd405b29
 
       const distanceFromTop = isIphoneX() ? 14 : 6;
       const scaleEnd = 1 - ((safeAreaInsetValues.top + distanceFromTop) / deviceUtils.dimensions.height);
