--- conflicted
+++ resolved
@@ -1,9 +1,5 @@
 import { format } from 'date-fns';
-<<<<<<< HEAD
-import { groupBy, isEmpty, map } from 'lodash';
-=======
-import { get, groupBy, isEmpty, toLower } from 'lodash';
->>>>>>> 93f17f39
+import { groupBy, isEmpty } from 'lodash';
 import { createElement } from 'react';
 import { createSelector } from 'reselect';
 import { RequestCoinRow, TransactionCoinRow } from '../components/coin-row';
