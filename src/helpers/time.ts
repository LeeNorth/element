--- conflicted
+++ resolved
@@ -1,11 +1,6 @@
 import lang from 'i18n-js';
-<<<<<<< HEAD
 import findKey from 'lodash/findKey';
 import isObjectLike from 'lodash/isObjectLike';
-import isString from 'lodash/isString';
-=======
-import { findKey, isObjectLike } from 'lodash';
->>>>>>> 5bbc8848
 import parseMilliseconds from 'parse-ms';
 import { convertStringToNumber, isString, omitBy } from './utilities';
 
