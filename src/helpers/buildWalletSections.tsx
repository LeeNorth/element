import lang from 'i18n-js';
<<<<<<< HEAD
import { groupBy, property } from 'lodash';
=======
>>>>>>> b6207bd6
import React from 'react';
import { LayoutAnimation } from 'react-native';
import { createSelector } from 'reselect';
import { AssetListItemSkeleton } from '../components/asset-list';
import { BalanceCoinRow } from '../components/coin-row';
import { UniswapInvestmentRow } from '../components/investment-cards';
import { CollectibleTokenFamily } from '../components/token-family';
import { withNavigation } from '../navigation/Navigation';
import { compose, withHandlers } from '../utils/recompactAdapters';
import {
  buildBriefCoinsList,
  buildBriefUniqueTokenList,
  buildCoinsList,
  buildUniqueTokenList,
} from './assets';
import networkTypes from './networkTypes';
import { add, convertAmountToNativeDisplay, multiply } from './utilities';
import { Network } from '.';
import Routes from '@/navigation/routesNames';

const LOADING_ASSETS_PLACEHOLDER = [
  { type: 'LOADING_ASSETS', uid: 'loadings-asset-1' },
  { type: 'LOADING_ASSETS', uid: 'loadings-asset-2' },
  { type: 'LOADING_ASSETS', uid: 'loadings-asset-3' },
  { type: 'LOADING_ASSETS', uid: 'loadings-asset-4' },
  { type: 'LOADING_ASSETS', uid: 'loadings-asset-5' },
];

const sortedAssetsSelector = (state: any) => state.sortedAssets;
const sortedAssetsCountSelector = (state: any) => state.sortedAssetsCount;
const assetsTotalSelector = (state: any) => state.assetsTotal;
const hiddenCoinsSelector = (state: any) => state.hiddenCoins;
const isBalancesSectionEmptySelector = (state: any) =>
  state.isBalancesSectionEmpty;
const isCoinListEditedSelector = (state: any) => state.isCoinListEdited;
const isLoadingAssetsSelector = (state: any) => state.isLoadingAssets;
const isReadOnlyWalletSelector = (state: any) => state.isReadOnlyWallet;
const languageSelector = (state: any) => state.language;
const networkSelector = (state: any) => state.network;
const nativeCurrencySelector = (state: any) => state.nativeCurrency;
const pinnedCoinsSelector = (state: any) => state.pinnedCoins;
const savingsSelector = (state: any) => state.savings;
const sellingTokensSelector = (state: any) => state.sellingTokens;
const showcaseTokensSelector = (state: any) => state.showcaseTokens;
const hiddenTokensSelector = (state: any) => state.hiddenTokens;
const uniqueTokensSelector = (state: any) => state.uniqueTokens;
const uniswapSelector = (state: any) => state.uniswap;
const uniswapTotalSelector = (state: any) => state.uniswapTotal;
const listTypeSelector = (state: any) => state.listType;

const enhanceRenderItem = compose(
  withNavigation,
  withHandlers({
    onPress: ({ assetType, navigation }: any) => (item: any, params: any) => {
      navigation.navigate(Routes.EXPANDED_ASSET_SHEET, {
        asset: item,
        type: assetType,
        ...params,
      });
    },
  })
);

const TokenItem = enhanceRenderItem(BalanceCoinRow);

const balancesSkeletonRenderItem = (item: any) => (
  <AssetListItemSkeleton animated descendingOpacity={false} {...item} />
);

const balancesRenderItem = (item: any) => (
  <TokenItem {...item} assetType="token" />
);

export const tokenFamilyItem = (item: any) => (
  <CollectibleTokenFamily {...item} uniqueId={item.uniqueId} />
);
const uniswapRenderItem = (item: any) => (
  <UniswapInvestmentRow {...item} assetType="uniswap" isCollapsible />
);

const filterWalletSections = (sections: any) =>
  sections.filter(({ data, header }: any) =>
    data ? header?.totalItems : true
  );

const buildWalletSections = (
  balanceSection: any,
  uniqueTokenFamiliesSection: any,
  uniswapSection: any
) => {
  const sections = [balanceSection, uniswapSection, uniqueTokenFamiliesSection];

  const filteredSections = filterWalletSections(sections);
  const isEmpty = !filteredSections.length;

  return {
    isEmpty,
    sections: filteredSections,
  };
};

const buildBriefWalletSections = (
  balanceSection: any,
  savings: any,
  uniqueTokenFamiliesSection: any,
  uniswapSection: any
) => {
  const sections = [
    balanceSection,
    savings,
    uniswapSection,
    uniqueTokenFamiliesSection,
  ];

  const filteredSections = sections
    .filter(section => section.length !== 0)
    .flat(1);
  return filteredSections;
};

const withUniswapSection = (
  language: any,
  nativeCurrency: any,
  uniswap: any,
  uniswapTotal: any,
  network: any
) => {
  if (network !== Network.mainnet) {
    return [];
  }
  return {
    data: uniswap,
    header: {
      title: lang.t('account.tab_investments'),
      totalItems: uniswap.length,
      totalValue: convertAmountToNativeDisplay(uniswapTotal, nativeCurrency),
    },
    name: 'pools',
    pools: true,
    renderItem: uniswapRenderItem,
  };
};

const withBriefUniswapSection = (
  uniswap: any,
  uniswapTotal: any,
  nativeCurrency: any,
  network: any,
  isLoadingAssets: any
) => {
  const pools = uniswap.map((pool: any) => ({
    address: pool.address,
    type: 'UNISWAP_POOL',
    uid: 'pool-' + pool.address,
  }));

  if (pools.length > 0 && network === Network.mainnet && !isLoadingAssets) {
    return [
      {
        type: 'POOLS_HEADER',
        uid: 'pools-header',
        value: convertAmountToNativeDisplay(uniswapTotal, nativeCurrency),
      },
      ...pools,
    ];
  }
  return [];
};

const withBalanceSavingsSection = (savings: any[], network: any) => {
  let totalUnderlyingNativeValue = '0';
  const savingsAssets = savings.map(asset => {
    const {
      lifetimeSupplyInterestAccrued,
      underlyingBalanceNativeValue,
      underlyingPrice,
    } = asset;
    totalUnderlyingNativeValue = add(
      totalUnderlyingNativeValue,
      underlyingBalanceNativeValue || 0
    );
    const lifetimeSupplyInterestAccruedNative = lifetimeSupplyInterestAccrued
      ? multiply(lifetimeSupplyInterestAccrued, underlyingPrice)
      : 0;

    if (network !== Network.mainnet) {
      return [];
    }

    return {
      ...asset,
      lifetimeSupplyInterestAccruedNative,
      underlyingBalanceNativeValue,
    };
  });

  const savingsSection = {
    assets: savingsAssets,
    savingsContainer: true,
    totalValue: totalUnderlyingNativeValue,
  };
  return savingsSection;
};

const withBriefBalanceSavingsSection = (
  savings: any,
  isLoadingAssets: any,
  network: any
) => {
  let totalUnderlyingNativeValue = '0';
  for (const saving of savings) {
    const { underlyingBalanceNativeValue } = saving;
    totalUnderlyingNativeValue = add(
      totalUnderlyingNativeValue,
      underlyingBalanceNativeValue || 0
    );
  }
  const addresses = savings?.map((asset: any) => asset.cToken.address);

  if (network !== Network.mainnet) {
    return [];
  }

  if (isLoadingAssets) return [];
  return [
    {
      type: 'SAVINGS_HEADER_SPACE_BEFORE',
      uid: 'savings-header-space-before',
    },
    {
      type: 'SAVINGS_HEADER',
      uid: 'savings-header',
      value: totalUnderlyingNativeValue,
    },
    ...addresses.map((address: any) => ({
      address,
      type: 'SAVINGS',
      uid: 'savings-' + address,
    })),
  ];
};

const coinEditContextMenu = (
  sortedAssets: any,
  balanceSectionData: any,
  isCoinListEdited: any,
  isLoadingAssets: any,
  sortedAssetsCount: any,
  totalValue: any,
  addedEth: any
) => {
  const noSmallBalances = !balanceSectionData.find(
    ({ smallBalancesContainer }: any) => smallBalancesContainer
  );

  return {
    contextMenuOptions:
      sortedAssetsCount > 0 && noSmallBalances
        ? {
            cancelButtonIndex: 0,
            dynamicOptions: () => {
              return [lang.t('button.cancel'), lang.t('button.edit')];
            },
            onPressActionSheet: async (index: any) => {
              if (index === 1) {
                LayoutAnimation.configureNext(
                  LayoutAnimation.create(200, 'easeInEaseOut', 'opacity')
                );
              }
            },
          }
        : undefined,
    title: null,
    totalItems: isLoadingAssets ? 1 : (addedEth ? 1 : 0) + sortedAssetsCount,
    totalValue: totalValue,
  };
};

const withBalanceSection = (
  sortedAssets: any,
  sortedAssetsCount: any,
  assetsTotal: any,
  savingsSection: any,
  isBalancesSectionEmpty: any,
  isLoadingAssets: any,
  language: any,
  nativeCurrency: any,
  network: any,
  isCoinListEdited: any,
  pinnedCoins: any,
  hiddenCoins: any,
  uniswapTotal: any,
  collectibles: any
) => {
  const { addedEth, assets, totalBalancesValue } = buildCoinsList(
    sortedAssets,
    nativeCurrency,
    isCoinListEdited,
    pinnedCoins,
    hiddenCoins,
    true,
    !collectibles.length
  );

  let balanceSectionData = [...assets];

  const totalBalanceWithSavingsValue = add(
    totalBalancesValue,
    savingsSection?.totalValue ?? 0
  );
  const totalBalanceWithAllSectionValues = add(
    totalBalanceWithSavingsValue,
    uniswapTotal
  );

  const totalValue = convertAmountToNativeDisplay(
    totalBalanceWithAllSectionValues,
    nativeCurrency
  );

  if (networkTypes.mainnet === network) {
    balanceSectionData.push(savingsSection);
  }

  if (isLoadingAssets) {
    balanceSectionData = [{ item: { uniqueId: 'skeleton0' } }];
  }

  return {
    balances: true,
    data: balanceSectionData,
    header: coinEditContextMenu(
      sortedAssets,
      balanceSectionData,
      isCoinListEdited,
      isLoadingAssets,
      sortedAssetsCount,
      totalValue,
      addedEth
    ),
    name: 'balances',
    renderItem: isLoadingAssets
      ? balancesSkeletonRenderItem
      : balancesRenderItem,
  };
};

const withBriefBalanceSection = (
  sortedAssets: any,
  isLoadingAssets: any,
  nativeCurrency: any,
  isCoinListEdited: any,
  pinnedCoins: any,
  hiddenCoins: any,
  collectibles: any,
  savingsSection: any,
  uniswapTotal: any
) => {
  const { briefAssets, totalBalancesValue } = buildBriefCoinsList(
    sortedAssets,
    nativeCurrency,
    isCoinListEdited,
    pinnedCoins,
    hiddenCoins,
    true,
    !collectibles.length
  );

  const savingsTotalValue = savingsSection?.find(
    (item: any) => item.uid === 'savings-header'
  );

  const totalBalanceWithSavingsValue = add(
    totalBalancesValue,
    savingsTotalValue?.value ?? 0
  );

  const totalBalanceWithAllSectionValues = add(
    totalBalanceWithSavingsValue,
    uniswapTotal
  );

  const totalValue = convertAmountToNativeDisplay(
    totalBalanceWithAllSectionValues,
    nativeCurrency
  );

  return [
    {
      type: 'ASSETS_HEADER',
      uid: 'assets-header',
      value: totalValue,
    },
    {
      type: 'ASSETS_HEADER_SPACE_AFTER',
      uid: 'assets-header-space-after',
    },
    ...(isLoadingAssets ? LOADING_ASSETS_PLACEHOLDER : briefAssets),
  ];
};

<<<<<<< HEAD
let isPreloadComplete = false;
const largeFamilyThreshold = 4;
const jumboFamilyThreshold = largeFamilyThreshold * 2;
const minTopFoldThreshold = 10;

const buildImagesToPreloadArray = (family: any, index: any, families: any) => {
  const isLargeFamily = family.tokens.length > largeFamilyThreshold;
  const isJumboFamily = family.tokens.length >= jumboFamilyThreshold;
  const isTopFold = index < Math.max(families.length / 2, minTopFoldThreshold);

  return family.tokens.map((token: any, rowIndex: any) => {
    let priority = ImgixImage.priority[isTopFold ? 'high' : 'normal'];

    if (isTopFold && isLargeFamily) {
      if (rowIndex <= largeFamilyThreshold) {
        priority = ImgixImage.priority.high;
      } else if (isJumboFamily) {
        const isMedium =
          rowIndex > largeFamilyThreshold && rowIndex <= jumboFamilyThreshold;
        // @ts-expect-error ts-migrate(2322) FIXME: Type '"normal" | "low"' is not assignable to type ... Remove this comment to see the full error message
        priority = ImgixImage.priority[isMedium ? 'normal' : 'low'];
      } else {
        priority = ImgixImage.priority.normal;
      }
    }

    const images = token.map(({ image_url, uniqueId }: any) => {
      if (!image_url) return null;
      return {
        id: uniqueId,
        priority,
        uri: image_url,
      };
    });

    return images.length ? images : null;
  });
};

const sortImagesToPreload = (images: any) => {
  const filtered = flattenDeep(images).filter(Boolean);
  const grouped = groupBy(filtered, property('priority'));
  return [
    ...(grouped?.high ?? []),
    ...(grouped?.normal ?? []),
    ...(grouped?.low ?? []),
  ];
};

=======
>>>>>>> b6207bd6
const withUniqueTokenFamiliesSection = (uniqueTokens: any, data: any) => {
  return {
    collectibles: true,
    data,
    header: {
      title: lang.t('account.tab_collectibles'),
      totalItems: uniqueTokens.length,
      totalValue: '',
    },
    name: 'collectibles',
    renderItem: tokenFamilyItem,
    type: 'big',
  };
};

const uniqueTokenDataSelector = createSelector(
  [uniqueTokensSelector, showcaseTokensSelector],
  buildUniqueTokenList
);

const briefUniqueTokenDataSelector = createSelector(
  [
    uniqueTokensSelector,
    showcaseTokensSelector,
    sellingTokensSelector,
    hiddenTokensSelector,
    listTypeSelector,
    isReadOnlyWalletSelector,
  ],
  buildBriefUniqueTokenList
);

const balanceSavingsSectionSelector = createSelector(
  [savingsSelector, networkSelector],
  withBalanceSavingsSection
);

const briefBalanceSavingsSectionSelector = createSelector(
  [savingsSelector, isLoadingAssetsSelector, networkSelector],
  withBriefBalanceSavingsSection
);

const uniswapSectionSelector = createSelector(
  [
    languageSelector,
    nativeCurrencySelector,
    uniswapSelector,
    uniswapTotalSelector,
    networkSelector,
  ],
  withUniswapSection
);

const briefUniswapSectionSelector = createSelector(
  [
    uniswapSelector,
    uniswapTotalSelector,
    nativeCurrencySelector,
    networkSelector,
    isLoadingAssetsSelector,
  ],
  withBriefUniswapSection
);

const balanceSectionSelector = createSelector(
  [
    sortedAssetsSelector,
    sortedAssetsCountSelector,
    assetsTotalSelector,
    balanceSavingsSectionSelector,
    isBalancesSectionEmptySelector,
    isLoadingAssetsSelector,
    languageSelector,
    nativeCurrencySelector,
    networkSelector,
    isCoinListEditedSelector,
    pinnedCoinsSelector,
    hiddenCoinsSelector,
    uniswapTotalSelector,
    uniqueTokensSelector,
  ],
  withBalanceSection
);

const briefBalanceSectionSelector = createSelector(
  [
    sortedAssetsSelector,
    isLoadingAssetsSelector,
    nativeCurrencySelector,
    isCoinListEditedSelector,
    pinnedCoinsSelector,
    hiddenCoinsSelector,
    uniqueTokensSelector,
    briefBalanceSavingsSectionSelector,
    uniswapTotalSelector,
  ],
  withBriefBalanceSection
);

const uniqueTokenFamiliesSelector = createSelector(
  [uniqueTokensSelector, uniqueTokenDataSelector],
  withUniqueTokenFamiliesSection
);

export const buildWalletSectionsSelector = createSelector(
  [balanceSectionSelector, uniqueTokenFamiliesSelector, uniswapSectionSelector],
  buildWalletSections
);

export const buildBriefWalletSectionsSelector = createSelector(
  [
    briefBalanceSectionSelector,
    briefBalanceSavingsSectionSelector,
    briefUniqueTokenDataSelector,
    briefUniswapSectionSelector,
  ],
  buildBriefWalletSections
);<|MERGE_RESOLUTION|>--- conflicted
+++ resolved
@@ -1,8 +1,4 @@
 import lang from 'i18n-js';
-<<<<<<< HEAD
-import { groupBy, property } from 'lodash';
-=======
->>>>>>> b6207bd6
 import React from 'react';
 import { LayoutAnimation } from 'react-native';
 import { createSelector } from 'reselect';
@@ -404,58 +400,6 @@
   ];
 };
 
-<<<<<<< HEAD
-let isPreloadComplete = false;
-const largeFamilyThreshold = 4;
-const jumboFamilyThreshold = largeFamilyThreshold * 2;
-const minTopFoldThreshold = 10;
-
-const buildImagesToPreloadArray = (family: any, index: any, families: any) => {
-  const isLargeFamily = family.tokens.length > largeFamilyThreshold;
-  const isJumboFamily = family.tokens.length >= jumboFamilyThreshold;
-  const isTopFold = index < Math.max(families.length / 2, minTopFoldThreshold);
-
-  return family.tokens.map((token: any, rowIndex: any) => {
-    let priority = ImgixImage.priority[isTopFold ? 'high' : 'normal'];
-
-    if (isTopFold && isLargeFamily) {
-      if (rowIndex <= largeFamilyThreshold) {
-        priority = ImgixImage.priority.high;
-      } else if (isJumboFamily) {
-        const isMedium =
-          rowIndex > largeFamilyThreshold && rowIndex <= jumboFamilyThreshold;
-        // @ts-expect-error ts-migrate(2322) FIXME: Type '"normal" | "low"' is not assignable to type ... Remove this comment to see the full error message
-        priority = ImgixImage.priority[isMedium ? 'normal' : 'low'];
-      } else {
-        priority = ImgixImage.priority.normal;
-      }
-    }
-
-    const images = token.map(({ image_url, uniqueId }: any) => {
-      if (!image_url) return null;
-      return {
-        id: uniqueId,
-        priority,
-        uri: image_url,
-      };
-    });
-
-    return images.length ? images : null;
-  });
-};
-
-const sortImagesToPreload = (images: any) => {
-  const filtered = flattenDeep(images).filter(Boolean);
-  const grouped = groupBy(filtered, property('priority'));
-  return [
-    ...(grouped?.high ?? []),
-    ...(grouped?.normal ?? []),
-    ...(grouped?.low ?? []),
-  ];
-};
-
-=======
->>>>>>> b6207bd6
 const withUniqueTokenFamiliesSection = (uniqueTokens: any, data: any) => {
   return {
     collectibles: true,
