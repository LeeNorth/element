--- conflicted
+++ resolved
@@ -1,9 +1,5 @@
 import lang from 'i18n-js';
-<<<<<<< HEAD
-import { compact, flattenDeep } from 'lodash';
-=======
-import { compact, groupBy, property } from 'lodash';
->>>>>>> 0e5226a2
+import compact from 'lodash/compact';
 import React from 'react';
 import { LayoutAnimation } from 'react-native';
 import { createSelector } from 'reselect';
@@ -23,11 +19,8 @@
 import {
   add,
   convertAmountToNativeDisplay,
-<<<<<<< HEAD
+  flattenDeep,
   groupBy,
-=======
-  flattenDeep,
->>>>>>> 0e5226a2
   multiply,
 } from './utilities';
 import { Network } from '.';
