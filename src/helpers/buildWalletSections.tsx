--- conflicted
+++ resolved
@@ -1,9 +1,5 @@
 import lang from 'i18n-js';
-<<<<<<< HEAD
-import { flattenDeep, get, groupBy, map, property } from 'lodash';
-=======
-import { compact, flattenDeep, groupBy, property } from 'lodash';
->>>>>>> a1d661b8
+import { flattenDeep, groupBy, property } from 'lodash';
 import React from 'react';
 import { LayoutAnimation } from 'react-native';
 import { createSelector } from 'reselect';
