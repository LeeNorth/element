--- conflicted
+++ resolved
@@ -1,9 +1,4 @@
 import lang from 'i18n-js';
-<<<<<<< HEAD
-import { groupBy, property } from 'lodash';
-=======
-import compact from 'lodash/compact';
->>>>>>> 7930eb90
 import React from 'react';
 import { LayoutAnimation } from 'react-native';
 import { createSelector } from 'reselect';
@@ -457,15 +452,10 @@
   });
 };
 
-<<<<<<< HEAD
-const sortImagesToPreload = (images: any) => {
+const sortImagesToPreload = (images: PreloadImage[]) => {
   const filtered = flattenDeep(images).filter(Boolean);
-  const grouped = groupBy(filtered, property('priority'));
-=======
-const sortImagesToPreload = (images: PreloadImage[]) => {
-  const filtered = compact(flattenDeep(images));
   const grouped = groupBy(filtered, 'priority');
->>>>>>> 7930eb90
+
   return [
     ...(grouped?.high ?? []),
     ...(grouped?.normal ?? []),
