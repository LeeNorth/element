import lang from 'i18n-js';
<<<<<<< HEAD
import compact from 'lodash/compact';
import groupBy from 'lodash/groupBy';
import property from 'lodash/property';
=======
>>>>>>> 4e4ff4d0
import React from 'react';
import { LayoutAnimation } from 'react-native';
import { createSelector } from 'reselect';
import { AssetListItemSkeleton } from '../components/asset-list';
import { BalanceCoinRow } from '../components/coin-row';
import { UniswapInvestmentRow } from '../components/investment-cards';
import { CollectibleTokenFamily } from '../components/token-family';
import { withNavigation } from '../navigation/Navigation';
import { compose, withHandlers } from '../utils/recompactAdapters';
import {
  buildBriefCoinsList,
  buildBriefUniqueTokenList,
  buildCoinsList,
  buildUniqueTokenList,
} from './assets';
import networkTypes from './networkTypes';
import { add, convertAmountToNativeDisplay, multiply } from './utilities';
import { Network } from '.';
import Routes from '@rainbow-me/routes';

const LOADING_ASSETS_PLACEHOLDER = [
  { type: 'LOADING_ASSETS', uid: 'loadings-asset-1' },
  { type: 'LOADING_ASSETS', uid: 'loadings-asset-2' },
  { type: 'LOADING_ASSETS', uid: 'loadings-asset-3' },
  { type: 'LOADING_ASSETS', uid: 'loadings-asset-4' },
  { type: 'LOADING_ASSETS', uid: 'loadings-asset-5' },
];

const sortedAssetsSelector = (state: any) => state.sortedAssets;
const sortedAssetsCountSelector = (state: any) => state.sortedAssetsCount;
const assetsTotalSelector = (state: any) => state.assetsTotal;
const hiddenCoinsSelector = (state: any) => state.hiddenCoins;
const isBalancesSectionEmptySelector = (state: any) =>
  state.isBalancesSectionEmpty;
const isCoinListEditedSelector = (state: any) => state.isCoinListEdited;
const isLoadingAssetsSelector = (state: any) => state.isLoadingAssets;
const isReadOnlyWalletSelector = (state: any) => state.isReadOnlyWallet;
const languageSelector = (state: any) => state.language;
const networkSelector = (state: any) => state.network;
const nativeCurrencySelector = (state: any) => state.nativeCurrency;
const pinnedCoinsSelector = (state: any) => state.pinnedCoins;
const savingsSelector = (state: any) => state.savings;
const sellingTokensSelector = (state: any) => state.sellingTokens;
const showcaseTokensSelector = (state: any) => state.showcaseTokens;
const hiddenTokensSelector = (state: any) => state.hiddenTokens;
const uniqueTokensSelector = (state: any) => state.uniqueTokens;
const uniswapSelector = (state: any) => state.uniswap;
const uniswapTotalSelector = (state: any) => state.uniswapTotal;
const listTypeSelector = (state: any) => state.listType;

const enhanceRenderItem = compose(
  withNavigation,
  withHandlers({
    onPress: ({ assetType, navigation }: any) => (item: any, params: any) => {
      navigation.navigate(Routes.EXPANDED_ASSET_SHEET, {
        asset: item,
        type: assetType,
        ...params,
      });
    },
  })
);

const TokenItem = enhanceRenderItem(BalanceCoinRow);

const balancesSkeletonRenderItem = (item: any) => (
  <AssetListItemSkeleton animated descendingOpacity={false} {...item} />
);

const balancesRenderItem = (item: any) => (
  <TokenItem {...item} assetType="token" />
);

export const tokenFamilyItem = (item: any) => (
  <CollectibleTokenFamily {...item} uniqueId={item.uniqueId} />
);
const uniswapRenderItem = (item: any) => (
  <UniswapInvestmentRow {...item} assetType="uniswap" isCollapsible />
);

const filterWalletSections = (sections: any) =>
  sections.filter(({ data, header }: any) =>
    data ? header?.totalItems : true
  );

const buildWalletSections = (
  balanceSection: any,
  uniqueTokenFamiliesSection: any,
  uniswapSection: any
) => {
  const sections = [balanceSection, uniswapSection, uniqueTokenFamiliesSection];

  const filteredSections = filterWalletSections(sections);
  const isEmpty = !filteredSections.length;

  return {
    isEmpty,
    sections: filteredSections,
  };
};

const buildBriefWalletSections = (
  balanceSection: any,
  savings: any,
  uniqueTokenFamiliesSection: any,
  uniswapSection: any
) => {
  const sections = [
    balanceSection,
    savings,
    uniswapSection,
    uniqueTokenFamiliesSection,
  ];

  const filteredSections = sections
    .filter(section => section.length !== 0)
    .flat(1);
  return filteredSections;
};

const withUniswapSection = (
  language: any,
  nativeCurrency: any,
  uniswap: any,
  uniswapTotal: any,
  network: any
) => {
  if (network !== Network.mainnet) {
    return [];
  }
  return {
    data: uniswap,
    header: {
      title: lang.t('account.tab_investments'),
      totalItems: uniswap.length,
      totalValue: convertAmountToNativeDisplay(uniswapTotal, nativeCurrency),
    },
    name: 'pools',
    pools: true,
    renderItem: uniswapRenderItem,
  };
};

const withBriefUniswapSection = (
  uniswap: any,
  uniswapTotal: any,
  nativeCurrency: any,
  network: any,
  isLoadingAssets: any
) => {
  const pools = uniswap.map((pool: any) => ({
    address: pool.address,
    type: 'UNISWAP_POOL',
    uid: 'pool-' + pool.address,
  }));

  if (pools.length > 0 && network === Network.mainnet && !isLoadingAssets) {
    return [
      {
        type: 'POOLS_HEADER',
        uid: 'pools-header',
        value: convertAmountToNativeDisplay(uniswapTotal, nativeCurrency),
      },
      ...pools,
    ];
  }
  return [];
};

const withBalanceSavingsSection = (savings: any[], network: any) => {
  let totalUnderlyingNativeValue = '0';
  const savingsAssets = savings.map(asset => {
    const {
      lifetimeSupplyInterestAccrued,
      underlyingBalanceNativeValue,
      underlyingPrice,
    } = asset;
    totalUnderlyingNativeValue = add(
      totalUnderlyingNativeValue,
      underlyingBalanceNativeValue || 0
    );
    const lifetimeSupplyInterestAccruedNative = lifetimeSupplyInterestAccrued
      ? multiply(lifetimeSupplyInterestAccrued, underlyingPrice)
      : 0;

    if (network !== Network.mainnet) {
      return [];
    }

    return {
      ...asset,
      lifetimeSupplyInterestAccruedNative,
      underlyingBalanceNativeValue,
    };
  });

  const savingsSection = {
    assets: savingsAssets,
    savingsContainer: true,
    totalValue: totalUnderlyingNativeValue,
  };
  return savingsSection;
};

const withBriefBalanceSavingsSection = (
  savings: any,
  isLoadingAssets: any,
  network: any
) => {
  let totalUnderlyingNativeValue = '0';
  for (let saving of savings) {
    const { underlyingBalanceNativeValue } = saving;
    totalUnderlyingNativeValue = add(
      totalUnderlyingNativeValue,
      underlyingBalanceNativeValue || 0
    );
  }
  const addresses = savings?.map((asset: any) => asset.cToken.address);

  if (network !== Network.mainnet) {
    return [];
  }

  if (isLoadingAssets) return [];
  return [
    {
      type: 'SAVINGS_HEADER_SPACE_BEFORE',
      uid: 'savings-header-space-before',
    },
    {
      type: 'SAVINGS_HEADER',
      uid: 'savings-header',
      value: totalUnderlyingNativeValue,
    },
    ...addresses.map((address: any) => ({
      address,
      type: 'SAVINGS',
      uid: 'savings-' + address,
    })),
  ];
};

const coinEditContextMenu = (
  sortedAssets: any,
  balanceSectionData: any,
  isCoinListEdited: any,
  isLoadingAssets: any,
  sortedAssetsCount: any,
  totalValue: any,
  addedEth: any
) => {
  const noSmallBalances = !balanceSectionData.find(
    ({ smallBalancesContainer }: any) => smallBalancesContainer
  );

  return {
    contextMenuOptions:
      sortedAssetsCount > 0 && noSmallBalances
        ? {
            cancelButtonIndex: 0,
            dynamicOptions: () => {
              return [lang.t('button.cancel'), lang.t('button.edit')];
            },
            onPressActionSheet: async (index: any) => {
              if (index === 1) {
                LayoutAnimation.configureNext(
                  LayoutAnimation.create(200, 'easeInEaseOut', 'opacity')
                );
              }
            },
          }
        : undefined,
    title: null,
    totalItems: isLoadingAssets ? 1 : (addedEth ? 1 : 0) + sortedAssetsCount,
    totalValue: totalValue,
  };
};

const withBalanceSection = (
  sortedAssets: any,
  sortedAssetsCount: any,
  assetsTotal: any,
  savingsSection: any,
  isBalancesSectionEmpty: any,
  isLoadingAssets: any,
  language: any,
  nativeCurrency: any,
  network: any,
  isCoinListEdited: any,
  pinnedCoins: any,
  hiddenCoins: any,
  uniswapTotal: any,
  collectibles: any
) => {
  const { addedEth, assets, totalBalancesValue } = buildCoinsList(
    sortedAssets,
    nativeCurrency,
    isCoinListEdited,
    pinnedCoins,
    hiddenCoins,
    true,
    !collectibles.length
  );

  let balanceSectionData = [...assets];

  const totalBalanceWithSavingsValue = add(
    totalBalancesValue,
    savingsSection?.totalValue ?? 0
  );
  const totalBalanceWithAllSectionValues = add(
    totalBalanceWithSavingsValue,
    uniswapTotal
  );

  const totalValue = convertAmountToNativeDisplay(
    totalBalanceWithAllSectionValues,
    nativeCurrency
  );

  if (networkTypes.mainnet === network) {
    balanceSectionData.push(savingsSection);
  }

  if (isLoadingAssets) {
    balanceSectionData = [{ item: { uniqueId: 'skeleton0' } }];
  }

  return {
    balances: true,
    data: balanceSectionData,
    header: coinEditContextMenu(
      sortedAssets,
      balanceSectionData,
      isCoinListEdited,
      isLoadingAssets,
      sortedAssetsCount,
      totalValue,
      addedEth
    ),
    name: 'balances',
    renderItem: isLoadingAssets
      ? balancesSkeletonRenderItem
      : balancesRenderItem,
  };
};

const withBriefBalanceSection = (
  sortedAssets: any,
  isLoadingAssets: any,
  nativeCurrency: any,
  isCoinListEdited: any,
  pinnedCoins: any,
  hiddenCoins: any,
  collectibles: any,
  savingsSection: any,
  uniswapTotal: any
) => {
  const { briefAssets, totalBalancesValue } = buildBriefCoinsList(
    sortedAssets,
    nativeCurrency,
    isCoinListEdited,
    pinnedCoins,
    hiddenCoins,
    true,
    !collectibles.length
  );

  const savingsTotalValue = savingsSection?.find(
    (item: any) => item.uid === 'savings-header'
  );

  const totalBalanceWithSavingsValue = add(
    totalBalancesValue,
    savingsTotalValue?.value ?? 0
  );

  const totalBalanceWithAllSectionValues = add(
    totalBalanceWithSavingsValue,
    uniswapTotal
  );

  const totalValue = convertAmountToNativeDisplay(
    totalBalanceWithAllSectionValues,
    nativeCurrency
  );

  return [
    {
      type: 'ASSETS_HEADER',
      uid: 'assets-header',
      value: totalValue,
    },
    {
      type: 'ASSETS_HEADER_SPACE_AFTER',
      uid: 'assets-header-space-after',
    },
    ...(isLoadingAssets ? LOADING_ASSETS_PLACEHOLDER : briefAssets),
  ];
};

const withUniqueTokenFamiliesSection = (uniqueTokens: any, data: any) => {
  return {
    collectibles: true,
    data,
    header: {
      title: lang.t('account.tab_collectibles'),
      totalItems: uniqueTokens.length,
      totalValue: '',
    },
    name: 'collectibles',
    renderItem: tokenFamilyItem,
    type: 'big',
  };
};

const uniqueTokenDataSelector = createSelector(
  [uniqueTokensSelector, showcaseTokensSelector],
  buildUniqueTokenList
);

const briefUniqueTokenDataSelector = createSelector(
  [
    uniqueTokensSelector,
    showcaseTokensSelector,
    sellingTokensSelector,
    hiddenTokensSelector,
    listTypeSelector,
    isReadOnlyWalletSelector,
  ],
  buildBriefUniqueTokenList
);

const balanceSavingsSectionSelector = createSelector(
  [savingsSelector, networkSelector],
  withBalanceSavingsSection
);

const briefBalanceSavingsSectionSelector = createSelector(
  [savingsSelector, isLoadingAssetsSelector, networkSelector],
  withBriefBalanceSavingsSection
);

const uniswapSectionSelector = createSelector(
  [
    languageSelector,
    nativeCurrencySelector,
    uniswapSelector,
    uniswapTotalSelector,
    networkSelector,
  ],
  withUniswapSection
);

const briefUniswapSectionSelector = createSelector(
  [
    uniswapSelector,
    uniswapTotalSelector,
    nativeCurrencySelector,
    networkSelector,
    isLoadingAssetsSelector,
  ],
  withBriefUniswapSection
);

const balanceSectionSelector = createSelector(
  [
    sortedAssetsSelector,
    sortedAssetsCountSelector,
    assetsTotalSelector,
    balanceSavingsSectionSelector,
    isBalancesSectionEmptySelector,
    isLoadingAssetsSelector,
    languageSelector,
    nativeCurrencySelector,
    networkSelector,
    isCoinListEditedSelector,
    pinnedCoinsSelector,
    hiddenCoinsSelector,
    uniswapTotalSelector,
    uniqueTokensSelector,
  ],
  withBalanceSection
);

const briefBalanceSectionSelector = createSelector(
  [
    sortedAssetsSelector,
    isLoadingAssetsSelector,
    nativeCurrencySelector,
    isCoinListEditedSelector,
    pinnedCoinsSelector,
    hiddenCoinsSelector,
    uniqueTokensSelector,
    briefBalanceSavingsSectionSelector,
    uniswapTotalSelector,
  ],
  withBriefBalanceSection
);

const uniqueTokenFamiliesSelector = createSelector(
  [uniqueTokensSelector, uniqueTokenDataSelector],
  withUniqueTokenFamiliesSection
);

export const buildWalletSectionsSelector = createSelector(
  [balanceSectionSelector, uniqueTokenFamiliesSelector, uniswapSectionSelector],
  buildWalletSections
);

export const buildBriefWalletSectionsSelector = createSelector(
  [
    briefBalanceSectionSelector,
    briefBalanceSavingsSectionSelector,
    briefUniqueTokenDataSelector,
    briefUniswapSectionSelector,
  ],
  buildBriefWalletSections
);<|MERGE_RESOLUTION|>--- conflicted
+++ resolved
@@ -1,10 +1,4 @@
 import lang from 'i18n-js';
-<<<<<<< HEAD
-import compact from 'lodash/compact';
-import groupBy from 'lodash/groupBy';
-import property from 'lodash/property';
-=======
->>>>>>> 4e4ff4d0
 import React from 'react';
 import { LayoutAnimation } from 'react-native';
 import { createSelector } from 'reselect';
