--- conflicted
+++ resolved
@@ -1,8 +1,4 @@
 import lang from 'i18n-js';
-<<<<<<< HEAD
-import compact from 'lodash/compact';
-=======
->>>>>>> 1c074704
 import React from 'react';
 import { LayoutAnimation } from 'react-native';
 import { createSelector } from 'reselect';
@@ -19,25 +15,9 @@
   buildUniqueTokenList,
 } from './assets';
 import networkTypes from './networkTypes';
-<<<<<<< HEAD
-import {
-  add,
-  convertAmountToNativeDisplay,
-  flattenDeep,
-  groupBy,
-  multiply,
-} from './utilities';
-=======
 import { add, convertAmountToNativeDisplay, multiply } from './utilities';
->>>>>>> 1c074704
 import { Network } from '.';
 import Routes from '@/navigation/routesNames';
-
-interface PreloadImage {
-  id: any;
-  priority: keyof typeof ImgixImage.priority;
-  uri: any;
-}
 
 const LOADING_ASSETS_PLACEHOLDER = [
   { type: 'LOADING_ASSETS', uid: 'loadings-asset-1' },
@@ -420,73 +400,7 @@
   ];
 };
 
-<<<<<<< HEAD
-let isPreloadComplete = false;
-const largeFamilyThreshold = 4;
-const jumboFamilyThreshold = largeFamilyThreshold * 2;
-const minTopFoldThreshold = 10;
-
-const buildImagesToPreloadArray = (
-  family: any,
-  index: any,
-  families: any
-): PreloadImage[] | null => {
-  const isLargeFamily = family.tokens.length > largeFamilyThreshold;
-  const isJumboFamily = family.tokens.length >= jumboFamilyThreshold;
-  const isTopFold = index < Math.max(families.length / 2, minTopFoldThreshold);
-
-  return family.tokens.map((token: any, rowIndex: any) => {
-    let priority = ImgixImage.priority[isTopFold ? 'high' : 'normal'];
-
-    if (isTopFold && isLargeFamily) {
-      if (rowIndex <= largeFamilyThreshold) {
-        priority = ImgixImage.priority.high;
-      } else if (isJumboFamily) {
-        const isMedium =
-          rowIndex > largeFamilyThreshold && rowIndex <= jumboFamilyThreshold;
-        // @ts-expect-error ts-migrate(2322) FIXME: Type '"normal" | "low"' is not assignable to type ... Remove this comment to see the full error message
-        priority = ImgixImage.priority[isMedium ? 'normal' : 'low'];
-      } else {
-        priority = ImgixImage.priority.normal;
-      }
-    }
-
-    const images = token.map(({ image_url, uniqueId }: any) => {
-      if (!image_url) return null;
-      return {
-        id: uniqueId,
-        priority,
-        uri: image_url,
-      };
-    });
-
-    return images.length ? images : null;
-  });
-};
-
-const sortImagesToPreload = (images: PreloadImage[]) => {
-  const filtered = compact(flattenDeep(images));
-  const grouped = groupBy(filtered, 'priority');
-  return [
-    ...(grouped?.high ?? []),
-    ...(grouped?.normal ?? []),
-    ...(grouped?.low ?? []),
-  ];
-};
-
 const withUniqueTokenFamiliesSection = (uniqueTokens: any, data: any) => {
-  // TODO preload elsewhere?
-  if (!isPreloadComplete) {
-    const imagesToPreload = sortImagesToPreload(
-      data.map(buildImagesToPreloadArray)
-    );
-    isPreloadComplete = !!imagesToPreload.length;
-    ImgixImage.preload(imagesToPreload, 200);
-  }
-
-=======
-const withUniqueTokenFamiliesSection = (uniqueTokens: any, data: any) => {
->>>>>>> 1c074704
   return {
     collectibles: true,
     data,
