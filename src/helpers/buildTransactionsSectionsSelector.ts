--- conflicted
+++ resolved
@@ -1,9 +1,5 @@
 import { format } from 'date-fns';
-<<<<<<< HEAD
-import { groupBy, isEmpty, map } from 'lodash';
-=======
 import { groupBy, isEmpty } from 'lodash';
->>>>>>> 244422b5
 import { createElement } from 'react';
 import { createSelector } from 'reselect';
 import { RequestCoinRow, TransactionCoinRow } from '../components/coin-row';
@@ -41,11 +37,8 @@
   const { from, to, status } = txn;
   const isSent = status === TransactionStatusTypes.sent;
   const contactAddress = isSent ? to : from;
-<<<<<<< HEAD
-  const contact = contacts?.[contactAddress.toLowerCase()] ?? null;
-=======
   const contact = contacts?.[contactAddress?.toLowerCase()] ?? null;
->>>>>>> 244422b5
+
   return {
     ...txn,
     contact,
