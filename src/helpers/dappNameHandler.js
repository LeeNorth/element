--- conflicted
+++ resolved
@@ -1,10 +1,7 @@
 import { get } from 'lodash';
 import URL from 'url-parse';
-<<<<<<< HEAD
 import { maybeSignUri } from '@rainbow-me/handlers/imgix';
-=======
 import { memoFn } from '../utils/memoFn';
->>>>>>> a6912178
 
 const buildAssetUrl = hostname =>
   `https://raw.githubusercontent.com/rainbow-me/rainbow/develop/src/assets/dappLogos/${hostname}.jpg`;
@@ -254,13 +251,11 @@
   if (subdomains.length === 2) {
     hostname = urlObject.hostname;
   } else {
-    hostname = `${subdomains[subdomains.length - 2]}.${
-      subdomains[subdomains.length - 1]
-    }`;
+    hostname = `${subdomains[subdomains.length - 2]}.${subdomains[subdomains.length - 1]
+      }`;
   }
   return hostname;
-<<<<<<< HEAD
-};
+});
 
 export const getDappMetadata = peerMeta => {
   const unsafeImageUrl =
@@ -274,7 +269,4 @@
     dappUrl,
     imageUrl,
   };
-};
-=======
-});
->>>>>>> a6912178
+};