import BigNumber from 'bignumber.js';
import currency from 'currency.js';
import { isNil } from 'lodash';
import { supportedNativeCurrencies } from '@rainbow-me/references';

type BigNumberish = number | string | BigNumber;
<<<<<<< HEAD
type nativeCurrencyType = typeof supportedNativeCurrencies;
=======
>>>>>>> 9252cb3a
interface Dictionary<T> {
  [index: string]: T;
}
type ValueKeyIteratee<T> = (value: T, key: string) => unknown;

export const abs = (value: BigNumberish): string =>
  new BigNumber(value).abs().toFixed();

export const isPositive = (value: BigNumberish): boolean =>
  new BigNumber(value).isPositive();

export const subtract = (
  numberOne: BigNumberish,
  numberTwo: BigNumberish
): string => new BigNumber(numberOne).minus(new BigNumber(numberTwo)).toFixed();

export const convertAmountToRawAmount = (
  value: BigNumberish,
  decimals: number | string
): string =>
  new BigNumber(value).times(new BigNumber(10).pow(decimals)).toFixed();

export const isZero = (value: BigNumberish): boolean =>
  new BigNumber(value).isZero();

export const toFixedDecimals = (
  value: BigNumberish,
  decimals: number
): string => new BigNumber(value).toFixed(decimals);

export const convertNumberToString = (value: BigNumberish): string =>
  new BigNumber(value).toFixed();

export const greaterThan = (
  numberOne: BigNumberish,
  numberTwo: BigNumberish
): boolean => new BigNumber(numberOne).gt(numberTwo);

export const greaterThanOrEqualTo = (
  numberOne: BigNumberish,
  numberTwo: BigNumberish
): boolean => new BigNumber(numberOne).gte(numberTwo);

export const isEqual = (
  numberOne: BigNumberish,
  numberTwo: BigNumberish
): boolean => new BigNumber(numberOne).eq(numberTwo);

export const formatFixedDecimals = (
  value: BigNumberish,
  decimals: number
): string => {
  const _value = convertNumberToString(value);
  const _decimals = convertStringToNumber(decimals);
  return new BigNumber(new BigNumber(_value).toFixed(_decimals)).toFixed();
};

export const mod = (numberOne: BigNumberish, numberTwo: BigNumberish): string =>
  new BigNumber(numberOne).mod(new BigNumber(numberTwo)).toFixed();

/**
 * @desc real floor divides two numbers
 * @param  {Number}   numberOne
 * @param  {Number}   numberTwo
 * @return {String}
 */
export const floorDivide = (
  numberOne: BigNumberish,
  numberTwo: BigNumberish
): string =>
  new BigNumber(numberOne)
    .dividedToIntegerBy(new BigNumber(numberTwo))
    .toFixed();

/**
 * @desc count value's number of decimals places
 * @param  {String}   value
 * @return {String}
 */
export const countDecimalPlaces = (value: BigNumberish): number =>
  new BigNumber(value).dp();

/**
 * @desc update the amount to display precision
 * equivalent to ~0.01 of the native price
 * or use most significant decimal
 * if the updated precision amounts to zero
 * @param  {String}   amount
 * @param  {String}   nativePrice
 * @param  {Boolean}  use rounding up mode
 * @return {String}   updated amount
 */
export const updatePrecisionToDisplay = (
  amount: BigNumberish | null,
  nativePrice?: BigNumberish | null,
  roundUp: boolean = false
): string => {
  if (!amount) return '0';
  if (!nativePrice) return new BigNumber(amount).toFixed();
  const roundingMode = roundUp ? BigNumber.ROUND_UP : BigNumber.ROUND_DOWN;
  const bnAmount = new BigNumber(amount);
  const significantDigitsOfNativePriceInteger = new BigNumber(nativePrice)
    .decimalPlaces(0, BigNumber.ROUND_DOWN)
    .sd(true);
  const truncatedPrecision = new BigNumber(
    significantDigitsOfNativePriceInteger
  )
    .plus(2, 10)
    .toNumber();
  const truncatedAmount = bnAmount.decimalPlaces(
    truncatedPrecision,
    BigNumber.ROUND_DOWN
  );
  return truncatedAmount.isZero()
    ? new BigNumber(bnAmount.toPrecision(1, roundingMode)).toFixed()
    : bnAmount.decimalPlaces(truncatedPrecision, roundingMode).toFixed();
};

/**
 * @desc format inputOne value to signficant decimals given inputTwo
 * @param  {String}   inputOne
 * @param  {String}   inputTwo
 * @return {String}
 */
// TODO revisit logic, at least rename so it is not native amount dp
export const formatInputDecimals = (
  inputOne: BigNumberish,
  inputTwo: BigNumberish
): string => {
  const _nativeAmountDecimalPlaces = countDecimalPlaces(inputTwo);
  const decimals =
    _nativeAmountDecimalPlaces > 8 ? _nativeAmountDecimalPlaces : 8;
  const result = new BigNumber(formatFixedDecimals(inputOne, decimals))
    .toFormat()
    .replace(/,/g, '');
  return result;
};

/**
 * @desc convert hex to number string
 * @param  {String} hex
 * @return {String}
 */
export const convertHexToString = (hex: BigNumberish): string =>
  new BigNumber(hex).toFixed();

export const convertStringToHex = (stringToConvert: string): string =>
  new BigNumber(stringToConvert).toString(16);

export const add = (numberOne: BigNumberish, numberTwo: BigNumberish): string =>
  new BigNumber(numberOne).plus(numberTwo).toFixed();

export const addDisplay = (numberOne: string, numberTwo: string): string => {
  const template = numberOne.split(/^(\D*)(.*)/);
  const display = currency(numberOne, { symbol: '' }).add(numberTwo).format();
  return [template[1], display].join('');
};

export const multiply = (
  numberOne: BigNumberish,
  numberTwo: BigNumberish
): string => new BigNumber(numberOne).times(numberTwo).toFixed();

export const addBuffer = (
  numberOne: BigNumberish,
  buffer: BigNumberish = '1.2'
): string => new BigNumber(numberOne).times(buffer).toFixed(0);

export const divide = (
  numberOne: BigNumberish,
  numberTwo: BigNumberish
): string => {
  if (!(numberOne || numberTwo)) return '0';
  return new BigNumber(numberOne).dividedBy(numberTwo).toFixed();
};

export const fraction = (
  target: BigNumberish,
  numerator: BigNumberish,
  denominator: BigNumberish
): string => {
  if (!target || !numerator || !denominator) return '0';
  return new BigNumber(target)
    .times(numerator)
    .dividedBy(denominator)
    .toFixed(0);
};

/**
 * @desc convert to asset amount units from native price value units
 * @param  {String}   value
 * @param  {Object}   asset
 * @param  {Number}   priceUnit
 * @return {String}
 */
export const convertAmountFromNativeValue = (
  value: BigNumberish,
  priceUnit: BigNumberish | null,
  decimals: number = 18
): string => {
  if (isNil(priceUnit) || isZero(priceUnit)) return '0';
  return new BigNumber(
    new BigNumber(value)
      .dividedBy(priceUnit)
      .toFixed(decimals, BigNumber.ROUND_DOWN)
  ).toFixed();
};

export const convertStringToNumber = (value: BigNumberish) =>
  new BigNumber(value).toNumber();

export const lessThan = (
  numberOne: BigNumberish,
  numberTwo: BigNumberish
): boolean => new BigNumber(numberOne).lt(numberTwo);

export const handleSignificantDecimalsWithThreshold = (
  value: BigNumberish,
  decimals: number,
  buffer: number = 3,
  threshold: string = '0.0001'
) => {
  const result = handleSignificantDecimals(value, decimals, buffer);
  return lessThan(result, threshold) ? `< ${threshold}` : result;
};

export const handleSignificantDecimals = (
  value: BigNumberish,
  decimals: number,
  buffer: number = 3,
  skipDecimals = false
): string => {
  if (lessThan(new BigNumber(value).abs(), 1)) {
    decimals = new BigNumber(value).toFixed().slice(2).search(/[^0]/g) + buffer;
    decimals = Math.min(decimals, 8);
  } else {
    decimals = Math.min(decimals, buffer);
  }
  const result = new BigNumber(
    new BigNumber(value).toFixed(decimals)
  ).toFixed();
  const resultBN = new BigNumber(result);
  return resultBN.dp() <= 2
    ? resultBN.toFormat(skipDecimals ? 0 : 2)
    : resultBN.toFormat();
};

/**
 * @desc convert from asset BigNumber amount to native price BigNumber amount
 */
export const convertAmountToNativeAmount = (
  amount: BigNumberish,
  priceUnit: BigNumberish
): string => multiply(amount, priceUnit);

/**
 * @desc convert from amount to display formatted string
 */
export const convertAmountAndPriceToNativeDisplay = (
  amount: BigNumberish,
  priceUnit: BigNumberish,
  nativeCurrency: keyof nativeCurrencyType,
  buffer?: number,
  skipDecimals: boolean = false
): { amount: string; display: string } => {
  const nativeBalanceRaw = convertAmountToNativeAmount(amount, priceUnit);
  const nativeDisplay = convertAmountToNativeDisplay(
    nativeBalanceRaw,
    nativeCurrency,
    buffer,
    skipDecimals
  );
  return {
    amount: nativeBalanceRaw,
    display: nativeDisplay,
  };
};

/**
 * @desc convert from raw amount to display formatted string
 */
export const convertRawAmountToNativeDisplay = (
  rawAmount: BigNumberish,
  assetDecimals: number,
  priceUnit: BigNumberish,
  nativeCurrency: keyof nativeCurrencyType,
  buffer?: number
) => {
  const assetBalance = convertRawAmountToDecimalFormat(
    rawAmount,
    assetDecimals
  );
  return convertAmountAndPriceToNativeDisplay(
    assetBalance,
    priceUnit,
    nativeCurrency,
    buffer
  );
};

/**
 * @desc convert from raw amount to balance object
 */
export const convertRawAmountToBalance = (
  value: BigNumberish,
  asset: { decimals: number },
  buffer?: number
) => {
  const decimals = asset?.decimals ?? 18;
  const assetBalance = convertRawAmountToDecimalFormat(value, decimals);

  return {
    amount: assetBalance,
    display: convertAmountToBalanceDisplay(assetBalance, asset, buffer),
  };
};

/**
 * @desc convert from amount value to display formatted string
 */
export const convertAmountToBalanceDisplay = (
  value: BigNumberish,
  asset: { decimals: number; symbol?: string },
  buffer?: number
) => {
  const decimals = asset?.decimals ?? 18;
  const display = handleSignificantDecimals(value, decimals, buffer);
  return `${display} ${asset?.symbol || ''}`;
};

/**
 * @desc convert from amount to display formatted string
 */
export const convertAmountToPercentageDisplay = (
  value: BigNumberish,
  decimals: number = 2,
  buffer?: number
): string => {
  const display = handleSignificantDecimals(value, decimals, buffer);
  return `${display}%`;
};

/**
 * @desc convert from amount to display formatted string
 * with a threshold percent
 */
export const convertAmountToPercentageDisplayWithThreshold = (
  value: BigNumberish,
  decimals: number = 2,
  threshold: string = '0.0001'
): string => {
  if (lessThan(value, threshold)) {
    return '< 0.01%';
  } else {
    const display = new BigNumber(value).times(100).toFixed(decimals);
    return `${display}%`;
  }
};

/**
 * @desc convert from bips amount to percentage format
 */
export const convertBipsToPercentage = (
  value: BigNumberish,
  decimals: number = 2
): string => new BigNumber(value || 0).shiftedBy(-2).toFixed(decimals);

/**
 * @desc convert from amount value to display formatted string
 */
export const convertAmountToNativeDisplay = (
  value: BigNumberish,
  nativeCurrency: keyof nativeCurrencyType,
  buffer?: number,
  skipDecimals?: boolean
) => {
  const nativeSelected = supportedNativeCurrencies?.[nativeCurrency];
  const { decimals } = nativeSelected;
  const display = handleSignificantDecimals(
    value,
    decimals,
    buffer,
    skipDecimals
  );
  if (nativeSelected.alignment === 'left') {
    return `${nativeSelected.symbol}${display}`;
  }
  return `${display} ${nativeSelected.symbol}`;
};

/**
 * @desc convert from raw amount to decimal format
 */
export const convertRawAmountToDecimalFormat = (
  value: BigNumberish,
  decimals: number = 18
): string =>
  new BigNumber(value).dividedBy(new BigNumber(10).pow(decimals)).toFixed();

export const fromWei = (number: BigNumberish): string =>
  convertRawAmountToDecimalFormat(number, 18);

/**
 * @desc Promise that will resolve after the ms interval
 */
export const delay = (ms: number): Promise<void> => {
  return new Promise(resolve => setTimeout(resolve, ms));
};

/**
 * Creates an object composed of the picked object properties.
 * @param obj The source object
 * @param paths The property paths to pick
 */
<<<<<<< HEAD
export const pickFlatten = <T, K extends keyof T>(
=======
export const pickShallow = <T, K extends keyof T>(
>>>>>>> 9252cb3a
  obj: T,
  paths: K[]
): Pick<T, K> => {
  return paths.reduce((acc, key) => {
    if (obj[key] !== undefined) {
      acc[key] = obj[key];
      return acc;
    }
    return acc;
  }, {} as Pick<T, K>);
};

/**
 * Creates an object composed of the picked object properties by some predicate function.
 * @param obj The source object
 * @param paths The property paths to pick
 */
export const pickBy = <T>(
  obj: Dictionary<T>,
  predicate: ValueKeyIteratee<T>
): Dictionary<T> => {
  return Object.keys(obj)
    .filter(k => predicate(obj[k], k))
    .reduce((acc, key) => {
      acc[key] = obj[key];
      return acc;
    }, {} as Dictionary<T>);
};<|MERGE_RESOLUTION|>--- conflicted
+++ resolved
@@ -4,10 +4,7 @@
 import { supportedNativeCurrencies } from '@rainbow-me/references';
 
 type BigNumberish = number | string | BigNumber;
-<<<<<<< HEAD
 type nativeCurrencyType = typeof supportedNativeCurrencies;
-=======
->>>>>>> 9252cb3a
 interface Dictionary<T> {
   [index: string]: T;
 }
@@ -422,11 +419,7 @@
  * @param obj The source object
  * @param paths The property paths to pick
  */
-<<<<<<< HEAD
-export const pickFlatten = <T, K extends keyof T>(
-=======
 export const pickShallow = <T, K extends keyof T>(
->>>>>>> 9252cb3a
   obj: T,
   paths: K[]
 ): Pick<T, K> => {
