import BigNumber from 'bignumber.js';
import currency from 'currency.js';
import { isNil } from 'lodash';
import { supportedNativeCurrencies } from '@rainbow-me/references';

type BigNumberish = number | string | BigNumber;
<<<<<<< HEAD
interface Dictionary<T> {
  [index: string]: T;
}
type ValueKeyIteratee<T> = (value: T, key: string) => unknown;
=======
type nativeCurrencyType = typeof supportedNativeCurrencies;
>>>>>>> 244422b5

export const abs = (value: BigNumberish): string =>
  new BigNumber(value).abs().toFixed();

export const isPositive = (value: BigNumberish): boolean =>
  new BigNumber(value).isPositive();

export const subtract = (
  numberOne: BigNumberish,
  numberTwo: BigNumberish
): string => new BigNumber(numberOne).minus(new BigNumber(numberTwo)).toFixed();

export const convertAmountToRawAmount = (
  value: BigNumberish,
  decimals: number | string
): string =>
  new BigNumber(value).times(new BigNumber(10).pow(decimals)).toFixed();

export const isZero = (value: BigNumberish): boolean =>
  new BigNumber(value).isZero();

export const toFixedDecimals = (
  value: BigNumberish,
  decimals: number
): string => new BigNumber(value).toFixed(decimals);

export const convertNumberToString = (value: BigNumberish): string =>
  new BigNumber(value).toFixed();

export const greaterThan = (
  numberOne: BigNumberish,
  numberTwo: BigNumberish
): boolean => new BigNumber(numberOne).gt(numberTwo);

export const greaterThanOrEqualTo = (
  numberOne: BigNumberish,
  numberTwo: BigNumberish
): boolean => new BigNumber(numberOne).gte(numberTwo);

export const isEqual = (
  numberOne: BigNumberish,
  numberTwo: BigNumberish
): boolean => new BigNumber(numberOne).eq(numberTwo);

export const formatFixedDecimals = (
  value: BigNumberish,
  decimals: number
): string => {
  const _value = convertNumberToString(value);
  const _decimals = convertStringToNumber(decimals);
  return new BigNumber(new BigNumber(_value).toFixed(_decimals)).toFixed();
};

export const mod = (numberOne: BigNumberish, numberTwo: BigNumberish): string =>
  new BigNumber(numberOne).mod(new BigNumber(numberTwo)).toFixed();

/**
 * @desc real floor divides two numbers
 * @param  {Number}   numberOne
 * @param  {Number}   numberTwo
 * @return {String}
 */
export const floorDivide = (
  numberOne: BigNumberish,
  numberTwo: BigNumberish
): string =>
  new BigNumber(numberOne)
    .dividedToIntegerBy(new BigNumber(numberTwo))
    .toFixed();

/**
 * @desc count value's number of decimals places
 * @param  {String}   value
 * @return {String}
 */
export const countDecimalPlaces = (value: BigNumberish): number =>
  new BigNumber(value).dp();

/**
 * @desc update the amount to display precision
 * equivalent to ~0.01 of the native price
 * or use most significant decimal
 * if the updated precision amounts to zero
 * @param  {String}   amount
 * @param  {String}   nativePrice
 * @param  {Boolean}  use rounding up mode
 * @return {String}   updated amount
 */
export const updatePrecisionToDisplay = (
  amount: BigNumberish | null,
  nativePrice?: BigNumberish | null,
  roundUp: boolean = false
): string => {
  if (!amount) return '0';
  if (!nativePrice) return new BigNumber(amount).toFixed();
  const roundingMode = roundUp ? BigNumber.ROUND_UP : BigNumber.ROUND_DOWN;
  const bnAmount = new BigNumber(amount);
  const significantDigitsOfNativePriceInteger = new BigNumber(nativePrice)
    .decimalPlaces(0, BigNumber.ROUND_DOWN)
    .sd(true);
  const truncatedPrecision = new BigNumber(
    significantDigitsOfNativePriceInteger
  )
    .plus(2, 10)
    .toNumber();
  const truncatedAmount = bnAmount.decimalPlaces(
    truncatedPrecision,
    BigNumber.ROUND_DOWN
  );
  return truncatedAmount.isZero()
    ? new BigNumber(bnAmount.toPrecision(1, roundingMode)).toFixed()
    : bnAmount.decimalPlaces(truncatedPrecision, roundingMode).toFixed();
};

/**
 * @desc format inputOne value to signficant decimals given inputTwo
 * @param  {String}   inputOne
 * @param  {String}   inputTwo
 * @return {String}
 */
// TODO revisit logic, at least rename so it is not native amount dp
export const formatInputDecimals = (
  inputOne: BigNumberish,
  inputTwo: BigNumberish
): string => {
  const _nativeAmountDecimalPlaces = countDecimalPlaces(inputTwo);
  const decimals =
    _nativeAmountDecimalPlaces > 8 ? _nativeAmountDecimalPlaces : 8;
  const result = new BigNumber(formatFixedDecimals(inputOne, decimals))
    .toFormat()
    .replace(/,/g, '');
  return result;
};

/**
 * @desc convert hex to number string
 * @param  {String} hex
 * @return {String}
 */
export const convertHexToString = (hex: BigNumberish): string =>
  new BigNumber(hex).toFixed();

export const convertStringToHex = (stringToConvert: string): string =>
  new BigNumber(stringToConvert).toString(16);

export const add = (numberOne: BigNumberish, numberTwo: BigNumberish): string =>
  new BigNumber(numberOne).plus(numberTwo).toFixed();

export const addDisplay = (numberOne: string, numberTwo: string): string => {
  const template = numberOne.split(/^(\D*)(.*)/);
  const display = currency(numberOne, { symbol: '' }).add(numberTwo).format();
  return [template[1], display].join('');
};

export const multiply = (
  numberOne: BigNumberish,
  numberTwo: BigNumberish
): string => new BigNumber(numberOne).times(numberTwo).toFixed();

export const addBuffer = (
  numberOne: BigNumberish,
  buffer: BigNumberish = '1.2'
): string => new BigNumber(numberOne).times(buffer).toFixed(0);

export const divide = (
  numberOne: BigNumberish,
  numberTwo: BigNumberish
): string => {
  if (!(numberOne || numberTwo)) return '0';
  return new BigNumber(numberOne).dividedBy(numberTwo).toFixed();
};

export const fraction = (
  target: BigNumberish,
  numerator: BigNumberish,
  denominator: BigNumberish
): string => {
  if (!target || !numerator || !denominator) return '0';
  return new BigNumber(target)
    .times(numerator)
    .dividedBy(denominator)
    .toFixed(0);
};

/**
 * @desc convert to asset amount units from native price value units
 * @param  {String}   value
 * @param  {Object}   asset
 * @param  {Number}   priceUnit
 * @return {String}
 */
export const convertAmountFromNativeValue = (
  value: BigNumberish,
  priceUnit: BigNumberish | null,
  decimals: number = 18
): string => {
  if (isNil(priceUnit) || isZero(priceUnit)) return '0';
  return new BigNumber(
    new BigNumber(value)
      .dividedBy(priceUnit)
      .toFixed(decimals, BigNumber.ROUND_DOWN)
  ).toFixed();
};

export const convertStringToNumber = (value: BigNumberish) =>
  new BigNumber(value).toNumber();

export const lessThan = (
  numberOne: BigNumberish,
  numberTwo: BigNumberish
): boolean => new BigNumber(numberOne).lt(numberTwo);

export const handleSignificantDecimalsWithThreshold = (
  value: BigNumberish,
  decimals: number,
  buffer: number = 3,
  threshold: string = '0.0001'
) => {
  const result = handleSignificantDecimals(value, decimals, buffer);
  return lessThan(result, threshold) ? `< ${threshold}` : result;
};

export const handleSignificantDecimals = (
  value: BigNumberish,
  decimals: number,
  buffer: number = 3,
  skipDecimals = false
): string => {
  if (lessThan(new BigNumber(value).abs(), 1)) {
    decimals = new BigNumber(value).toFixed().slice(2).search(/[^0]/g) + buffer;
    decimals = Math.min(decimals, 8);
  } else {
    decimals = Math.min(decimals, buffer);
  }
  const result = new BigNumber(
    new BigNumber(value).toFixed(decimals)
  ).toFixed();
  const resultBN = new BigNumber(result);
  return resultBN.dp() <= 2
    ? resultBN.toFormat(skipDecimals ? 0 : 2)
    : resultBN.toFormat();
};

/**
 * @desc convert from asset BigNumber amount to native price BigNumber amount
 */
export const convertAmountToNativeAmount = (
  amount: BigNumberish,
  priceUnit: BigNumberish
): string => multiply(amount, priceUnit);

/**
 * @desc convert from amount to display formatted string
 */
export const convertAmountAndPriceToNativeDisplay = (
  amount: BigNumberish,
  priceUnit: BigNumberish,
  nativeCurrency: keyof nativeCurrencyType,
  buffer?: number,
  skipDecimals: boolean = false
): { amount: string; display: string } => {
  const nativeBalanceRaw = convertAmountToNativeAmount(amount, priceUnit);
  const nativeDisplay = convertAmountToNativeDisplay(
    nativeBalanceRaw,
    nativeCurrency,
    buffer,
    skipDecimals
  );
  return {
    amount: nativeBalanceRaw,
    display: nativeDisplay,
  };
};

/**
 * @desc convert from raw amount to display formatted string
 */
export const convertRawAmountToNativeDisplay = (
  rawAmount: BigNumberish,
  assetDecimals: number,
  priceUnit: BigNumberish,
  nativeCurrency: keyof nativeCurrencyType,
  buffer?: number
) => {
  const assetBalance = convertRawAmountToDecimalFormat(
    rawAmount,
    assetDecimals
  );
  return convertAmountAndPriceToNativeDisplay(
    assetBalance,
    priceUnit,
    nativeCurrency,
    buffer
  );
};

/**
 * @desc convert from raw amount to balance object
 */
export const convertRawAmountToBalance = (
  value: BigNumberish,
  asset: { decimals: number },
  buffer?: number
) => {
  const decimals = asset?.decimals ?? 18;
  const assetBalance = convertRawAmountToDecimalFormat(value, decimals);

  return {
    amount: assetBalance,
    display: convertAmountToBalanceDisplay(assetBalance, asset, buffer),
  };
};

/**
 * @desc convert from amount value to display formatted string
 */
export const convertAmountToBalanceDisplay = (
  value: BigNumberish,
  asset: { decimals: number; symbol?: string },
  buffer?: number
) => {
  const decimals = asset?.decimals ?? 18;
  const display = handleSignificantDecimals(value, decimals, buffer);
  return `${display} ${asset?.symbol || ''}`;
};

/**
 * @desc convert from amount to display formatted string
 */
export const convertAmountToPercentageDisplay = (
  value: BigNumberish,
  decimals: number = 2,
  buffer?: number
): string => {
  const display = handleSignificantDecimals(value, decimals, buffer);
  return `${display}%`;
};

/**
 * @desc convert from amount to display formatted string
 * with a threshold percent
 */
export const convertAmountToPercentageDisplayWithThreshold = (
  value: BigNumberish,
  decimals: number = 2,
  threshold: string = '0.0001'
): string => {
  if (lessThan(value, threshold)) {
    return '< 0.01%';
  } else {
    const display = new BigNumber(value).times(100).toFixed(decimals);
    return `${display}%`;
  }
};

/**
 * @desc convert from bips amount to percentage format
 */
export const convertBipsToPercentage = (
  value: BigNumberish,
  decimals: number = 2
): string => new BigNumber(value || 0).shiftedBy(-2).toFixed(decimals);

/**
 * @desc convert from amount value to display formatted string
 */
export const convertAmountToNativeDisplay = (
  value: BigNumberish,
  nativeCurrency: keyof nativeCurrencyType,
  buffer?: number,
  skipDecimals?: boolean
) => {
  const nativeSelected = supportedNativeCurrencies?.[nativeCurrency];
  const { decimals } = nativeSelected;
  const display = handleSignificantDecimals(
    value,
    decimals,
    buffer,
    skipDecimals
  );
  if (nativeSelected.alignment === 'left') {
    return `${nativeSelected.symbol}${display}`;
  }
  return `${display} ${nativeSelected.symbol}`;
};

/**
 * @desc convert from raw amount to decimal format
 */
export const convertRawAmountToDecimalFormat = (
  value: BigNumberish,
  decimals: number = 18
): string =>
  new BigNumber(value).dividedBy(new BigNumber(10).pow(decimals)).toFixed();

export const fromWei = (number: BigNumberish): string =>
  convertRawAmountToDecimalFormat(number, 18);

/**
 * @desc Promise that will resolve after the ms interval
 */
export const delay = (ms: number): Promise<void> => {
  return new Promise(resolve => setTimeout(resolve, ms));
};

export const flattenDeep = (arr: unknown[]): unknown[] =>
  arr.flatMap(subArray =>
    Array.isArray(subArray) ? flattenDeep(subArray) : subArray
  );

/**
 * @desc Creates an object composed of the omitted object properties by some predicate function.
 */
export const omitBy = <T>(
  obj: Dictionary<T>,
  predicate: ValueKeyIteratee<T>
): Dictionary<T> => {
  return Object.keys(obj)
    .filter(k => !predicate(obj[k], k))
    .reduce((acc, key) => {
      acc[key] = obj[key];
      return acc;
    }, {} as Dictionary<T>);
};

/**
 * @desc Can omit only flattened key, will not work with nested props like 'key.someObj.value'
 */
export const omitFlatten = <T extends object, K extends keyof T>(
  obj: T | null | undefined,
  keys: K[] | K
): Omit<T, K> => {
  const keysArr = Array.isArray(keys) ? keys : [keys];
  const newObj: any = {};
  const keysArrObj: any = {};
  for (const key of keysArr) {
    keysArrObj[key] = true;
  }
  for (const key in obj) {
    if (!keysArrObj[key]) newObj[key] = obj[key];
  }
  return newObj;
};

export const times = (n: number, fn: (i: number) => unknown) =>
  Array.from({ length: n }, (_, i) => fn(i));<|MERGE_RESOLUTION|>--- conflicted
+++ resolved
@@ -4,14 +4,11 @@
 import { supportedNativeCurrencies } from '@rainbow-me/references';
 
 type BigNumberish = number | string | BigNumber;
-<<<<<<< HEAD
 interface Dictionary<T> {
   [index: string]: T;
 }
 type ValueKeyIteratee<T> = (value: T, key: string) => unknown;
-=======
 type nativeCurrencyType = typeof supportedNativeCurrencies;
->>>>>>> 244422b5
 
 export const abs = (value: BigNumberish): string =>
   new BigNumber(value).abs().toFixed();
