import BigNumber from 'bignumber.js';
import currency from 'currency.js';
import { isNil } from 'lodash';
import { supportedNativeCurrencies } from '@rainbow-me/references';

type BigNumberish = number | string | BigNumber;
interface Dictionary<T> {
  [index: string]: T;
}
type ValueKeyIteratee<T> = (value: T, key: string) => unknown;
type nativeCurrencyType = typeof supportedNativeCurrencies;

export const abs = (value: BigNumberish): string =>
  new BigNumber(value).abs().toFixed();

export const isPositive = (value: BigNumberish): boolean =>
  new BigNumber(value).isPositive();

export const subtract = (
  numberOne: BigNumberish,
  numberTwo: BigNumberish
): string => new BigNumber(numberOne).minus(new BigNumber(numberTwo)).toFixed();

export const convertAmountToRawAmount = (
  value: BigNumberish,
  decimals: number | string
): string =>
  new BigNumber(value).times(new BigNumber(10).pow(decimals)).toFixed();

export const isZero = (value: BigNumberish): boolean =>
  new BigNumber(value).isZero();

export const toFixedDecimals = (
  value: BigNumberish,
  decimals: number
): string => new BigNumber(value).toFixed(decimals);

export const convertNumberToString = (value: BigNumberish): string =>
  new BigNumber(value).toFixed();

export const greaterThan = (
  numberOne: BigNumberish,
  numberTwo: BigNumberish
): boolean => new BigNumber(numberOne).gt(numberTwo);

export const greaterThanOrEqualTo = (
  numberOne: BigNumberish,
  numberTwo: BigNumberish
): boolean => new BigNumber(numberOne).gte(numberTwo);

export const isEqual = (
  numberOne: BigNumberish,
  numberTwo: BigNumberish
): boolean => new BigNumber(numberOne).eq(numberTwo);

export const formatFixedDecimals = (
  value: BigNumberish,
  decimals: number
): string => {
  const _value = convertNumberToString(value);
  const _decimals = convertStringToNumber(decimals);
  return new BigNumber(new BigNumber(_value).toFixed(_decimals)).toFixed();
};

export const mod = (numberOne: BigNumberish, numberTwo: BigNumberish): string =>
  new BigNumber(numberOne).mod(new BigNumber(numberTwo)).toFixed();

/**
 * @desc real floor divides two numbers
 * @param  {Number}   numberOne
 * @param  {Number}   numberTwo
 * @return {String}
 */
export const floorDivide = (
  numberOne: BigNumberish,
  numberTwo: BigNumberish
): string =>
  new BigNumber(numberOne)
    .dividedToIntegerBy(new BigNumber(numberTwo))
    .toFixed();

/**
 * @desc count value's number of decimals places
 * @param  {String}   value
 * @return {String}
 */
export const countDecimalPlaces = (value: BigNumberish): number =>
  new BigNumber(value).dp();

/**
 * @desc update the amount to display precision
 * equivalent to ~0.01 of the native price
 * or use most significant decimal
 * if the updated precision amounts to zero
 * @param  {String}   amount
 * @param  {String}   nativePrice
 * @param  {Boolean}  use rounding up mode
 * @return {String}   updated amount
 */
export const updatePrecisionToDisplay = (
  amount: BigNumberish | null,
  nativePrice?: BigNumberish | null,
  roundUp: boolean = false
): string => {
  if (!amount) return '0';
  if (!nativePrice) return new BigNumber(amount).toFixed();
  const roundingMode = roundUp ? BigNumber.ROUND_UP : BigNumber.ROUND_DOWN;
  const bnAmount = new BigNumber(amount);
  const significantDigitsOfNativePriceInteger = new BigNumber(nativePrice)
    .decimalPlaces(0, BigNumber.ROUND_DOWN)
    .sd(true);
  const truncatedPrecision = new BigNumber(
    significantDigitsOfNativePriceInteger
  )
    .plus(2, 10)
    .toNumber();
  const truncatedAmount = bnAmount.decimalPlaces(
    truncatedPrecision,
    BigNumber.ROUND_DOWN
  );
  return truncatedAmount.isZero()
    ? new BigNumber(bnAmount.toPrecision(1, roundingMode)).toFixed()
    : bnAmount.decimalPlaces(truncatedPrecision, roundingMode).toFixed();
};

/**
 * @desc format inputOne value to signficant decimals given inputTwo
 * @param  {String}   inputOne
 * @param  {String}   inputTwo
 * @return {String}
 */
// TODO revisit logic, at least rename so it is not native amount dp
export const formatInputDecimals = (
  inputOne: BigNumberish,
  inputTwo: BigNumberish
): string => {
  const _nativeAmountDecimalPlaces = countDecimalPlaces(inputTwo);
  const decimals =
    _nativeAmountDecimalPlaces > 8 ? _nativeAmountDecimalPlaces : 8;
  const result = new BigNumber(formatFixedDecimals(inputOne, decimals))
    .toFormat()
    .replace(/,/g, '');
  return result;
};

/**
 * @desc convert hex to number string
 * @param  {String} hex
 * @return {String}
 */
export const convertHexToString = (hex: BigNumberish): string =>
  new BigNumber(hex).toFixed();

export const convertStringToHex = (stringToConvert: string): string =>
  new BigNumber(stringToConvert).toString(16);

export const add = (numberOne: BigNumberish, numberTwo: BigNumberish): string =>
  new BigNumber(numberOne).plus(numberTwo).toFixed();

export const addDisplay = (numberOne: string, numberTwo: string): string => {
  const template = numberOne.split(/^(\D*)(.*)/);
  const display = currency(numberOne, { symbol: '' }).add(numberTwo).format();
  return [template[1], display].join('');
};

export const multiply = (
  numberOne: BigNumberish,
  numberTwo: BigNumberish
): string => new BigNumber(numberOne).times(numberTwo).toFixed();

export const addBuffer = (
  numberOne: BigNumberish,
  buffer: BigNumberish = '1.2'
): string => new BigNumber(numberOne).times(buffer).toFixed(0);

export const divide = (
  numberOne: BigNumberish,
  numberTwo: BigNumberish
): string => {
  if (!(numberOne || numberTwo)) return '0';
  return new BigNumber(numberOne).dividedBy(numberTwo).toFixed();
};

export const fraction = (
  target: BigNumberish,
  numerator: BigNumberish,
  denominator: BigNumberish
): string => {
  if (!target || !numerator || !denominator) return '0';
  return new BigNumber(target)
    .times(numerator)
    .dividedBy(denominator)
    .toFixed(0);
};

/**
 * @desc convert to asset amount units from native price value units
 * @param  {String}   value
 * @param  {Object}   asset
 * @param  {Number}   priceUnit
 * @return {String}
 */
export const convertAmountFromNativeValue = (
  value: BigNumberish,
  priceUnit: BigNumberish | null,
  decimals: number = 18
): string => {
  if (isNil(priceUnit) || isZero(priceUnit)) return '0';
  return new BigNumber(
    new BigNumber(value)
      .dividedBy(priceUnit)
      .toFixed(decimals, BigNumber.ROUND_DOWN)
  ).toFixed();
};

export const convertStringToNumber = (value: BigNumberish) =>
  new BigNumber(value).toNumber();

export const lessThan = (
  numberOne: BigNumberish,
  numberTwo: BigNumberish
): boolean => new BigNumber(numberOne).lt(numberTwo);

export const handleSignificantDecimalsWithThreshold = (
  value: BigNumberish,
  decimals: number,
  buffer: number = 3,
  threshold: string = '0.0001'
) => {
  const result = handleSignificantDecimals(value, decimals, buffer);
  return lessThan(result, threshold) ? `< ${threshold}` : result;
};

export const handleSignificantDecimals = (
  value: BigNumberish,
  decimals: number,
  buffer: number = 3,
  skipDecimals = false
): string => {
  if (lessThan(new BigNumber(value).abs(), 1)) {
    decimals = new BigNumber(value).toFixed().slice(2).search(/[^0]/g) + buffer;
    decimals = Math.min(decimals, 8);
  } else {
    decimals = Math.min(decimals, buffer);
  }
  const result = new BigNumber(
    new BigNumber(value).toFixed(decimals)
  ).toFixed();
  const resultBN = new BigNumber(result);
  return resultBN.dp() <= 2
    ? resultBN.toFormat(skipDecimals ? 0 : 2)
    : resultBN.toFormat();
};

/**
 * @desc convert from asset BigNumber amount to native price BigNumber amount
 */
export const convertAmountToNativeAmount = (
  amount: BigNumberish,
  priceUnit: BigNumberish
): string => multiply(amount, priceUnit);

/**
 * @desc convert from amount to display formatted string
 */
export const convertAmountAndPriceToNativeDisplay = (
  amount: BigNumberish,
  priceUnit: BigNumberish,
  nativeCurrency: keyof nativeCurrencyType,
  buffer?: number,
  skipDecimals: boolean = false
): { amount: string; display: string } => {
  const nativeBalanceRaw = convertAmountToNativeAmount(amount, priceUnit);
  const nativeDisplay = convertAmountToNativeDisplay(
    nativeBalanceRaw,
    nativeCurrency,
    buffer,
    skipDecimals
  );
  return {
    amount: nativeBalanceRaw,
    display: nativeDisplay,
  };
};

/**
 * @desc convert from raw amount to display formatted string
 */
export const convertRawAmountToNativeDisplay = (
  rawAmount: BigNumberish,
  assetDecimals: number,
  priceUnit: BigNumberish,
  nativeCurrency: keyof nativeCurrencyType,
  buffer?: number
) => {
  const assetBalance = convertRawAmountToDecimalFormat(
    rawAmount,
    assetDecimals
  );
  return convertAmountAndPriceToNativeDisplay(
    assetBalance,
    priceUnit,
    nativeCurrency,
    buffer
  );
};

/**
 * @desc convert from raw amount to balance object
 */
export const convertRawAmountToBalance = (
  value: BigNumberish,
  asset: { decimals: number },
  buffer?: number
) => {
  const decimals = asset?.decimals ?? 18;
  const assetBalance = convertRawAmountToDecimalFormat(value, decimals);

  return {
    amount: assetBalance,
    display: convertAmountToBalanceDisplay(assetBalance, asset, buffer),
  };
};

/**
 * @desc convert from amount value to display formatted string
 */
export const convertAmountToBalanceDisplay = (
  value: BigNumberish,
  asset: { decimals: number; symbol?: string },
  buffer?: number
) => {
  const decimals = asset?.decimals ?? 18;
  const display = handleSignificantDecimals(value, decimals, buffer);
  return `${display} ${asset?.symbol || ''}`;
};

/**
 * @desc convert from amount to display formatted string
 */
export const convertAmountToPercentageDisplay = (
  value: BigNumberish,
  decimals: number = 2,
  buffer?: number
): string => {
  const display = handleSignificantDecimals(value, decimals, buffer);
  return `${display}%`;
};

/**
 * @desc convert from amount to display formatted string
 * with a threshold percent
 */
export const convertAmountToPercentageDisplayWithThreshold = (
  value: BigNumberish,
  decimals: number = 2,
  threshold: string = '0.0001'
): string => {
  if (lessThan(value, threshold)) {
    return '< 0.01%';
  } else {
    const display = new BigNumber(value).times(100).toFixed(decimals);
    return `${display}%`;
  }
};

/**
 * @desc convert from bips amount to percentage format
 */
export const convertBipsToPercentage = (
  value: BigNumberish,
  decimals: number = 2
): string => new BigNumber(value || 0).shiftedBy(-2).toFixed(decimals);

/**
 * @desc convert from amount value to display formatted string
 */
export const convertAmountToNativeDisplay = (
  value: BigNumberish,
  nativeCurrency: keyof nativeCurrencyType,
  buffer?: number,
  skipDecimals?: boolean
) => {
  const nativeSelected = supportedNativeCurrencies?.[nativeCurrency];
  const { decimals } = nativeSelected;
  const display = handleSignificantDecimals(
    value,
    decimals,
    buffer,
    skipDecimals
  );
  if (nativeSelected.alignment === 'left') {
    return `${nativeSelected.symbol}${display}`;
  }
  return `${display} ${nativeSelected.symbol}`;
};

/**
 * @desc convert from raw amount to decimal format
 */
export const convertRawAmountToDecimalFormat = (
  value: BigNumberish,
  decimals: number = 18
): string =>
  new BigNumber(value).dividedBy(new BigNumber(10).pow(decimals)).toFixed();

export const fromWei = (number: BigNumberish): string =>
  convertRawAmountToDecimalFormat(number, 18);

/**
 * @desc Promise that will resolve after the ms interval
 */
export const delay = (ms: number): Promise<void> => {
  return new Promise(resolve => setTimeout(resolve, ms));
};

<<<<<<< HEAD
/**
 * @desc search by key and return it value
 */
export const getKeyByValue = (
  object: { [key: string]: string },
  value: string
) => {
  return Object.keys(object).find(key => object[key] === value);
=======
export const times = (n: number, fn: (i: number) => unknown) =>
  Array.from({ length: n }, (_, i) => fn(i));

/**
 * @desc Creates an object composed of the omitted object properties by some predicate function.
 */
export const omitBy = <T>(
  obj: Dictionary<T>,
  predicate: ValueKeyIteratee<T>
): Dictionary<T> => {
  return Object.keys(obj)
    .filter(k => !predicate(obj[k], k))
    .reduce((acc, key) => {
      acc[key] = obj[key];
      return acc;
    }, {} as Dictionary<T>);
};

/**
 * @desc Can omit only flattened key, will not work with nested props like 'key.someObj.value'
 */
export const omitFlatten = <T extends object, K extends keyof T>(
  obj: T | null | undefined,
  keys: K[] | K
): Omit<T, K> => {
  const keysArr = Array.isArray(keys) ? keys : [keys];
  const newObj: any = {};
  const keysArrObj: any = {};
  for (const key of keysArr) {
    keysArrObj[key] = true;
  }
  for (const key in obj) {
    if (!keysArrObj[key]) newObj[key] = obj[key];
  }
  return newObj;
};

/**
 * Creates an object composed of the picked object properties.
 * @param obj The source object
 * @param paths The property paths to pick
 */
export const pickShallow = <T extends object, K extends keyof T>(
  obj: T,
  paths: K[]
): Pick<T, K> => {
  return paths.reduce((acc, key) => {
    if (obj.hasOwnProperty(key)) {
      acc[key] = obj[key];
      return acc;
    }
    return acc;
  }, {} as Pick<T, K>);
};

/**
 * Creates an object composed of the picked object properties by some predicate function.
 * @param obj The source object
 * @param predicate The function invoked per property
 */
export const pickBy = <T>(
  obj: Dictionary<T>,
  predicate: ValueKeyIteratee<T>
): Dictionary<T> => {
  return Object.keys(obj)
    .filter(k => predicate(obj[k], k))
    .reduce((acc, key) => {
      acc[key] = obj[key];
      return acc;
    }, {} as Dictionary<T>);
>>>>>>> cf9b50c5
};<|MERGE_RESOLUTION|>--- conflicted
+++ resolved
@@ -414,16 +414,14 @@
   return new Promise(resolve => setTimeout(resolve, ms));
 };
 
-<<<<<<< HEAD
 /**
  * @desc search by key and return it value
  */
 export const getKeyByValue = (
   object: { [key: string]: string },
   value: string
-) => {
-  return Object.keys(object).find(key => object[key] === value);
-=======
+) => Object.keys(object).find(key => object[key] === value);
+
 export const times = (n: number, fn: (i: number) => unknown) =>
   Array.from({ length: n }, (_, i) => fn(i));
 
@@ -494,5 +492,4 @@
       acc[key] = obj[key];
       return acc;
     }, {} as Dictionary<T>);
->>>>>>> cf9b50c5
 };