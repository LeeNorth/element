import BigNumber from 'bignumber.js';
import currency from 'currency.js';
import { isNil } from 'lodash';
import { supportedNativeCurrencies } from '@rainbow-me/references';

type BigNumberish = number | string | BigNumber;
interface Dictionary<T> {
  [index: string]: T;
}
<<<<<<< HEAD
=======
type ValueKeyIteratee<T> = (value: T, key: string) => unknown;
type nativeCurrencyType = typeof supportedNativeCurrencies;
>>>>>>> a1d661b8

export const abs = (value: BigNumberish): string =>
  new BigNumber(value).abs().toFixed();

export const isPositive = (value: BigNumberish): boolean =>
  new BigNumber(value).isPositive();

export const subtract = (
  numberOne: BigNumberish,
  numberTwo: BigNumberish
): string => new BigNumber(numberOne).minus(new BigNumber(numberTwo)).toFixed();

export const convertAmountToRawAmount = (
  value: BigNumberish,
  decimals: number | string
): string =>
  new BigNumber(value).times(new BigNumber(10).pow(decimals)).toFixed();

export const isZero = (value: BigNumberish): boolean =>
  new BigNumber(value).isZero();

export const toFixedDecimals = (
  value: BigNumberish,
  decimals: number
): string => new BigNumber(value).toFixed(decimals);

export const convertNumberToString = (value: BigNumberish): string =>
  new BigNumber(value).toFixed();

export const greaterThan = (
  numberOne: BigNumberish,
  numberTwo: BigNumberish
): boolean => new BigNumber(numberOne).gt(numberTwo);

export const greaterThanOrEqualTo = (
  numberOne: BigNumberish,
  numberTwo: BigNumberish
): boolean => new BigNumber(numberOne).gte(numberTwo);

export const isEqual = (
  numberOne: BigNumberish,
  numberTwo: BigNumberish
): boolean => new BigNumber(numberOne).eq(numberTwo);

export const formatFixedDecimals = (
  value: BigNumberish,
  decimals: number
): string => {
  const _value = convertNumberToString(value);
  const _decimals = convertStringToNumber(decimals);
  return new BigNumber(new BigNumber(_value).toFixed(_decimals)).toFixed();
};

export const mod = (numberOne: BigNumberish, numberTwo: BigNumberish): string =>
  new BigNumber(numberOne).mod(new BigNumber(numberTwo)).toFixed();

/**
 * @desc real floor divides two numbers
 * @param  {Number}   numberOne
 * @param  {Number}   numberTwo
 * @return {String}
 */
export const floorDivide = (
  numberOne: BigNumberish,
  numberTwo: BigNumberish
): string =>
  new BigNumber(numberOne)
    .dividedToIntegerBy(new BigNumber(numberTwo))
    .toFixed();

/**
 * @desc count value's number of decimals places
 * @param  {String}   value
 * @return {String}
 */
export const countDecimalPlaces = (value: BigNumberish): number =>
  new BigNumber(value).dp();

/**
 * @desc update the amount to display precision
 * equivalent to ~0.01 of the native price
 * or use most significant decimal
 * if the updated precision amounts to zero
 * @param  {String}   amount
 * @param  {String}   nativePrice
 * @param  {Boolean}  use rounding up mode
 * @return {String}   updated amount
 */
export const updatePrecisionToDisplay = (
  amount: BigNumberish | null,
  nativePrice?: BigNumberish | null,
  roundUp: boolean = false
): string => {
  if (!amount) return '0';
  if (!nativePrice) return new BigNumber(amount).toFixed();
  const roundingMode = roundUp ? BigNumber.ROUND_UP : BigNumber.ROUND_DOWN;
  const bnAmount = new BigNumber(amount);
  const significantDigitsOfNativePriceInteger = new BigNumber(nativePrice)
    .decimalPlaces(0, BigNumber.ROUND_DOWN)
    .sd(true);
  const truncatedPrecision = new BigNumber(
    significantDigitsOfNativePriceInteger
  )
    .plus(2, 10)
    .toNumber();
  const truncatedAmount = bnAmount.decimalPlaces(
    truncatedPrecision,
    BigNumber.ROUND_DOWN
  );
  return truncatedAmount.isZero()
    ? new BigNumber(bnAmount.toPrecision(1, roundingMode)).toFixed()
    : bnAmount.decimalPlaces(truncatedPrecision, roundingMode).toFixed();
};

/**
 * @desc format inputOne value to signficant decimals given inputTwo
 * @param  {String}   inputOne
 * @param  {String}   inputTwo
 * @return {String}
 */
// TODO revisit logic, at least rename so it is not native amount dp
export const formatInputDecimals = (
  inputOne: BigNumberish,
  inputTwo: BigNumberish
): string => {
  const _nativeAmountDecimalPlaces = countDecimalPlaces(inputTwo);
  const decimals =
    _nativeAmountDecimalPlaces > 8 ? _nativeAmountDecimalPlaces : 8;
  const result = new BigNumber(formatFixedDecimals(inputOne, decimals))
    .toFormat()
    .replace(/,/g, '');
  return result;
};

/**
 * @desc convert hex to number string
 * @param  {String} hex
 * @return {String}
 */
export const convertHexToString = (hex: BigNumberish): string =>
  new BigNumber(hex).toFixed();

export const convertStringToHex = (stringToConvert: string): string =>
  new BigNumber(stringToConvert).toString(16);

export const add = (numberOne: BigNumberish, numberTwo: BigNumberish): string =>
  new BigNumber(numberOne).plus(numberTwo).toFixed();

export const addDisplay = (numberOne: string, numberTwo: string): string => {
  const template = numberOne.split(/^(\D*)(.*)/);
  const display = currency(numberOne, { symbol: '' }).add(numberTwo).format();
  return [template[1], display].join('');
};

export const multiply = (
  numberOne: BigNumberish,
  numberTwo: BigNumberish
): string => new BigNumber(numberOne).times(numberTwo).toFixed();

export const addBuffer = (
  numberOne: BigNumberish,
  buffer: BigNumberish = '1.2'
): string => new BigNumber(numberOne).times(buffer).toFixed(0);

export const divide = (
  numberOne: BigNumberish,
  numberTwo: BigNumberish
): string => {
  if (!(numberOne || numberTwo)) return '0';
  return new BigNumber(numberOne).dividedBy(numberTwo).toFixed();
};

export const fraction = (
  target: BigNumberish,
  numerator: BigNumberish,
  denominator: BigNumberish
): string => {
  if (!target || !numerator || !denominator) return '0';
  return new BigNumber(target)
    .times(numerator)
    .dividedBy(denominator)
    .toFixed(0);
};

/**
 * @desc convert to asset amount units from native price value units
 * @param  {String}   value
 * @param  {Object}   asset
 * @param  {Number}   priceUnit
 * @return {String}
 */
export const convertAmountFromNativeValue = (
  value: BigNumberish,
  priceUnit: BigNumberish | null,
  decimals: number = 18
): string => {
  if (isNil(priceUnit) || isZero(priceUnit)) return '0';
  return new BigNumber(
    new BigNumber(value)
      .dividedBy(priceUnit)
      .toFixed(decimals, BigNumber.ROUND_DOWN)
  ).toFixed();
};

export const convertStringToNumber = (value: BigNumberish) =>
  new BigNumber(value).toNumber();

export const lessThan = (
  numberOne: BigNumberish,
  numberTwo: BigNumberish
): boolean => new BigNumber(numberOne).lt(numberTwo);

export const handleSignificantDecimalsWithThreshold = (
  value: BigNumberish,
  decimals: number,
  buffer: number = 3,
  threshold: string = '0.0001'
) => {
  const result = handleSignificantDecimals(value, decimals, buffer);
  return lessThan(result, threshold) ? `< ${threshold}` : result;
};

export const handleSignificantDecimals = (
  value: BigNumberish,
  decimals: number,
  buffer: number = 3,
  skipDecimals = false
): string => {
  if (lessThan(new BigNumber(value).abs(), 1)) {
    decimals = new BigNumber(value).toFixed().slice(2).search(/[^0]/g) + buffer;
    decimals = Math.min(decimals, 8);
  } else {
    decimals = Math.min(decimals, buffer);
  }
  const result = new BigNumber(
    new BigNumber(value).toFixed(decimals)
  ).toFixed();
  const resultBN = new BigNumber(result);
  return resultBN.dp() <= 2
    ? resultBN.toFormat(skipDecimals ? 0 : 2)
    : resultBN.toFormat();
};

/**
 * @desc convert from asset BigNumber amount to native price BigNumber amount
 */
export const convertAmountToNativeAmount = (
  amount: BigNumberish,
  priceUnit: BigNumberish
): string => multiply(amount, priceUnit);

/**
 * @desc convert from amount to display formatted string
 */
export const convertAmountAndPriceToNativeDisplay = (
  amount: BigNumberish,
  priceUnit: BigNumberish,
  nativeCurrency: keyof nativeCurrencyType,
  buffer?: number,
  skipDecimals: boolean = false
): { amount: string; display: string } => {
  const nativeBalanceRaw = convertAmountToNativeAmount(amount, priceUnit);
  const nativeDisplay = convertAmountToNativeDisplay(
    nativeBalanceRaw,
    nativeCurrency,
    buffer,
    skipDecimals
  );
  return {
    amount: nativeBalanceRaw,
    display: nativeDisplay,
  };
};

/**
 * @desc convert from raw amount to display formatted string
 */
export const convertRawAmountToNativeDisplay = (
  rawAmount: BigNumberish,
  assetDecimals: number,
  priceUnit: BigNumberish,
  nativeCurrency: keyof nativeCurrencyType,
  buffer?: number
) => {
  const assetBalance = convertRawAmountToDecimalFormat(
    rawAmount,
    assetDecimals
  );
  return convertAmountAndPriceToNativeDisplay(
    assetBalance,
    priceUnit,
    nativeCurrency,
    buffer
  );
};

/**
 * @desc convert from raw amount to balance object
 */
export const convertRawAmountToBalance = (
  value: BigNumberish,
  asset: { decimals: number },
  buffer?: number
) => {
  const decimals = asset?.decimals ?? 18;
  const assetBalance = convertRawAmountToDecimalFormat(value, decimals);

  return {
    amount: assetBalance,
    display: convertAmountToBalanceDisplay(assetBalance, asset, buffer),
  };
};

/**
 * @desc convert from amount value to display formatted string
 */
export const convertAmountToBalanceDisplay = (
  value: BigNumberish,
  asset: { decimals: number; symbol?: string },
  buffer?: number
) => {
  const decimals = asset?.decimals ?? 18;
  const display = handleSignificantDecimals(value, decimals, buffer);
  return `${display} ${asset?.symbol || ''}`;
};

/**
 * @desc convert from amount to display formatted string
 */
export const convertAmountToPercentageDisplay = (
  value: BigNumberish,
  decimals: number = 2,
  buffer?: number
): string => {
  const display = handleSignificantDecimals(value, decimals, buffer);
  return `${display}%`;
};

/**
 * @desc convert from amount to display formatted string
 * with a threshold percent
 */
export const convertAmountToPercentageDisplayWithThreshold = (
  value: BigNumberish,
  decimals: number = 2,
  threshold: string = '0.0001'
): string => {
  if (lessThan(value, threshold)) {
    return '< 0.01%';
  } else {
    const display = new BigNumber(value).times(100).toFixed(decimals);
    return `${display}%`;
  }
};

/**
 * @desc convert from bips amount to percentage format
 */
export const convertBipsToPercentage = (
  value: BigNumberish,
  decimals: number = 2
): string => new BigNumber(value || 0).shiftedBy(-2).toFixed(decimals);

/**
 * @desc convert from amount value to display formatted string
 */
export const convertAmountToNativeDisplay = (
  value: BigNumberish,
  nativeCurrency: keyof nativeCurrencyType,
  buffer?: number,
  skipDecimals?: boolean
) => {
  const nativeSelected = supportedNativeCurrencies?.[nativeCurrency];
  const { decimals } = nativeSelected;
  const display = handleSignificantDecimals(
    value,
    decimals,
    buffer,
    skipDecimals
  );
  if (nativeSelected.alignment === 'left') {
    return `${nativeSelected.symbol}${display}`;
  }
  return `${display} ${nativeSelected.symbol}`;
};

/**
 * @desc convert from raw amount to decimal format
 */
export const convertRawAmountToDecimalFormat = (
  value: BigNumberish,
  decimals: number = 18
): string =>
  new BigNumber(value).dividedBy(new BigNumber(10).pow(decimals)).toFixed();

export const fromWei = (number: BigNumberish): string =>
  convertRawAmountToDecimalFormat(number, 18);

/**
 * @desc Promise that will resolve after the ms interval
 */
export const delay = (ms: number): Promise<void> => {
  return new Promise(resolve => setTimeout(resolve, ms));
};

<<<<<<< HEAD
export const sortByKeyHelper = (key: string) => {
  return (a: any, b: any) => (a[key] > b[key] ? 1 : b[key] > a[key] ? -1 : 0);
};
export const reversedSortByKeyHelper = (key: string) => {
  return (a: any, b: any) => (a[key] > b[key] ? -1 : b[key] > a[key] ? 1 : 0);
};

/**
 * @desc Creates an object composed of keys generated from
 * the results of running each element of `array` thru `keyOrMapper`.
 * If `keyOrMapper` is a string then it should be shallow
 */
export const groupBy = <
  T extends Record<PropertyKey, any>,
  Func extends (arg: T) => string
>(
  arr: T[],
  keyOrMapper: string | Func
): Dictionary<T[]> => {
  return arr.reduce<Dictionary<T[]>>((acc, val) => {
    const groupedKey =
      typeof keyOrMapper === 'function' ? keyOrMapper(val) : val[keyOrMapper];
    if (!acc[groupedKey]) {
      acc[groupedKey] = [val];
      return acc;
    }
    acc[groupedKey].push(val);
    return acc;
  }, {});
=======
/**
 * Creates an object composed of the picked object properties.
 * @param obj The source object
 * @param paths The property paths to pick
 */
export const pickShallow = <T, K extends keyof T>(
  obj: T,
  paths: K[]
): Pick<T, K> => {
  return paths.reduce((acc, key) => {
    if (obj[key] !== undefined) {
      acc[key] = obj[key];
      return acc;
    }
    return acc;
  }, {} as Pick<T, K>);
};

/**
 * Creates an object composed of the picked object properties by some predicate function.
 * @param obj The source object
 * @param predicate The function invoked per property
 */
export const pickBy = <T>(
  obj: Dictionary<T>,
  predicate: ValueKeyIteratee<T>
): Dictionary<T> => {
  return Object.keys(obj)
    .filter(k => predicate(obj[k], k))
    .reduce((acc, key) => {
      acc[key] = obj[key];
      return acc;
    }, {} as Dictionary<T>);
>>>>>>> a1d661b8
};<|MERGE_RESOLUTION|>--- conflicted
+++ resolved
@@ -7,11 +7,11 @@
 interface Dictionary<T> {
   [index: string]: T;
 }
-<<<<<<< HEAD
-=======
+// <<<<<<< HEAD
+// =======
 type ValueKeyIteratee<T> = (value: T, key: string) => unknown;
 type nativeCurrencyType = typeof supportedNativeCurrencies;
->>>>>>> a1d661b8
+// >>>>>>> a1d661b89369889d43d911ecc674c811e996afdf
 
 export const abs = (value: BigNumberish): string =>
   new BigNumber(value).abs().toFixed();
@@ -417,7 +417,6 @@
   return new Promise(resolve => setTimeout(resolve, ms));
 };
 
-<<<<<<< HEAD
 export const sortByKeyHelper = (key: string) => {
   return (a: any, b: any) => (a[key] > b[key] ? 1 : b[key] > a[key] ? -1 : 0);
 };
@@ -447,7 +446,8 @@
     acc[groupedKey].push(val);
     return acc;
   }, {});
-=======
+};
+
 /**
  * Creates an object composed of the picked object properties.
  * @param obj The source object
@@ -481,5 +481,4 @@
       acc[key] = obj[key];
       return acc;
     }, {} as Dictionary<T>);
->>>>>>> a1d661b8
 };