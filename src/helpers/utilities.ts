import BigNumber from 'bignumber.js';
import currency from 'currency.js';
<<<<<<< HEAD
import { supportedNativeCurrencies } from '@rainbow-me/references';
=======
import { isNil } from 'lodash';
import { supportedNativeCurrencies } from '@/references';
>>>>>>> c0ef4cbd

type BigNumberish = number | string | BigNumber;
interface Dictionary<T> {
  [index: string]: T;
}
type ValueKeyIteratee<T> = (value: T, key: string) => unknown;
type nativeCurrencyType = typeof supportedNativeCurrencies;

export const isNil = (value: unknown): value is null | undefined =>
  value == null;

export const isNull = (value: unknown): value is null => value == null;

export const isEmpty = (obj: any): boolean =>
  [Object, Array].includes((obj || {}).constructor) &&
  !Object.entries(obj || {}).length;

export const isString = (str: any): str is string => {
  if (str != null && typeof str.valueOf() === 'string') {
    return true;
  }
  return false;
};

export const isNumber = (value: any) =>
  typeof value === 'number' && !Number.isNaN(value);

export const abs = (value: BigNumberish): string =>
  new BigNumber(value).abs().toFixed();

export const isPositive = (value: BigNumberish): boolean =>
  new BigNumber(value).isPositive();

export const subtract = (
  numberOne: BigNumberish,
  numberTwo: BigNumberish
): string => new BigNumber(numberOne).minus(new BigNumber(numberTwo)).toFixed();

export const convertAmountToRawAmount = (
  value: BigNumberish,
  decimals: number | string
): string =>
  new BigNumber(value).times(new BigNumber(10).pow(decimals)).toFixed();

export const isZero = (value: BigNumberish): boolean =>
  new BigNumber(value).isZero();

export const toFixedDecimals = (
  value: BigNumberish,
  decimals: number
): string => new BigNumber(value).toFixed(decimals);

export const convertNumberToString = (value: BigNumberish): string =>
  new BigNumber(value).toFixed();

export const greaterThan = (
  numberOne: BigNumberish,
  numberTwo: BigNumberish
): boolean => new BigNumber(numberOne).gt(numberTwo);

export const greaterThanOrEqualTo = (
  numberOne: BigNumberish,
  numberTwo: BigNumberish
): boolean => new BigNumber(numberOne).gte(numberTwo);

export const isEqual = (
  numberOne: BigNumberish,
  numberTwo: BigNumberish
): boolean => new BigNumber(numberOne).eq(numberTwo);

export const formatFixedDecimals = (
  value: BigNumberish,
  decimals: number
): string => {
  const _value = convertNumberToString(value);
  const _decimals = convertStringToNumber(decimals);
  return new BigNumber(new BigNumber(_value).toFixed(_decimals)).toFixed();
};

export const mod = (numberOne: BigNumberish, numberTwo: BigNumberish): string =>
  new BigNumber(numberOne).mod(new BigNumber(numberTwo)).toFixed();

/**
 * @desc real floor divides two numbers
 * @param  {Number}   numberOne
 * @param  {Number}   numberTwo
 * @return {String}
 */
export const floorDivide = (
  numberOne: BigNumberish,
  numberTwo: BigNumberish
): string =>
  new BigNumber(numberOne)
    .dividedToIntegerBy(new BigNumber(numberTwo))
    .toFixed();

/**
 * @desc count value's number of decimals places
 * @param  {String}   value
 * @return {String}
 */
export const countDecimalPlaces = (value: BigNumberish): number =>
  new BigNumber(value).dp();

/**
 * @desc update the amount to display precision
 * equivalent to ~0.01 of the native price
 * or use most significant decimal
 * if the updated precision amounts to zero
 * @param  {String}   amount
 * @param  {String}   nativePrice
 * @param  {Boolean}  use rounding up mode
 * @return {String}   updated amount
 */
export const updatePrecisionToDisplay = (
  amount: BigNumberish | null,
  nativePrice?: BigNumberish | null,
  roundUp: boolean = false
): string => {
  if (!amount) return '0';
  const roundingMode = roundUp ? BigNumber.ROUND_UP : BigNumber.ROUND_DOWN;
  if (!nativePrice)
    return new BigNumber(amount).decimalPlaces(6, roundingMode).toFixed();
  const bnAmount = new BigNumber(amount);
  const significantDigitsOfNativePriceInteger = new BigNumber(nativePrice)
    .decimalPlaces(0, BigNumber.ROUND_DOWN)
    .sd(true);
  const truncatedPrecision = new BigNumber(
    significantDigitsOfNativePriceInteger
  )
    .plus(2, 10)
    .toNumber();
  const truncatedAmount = bnAmount.decimalPlaces(
    truncatedPrecision,
    BigNumber.ROUND_DOWN
  );
  return truncatedAmount.isZero()
    ? new BigNumber(bnAmount.toPrecision(1, roundingMode)).toFixed()
    : bnAmount.decimalPlaces(truncatedPrecision, roundingMode).toFixed();
};

/**
 * @desc format inputOne value to signficant decimals given inputTwo
 * @param  {String}   inputOne
 * @param  {String}   inputTwo
 * @return {String}
 */
// TODO revisit logic, at least rename so it is not native amount dp
export const formatInputDecimals = (
  inputOne: BigNumberish,
  inputTwo: BigNumberish
): string => {
  const _nativeAmountDecimalPlaces = countDecimalPlaces(inputTwo);
  const decimals =
    _nativeAmountDecimalPlaces > 8 ? _nativeAmountDecimalPlaces : 8;
  const result = new BigNumber(formatFixedDecimals(inputOne, decimals))
    .toFormat()
    .replace(/,/g, '');
  return result;
};

/**
 * @desc convert hex to number string
 * @param  {String} hex
 * @return {String}
 */
export const convertHexToString = (hex: BigNumberish): string =>
  new BigNumber(hex).toFixed();

export const convertStringToHex = (stringToConvert: string): string =>
  new BigNumber(stringToConvert).toString(16);

export const add = (numberOne: BigNumberish, numberTwo: BigNumberish): string =>
  new BigNumber(numberOne).plus(numberTwo).toFixed();

export const addDisplay = (numberOne: string, numberTwo: string): string => {
  const template = numberOne.split(/^(\D*)(.*)/);
  const display = currency(numberOne, { symbol: '' }).add(numberTwo).format();
  return [template[1], display].join('');
};

export const multiply = (
  numberOne: BigNumberish,
  numberTwo: BigNumberish
): string => new BigNumber(numberOne).times(numberTwo).toFixed();

export const addBuffer = (
  numberOne: BigNumberish,
  buffer: BigNumberish = '1.2'
): string => new BigNumber(numberOne).times(buffer).toFixed(0);

export const divide = (
  numberOne: BigNumberish,
  numberTwo: BigNumberish
): string => {
  if (!(numberOne || numberTwo)) return '0';
  return new BigNumber(numberOne).dividedBy(numberTwo).toFixed();
};

export const fraction = (
  target: BigNumberish,
  numerator: BigNumberish,
  denominator: BigNumberish
): string => {
  if (!target || !numerator || !denominator) return '0';
  return new BigNumber(target)
    .times(numerator)
    .dividedBy(denominator)
    .toFixed(0);
};

/**
 * @desc convert to asset amount units from native price value units
 * @param  {String}   value
 * @param  {Object}   asset
 * @param  {Number}   priceUnit
 * @return {String}
 */
export const convertAmountFromNativeValue = (
  value: BigNumberish,
  priceUnit: BigNumberish | null,
  decimals: number = 18
): string => {
  if (isNil(priceUnit) || isZero(priceUnit)) return '0';
  return new BigNumber(
    new BigNumber(value)
      .dividedBy(priceUnit)
      .toFixed(decimals, BigNumber.ROUND_DOWN)
  ).toFixed();
};

export const convertStringToNumber = (value: BigNumberish) =>
  new BigNumber(value).toNumber();

export const lessThan = (
  numberOne: BigNumberish,
  numberTwo: BigNumberish
): boolean => new BigNumber(numberOne).lt(numberTwo);

export const handleSignificantDecimalsWithThreshold = (
  value: BigNumberish,
  decimals: number,
  buffer: number = 3,
  threshold: string = '0.0001'
) => {
  const result = handleSignificantDecimals(value, decimals, buffer);
  return lessThan(result, threshold) ? `< ${threshold}` : result;
};

export const handleSignificantDecimals = (
  value: BigNumberish,
  decimals: number,
  buffer: number = 3,
  skipDecimals = false
): string => {
  if (lessThan(new BigNumber(value).abs(), 1)) {
    decimals = new BigNumber(value).toFixed().slice(2).search(/[^0]/g) + buffer;
    decimals = Math.min(decimals, 8);
  } else {
    decimals = Math.min(decimals, buffer);
  }
  const result = new BigNumber(
    new BigNumber(value).toFixed(decimals)
  ).toFixed();
  const resultBN = new BigNumber(result);
  return resultBN.dp() <= 2
    ? resultBN.toFormat(skipDecimals ? 0 : 2)
    : resultBN.toFormat();
};

/**
 * @desc convert from asset BigNumber amount to native price BigNumber amount
 */
export const convertAmountToNativeAmount = (
  amount: BigNumberish,
  priceUnit: BigNumberish
): string => multiply(amount, priceUnit);

/**
 * @desc convert from amount to display formatted string
 */
export const convertAmountAndPriceToNativeDisplay = (
  amount: BigNumberish,
  priceUnit: BigNumberish,
  nativeCurrency: keyof nativeCurrencyType,
  buffer?: number,
  skipDecimals: boolean = false
): { amount: string; display: string } => {
  const nativeBalanceRaw = convertAmountToNativeAmount(amount, priceUnit);
  const nativeDisplay = convertAmountToNativeDisplay(
    nativeBalanceRaw,
    nativeCurrency,
    buffer,
    skipDecimals
  );
  return {
    amount: nativeBalanceRaw,
    display: nativeDisplay,
  };
};

/**
 * @desc convert from raw amount to display formatted string
 */
export const convertRawAmountToNativeDisplay = (
  rawAmount: BigNumberish,
  assetDecimals: number,
  priceUnit: BigNumberish,
  nativeCurrency: keyof nativeCurrencyType,
  buffer?: number
) => {
  const assetBalance = convertRawAmountToDecimalFormat(
    rawAmount,
    assetDecimals
  );
  return convertAmountAndPriceToNativeDisplay(
    assetBalance,
    priceUnit,
    nativeCurrency,
    buffer
  );
};

/**
 * @desc convert from raw amount to balance object
 */
export const convertRawAmountToBalance = (
  value: BigNumberish,
  asset: { decimals: number },
  buffer?: number
) => {
  const decimals = asset?.decimals ?? 18;
  const assetBalance = convertRawAmountToDecimalFormat(value, decimals);

  return {
    amount: assetBalance,
    display: convertAmountToBalanceDisplay(assetBalance, asset, buffer),
  };
};

/**
 * @desc convert from amount value to display formatted string
 */
export const convertAmountToBalanceDisplay = (
  value: BigNumberish,
  asset: { decimals: number; symbol?: string },
  buffer?: number
) => {
  const decimals = asset?.decimals ?? 18;
  const display = handleSignificantDecimals(value, decimals, buffer);
  return `${display} ${asset?.symbol || ''}`;
};

/**
 * @desc convert from amount to display formatted string
 */
export const convertAmountToPercentageDisplay = (
  value: BigNumberish,
  decimals: number = 2,
  buffer?: number,
  skipDecimals?: boolean
): string => {
  const display = handleSignificantDecimals(
    value,
    decimals,
    buffer,
    skipDecimals
  );
  return `${display}%`;
};

/**
 * @desc convert from amount to display formatted string
 * with a threshold percent
 */
export const convertAmountToPercentageDisplayWithThreshold = (
  value: BigNumberish,
  decimals: number = 2,
  threshold: string = '0.0001'
): string => {
  if (lessThan(value, threshold)) {
    return '< 0.01%';
  } else {
    const display = new BigNumber(value).times(100).toFixed(decimals);
    return `${display}%`;
  }
};

/**
 * @desc convert from bips amount to percentage format
 */
export const convertBipsToPercentage = (
  value: BigNumberish,
  decimals: number = 2
): string => new BigNumber(value || 0).shiftedBy(-2).toFixed(decimals);

/**
 * @desc convert from amount value to display formatted string
 */
export const convertAmountToNativeDisplay = (
  value: BigNumberish,
  nativeCurrency: keyof nativeCurrencyType,
  buffer?: number,
  skipDecimals?: boolean
) => {
  const nativeSelected = supportedNativeCurrencies?.[nativeCurrency];
  const { decimals } = nativeSelected;
  const display = handleSignificantDecimals(
    value,
    decimals,
    buffer,
    skipDecimals
  );
  if (nativeSelected.alignment === 'left') {
    return `${nativeSelected.symbol}${display}`;
  }
  return `${display} ${nativeSelected.symbol}`;
};

/**
 * @desc convert from raw amount to decimal format
 */
export const convertRawAmountToDecimalFormat = (
  value: BigNumberish,
  decimals: number = 18
): string =>
  new BigNumber(value).dividedBy(new BigNumber(10).pow(decimals)).toFixed();

export const fromWei = (number: BigNumberish): string =>
  convertRawAmountToDecimalFormat(number, 18);

/**
 * @desc Promise that will resolve after the ms interval
 */
export const delay = (ms: number): Promise<void> => {
  return new Promise(resolve => setTimeout(resolve, ms));
};

export const flattenDeep = (arr: unknown[]): unknown[] =>
  arr.flatMap(subArray =>
    Array.isArray(subArray) ? flattenDeep(subArray) : subArray
  );

export const times = (n: number, fn: (i: number) => unknown) =>
  Array.from({ length: n }, (_, i) => fn(i));

/**
 * @desc Creates an object composed of the omitted object properties by some predicate function.
 */
export const omitBy = <T>(
  obj: Dictionary<T>,
  predicate: ValueKeyIteratee<T>
): Dictionary<T> => {
  return Object.keys(obj)
    .filter(k => !predicate(obj[k], k))
    .reduce((acc, key) => {
      acc[key] = obj[key];
      return acc;
    }, {} as Dictionary<T>);
};

/**
 * @desc Can omit only flattened key, will not work with nested props like 'key.someObj.value'
 */
export const omitFlatten = <T extends object, K extends keyof T>(
  obj: T | null | undefined,
  keys: K[] | K
): Omit<T, K> => {
  const keysArr = Array.isArray(keys) ? keys : [keys];
  const newObj: any = {};
  const keysArrObj: any = {};
  for (const key of keysArr) {
    keysArrObj[key] = true;
  }
  for (const key in obj) {
    if (!keysArrObj[key]) newObj[key] = obj[key];
  }
  return newObj;
};

/**
 * Creates an object composed of the picked object properties.
 * @param obj The source object
 * @param paths The property paths to pick
 */
export const pickShallow = <T extends object, K extends keyof T>(
  obj: T,
  paths: K[]
): Pick<T, K> => {
  return paths.reduce((acc, key) => {
    if (obj.hasOwnProperty(key)) {
      acc[key] = obj[key];
      return acc;
    }
    return acc;
  }, {} as Pick<T, K>);
};

/**
 * Creates an object composed of the picked object properties by some predicate function.
 * @param obj The source object
 * @param predicate The function invoked per property
 */
export const pickBy = <T>(
  obj: Dictionary<T>,
  predicate: ValueKeyIteratee<T>
): Dictionary<T> => {
  return Object.keys(obj)
    .filter(k => predicate(obj[k], k))
    .reduce((acc, key) => {
      acc[key] = obj[key];
      return acc;
    }, {} as Dictionary<T>);
};<|MERGE_RESOLUTION|>--- conflicted
+++ resolved
@@ -1,11 +1,6 @@
 import BigNumber from 'bignumber.js';
 import currency from 'currency.js';
-<<<<<<< HEAD
-import { supportedNativeCurrencies } from '@rainbow-me/references';
-=======
-import { isNil } from 'lodash';
 import { supportedNativeCurrencies } from '@/references';
->>>>>>> c0ef4cbd
 
 type BigNumberish = number | string | BigNumber;
 interface Dictionary<T> {
