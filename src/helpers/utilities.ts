import BigNumber from 'bignumber.js';
import currency from 'currency.js';
import { supportedNativeCurrencies } from '@rainbow-me/references';

type BigNumberish = number | string | BigNumber;
interface Dictionary<T> {
  [index: string]: T;
}

type ValueKeyIteratee<T> = (value: T, key: string) => unknown;
type nativeCurrencyType = typeof supportedNativeCurrencies;

export const isNil = (value: unknown): value is null | undefined =>
  value == null;
export const isNull = (value: unknown): value is null => value == null;
export const isEmpty = (obj: any): boolean =>
  [Object, Array].includes((obj || {}).constructor) &&
  !Object.entries(obj || {}).length;
export const isString = (str: any): str is string => {
  if (str != null && typeof str.valueOf() === 'string') {
    return true;
  }
  return false;
};
export const isNumber = (value: any) =>
  typeof value === 'number' && !Number.isNaN(value);

export const abs = (value: BigNumberish): string =>
  new BigNumber(value).abs().toFixed();

export const isPositive = (value: BigNumberish): boolean =>
  new BigNumber(value).isPositive();

export const subtract = (
  numberOne: BigNumberish,
  numberTwo: BigNumberish
): string => new BigNumber(numberOne).minus(new BigNumber(numberTwo)).toFixed();

export const convertAmountToRawAmount = (
  value: BigNumberish,
  decimals: number | string
): string =>
  new BigNumber(value).times(new BigNumber(10).pow(decimals)).toFixed();

export const isZero = (value: BigNumberish): boolean =>
  new BigNumber(value).isZero();

export const toFixedDecimals = (
  value: BigNumberish,
  decimals: number
): string => new BigNumber(value).toFixed(decimals);

export const convertNumberToString = (value: BigNumberish): string =>
  new BigNumber(value).toFixed();

export const greaterThan = (
  numberOne: BigNumberish,
  numberTwo: BigNumberish
): boolean => new BigNumber(numberOne).gt(numberTwo);

export const greaterThanOrEqualTo = (
  numberOne: BigNumberish,
  numberTwo: BigNumberish
): boolean => new BigNumber(numberOne).gte(numberTwo);

export const isEqual = (
  numberOne: BigNumberish,
  numberTwo: BigNumberish
): boolean => new BigNumber(numberOne).eq(numberTwo);

export const formatFixedDecimals = (
  value: BigNumberish,
  decimals: number
): string => {
  const _value = convertNumberToString(value);
  const _decimals = convertStringToNumber(decimals);
  return new BigNumber(new BigNumber(_value).toFixed(_decimals)).toFixed();
};

export const mod = (numberOne: BigNumberish, numberTwo: BigNumberish): string =>
  new BigNumber(numberOne).mod(new BigNumber(numberTwo)).toFixed();

/**
 * @desc real floor divides two numbers
 * @param  {Number}   numberOne
 * @param  {Number}   numberTwo
 * @return {String}
 */
export const floorDivide = (
  numberOne: BigNumberish,
  numberTwo: BigNumberish
): string =>
  new BigNumber(numberOne)
    .dividedToIntegerBy(new BigNumber(numberTwo))
    .toFixed();

/**
 * @desc count value's number of decimals places
 * @param  {String}   value
 * @return {String}
 */
export const countDecimalPlaces = (value: BigNumberish): number =>
  new BigNumber(value).dp();

/**
 * @desc update the amount to display precision
 * equivalent to ~0.01 of the native price
 * or use most significant decimal
 * if the updated precision amounts to zero
 * @param  {String}   amount
 * @param  {String}   nativePrice
 * @param  {Boolean}  use rounding up mode
 * @return {String}   updated amount
 */
export const updatePrecisionToDisplay = (
  amount: BigNumberish | null,
  nativePrice?: BigNumberish | null,
  roundUp: boolean = false
): string => {
  if (!amount) return '0';
  if (!nativePrice) return new BigNumber(amount).toFixed();
  const roundingMode = roundUp ? BigNumber.ROUND_UP : BigNumber.ROUND_DOWN;
  const bnAmount = new BigNumber(amount);
  const significantDigitsOfNativePriceInteger = new BigNumber(nativePrice)
    .decimalPlaces(0, BigNumber.ROUND_DOWN)
    .sd(true);
  const truncatedPrecision = new BigNumber(
    significantDigitsOfNativePriceInteger
  )
    .plus(2, 10)
    .toNumber();
  const truncatedAmount = bnAmount.decimalPlaces(
    truncatedPrecision,
    BigNumber.ROUND_DOWN
  );
  return truncatedAmount.isZero()
    ? new BigNumber(bnAmount.toPrecision(1, roundingMode)).toFixed()
    : bnAmount.decimalPlaces(truncatedPrecision, roundingMode).toFixed();
};

/**
 * @desc format inputOne value to signficant decimals given inputTwo
 * @param  {String}   inputOne
 * @param  {String}   inputTwo
 * @return {String}
 */
// TODO revisit logic, at least rename so it is not native amount dp
export const formatInputDecimals = (
  inputOne: BigNumberish,
  inputTwo: BigNumberish
): string => {
  const _nativeAmountDecimalPlaces = countDecimalPlaces(inputTwo);
  const decimals =
    _nativeAmountDecimalPlaces > 8 ? _nativeAmountDecimalPlaces : 8;
  const result = new BigNumber(formatFixedDecimals(inputOne, decimals))
    .toFormat()
    .replace(/,/g, '');
  return result;
};

/**
 * @desc convert hex to number string
 * @param  {String} hex
 * @return {String}
 */
export const convertHexToString = (hex: BigNumberish): string =>
  new BigNumber(hex).toFixed();

export const convertStringToHex = (stringToConvert: string): string =>
  new BigNumber(stringToConvert).toString(16);

export const add = (numberOne: BigNumberish, numberTwo: BigNumberish): string =>
  new BigNumber(numberOne).plus(numberTwo).toFixed();

export const addDisplay = (numberOne: string, numberTwo: string): string => {
  const template = numberOne.split(/^(\D*)(.*)/);
  const display = currency(numberOne, { symbol: '' }).add(numberTwo).format();
  return [template[1], display].join('');
};

export const multiply = (
  numberOne: BigNumberish,
  numberTwo: BigNumberish
): string => new BigNumber(numberOne).times(numberTwo).toFixed();

export const addBuffer = (
  numberOne: BigNumberish,
  buffer: BigNumberish = '1.2'
): string => new BigNumber(numberOne).times(buffer).toFixed(0);

export const divide = (
  numberOne: BigNumberish,
  numberTwo: BigNumberish
): string => {
  if (!(numberOne || numberTwo)) return '0';
  return new BigNumber(numberOne).dividedBy(numberTwo).toFixed();
};

export const fraction = (
  target: BigNumberish,
  numerator: BigNumberish,
  denominator: BigNumberish
): string => {
  if (!target || !numerator || !denominator) return '0';
  return new BigNumber(target)
    .times(numerator)
    .dividedBy(denominator)
    .toFixed(0);
};

/**
 * @desc convert to asset amount units from native price value units
 * @param  {String}   value
 * @param  {Object}   asset
 * @param  {Number}   priceUnit
 * @return {String}
 */
export const convertAmountFromNativeValue = (
  value: BigNumberish,
  priceUnit: BigNumberish | null,
  decimals: number = 18
): string => {
  if (isNil(priceUnit) || isZero(priceUnit)) return '0';
  return new BigNumber(
    new BigNumber(value)
      .dividedBy(priceUnit)
      .toFixed(decimals, BigNumber.ROUND_DOWN)
  ).toFixed();
};

export const convertStringToNumber = (value: BigNumberish) =>
  new BigNumber(value).toNumber();

export const lessThan = (
  numberOne: BigNumberish,
  numberTwo: BigNumberish
): boolean => new BigNumber(numberOne).lt(numberTwo);

export const handleSignificantDecimalsWithThreshold = (
  value: BigNumberish,
  decimals: number,
  buffer: number = 3,
  threshold: string = '0.0001'
) => {
  const result = handleSignificantDecimals(value, decimals, buffer);
  return lessThan(result, threshold) ? `< ${threshold}` : result;
};

export const handleSignificantDecimals = (
  value: BigNumberish,
  decimals: number,
  buffer: number = 3,
  skipDecimals = false
): string => {
  if (lessThan(new BigNumber(value).abs(), 1)) {
    decimals = new BigNumber(value).toFixed().slice(2).search(/[^0]/g) + buffer;
    decimals = Math.min(decimals, 8);
  } else {
    decimals = Math.min(decimals, buffer);
  }
  const result = new BigNumber(
    new BigNumber(value).toFixed(decimals)
  ).toFixed();
  const resultBN = new BigNumber(result);
  return resultBN.dp() <= 2
    ? resultBN.toFormat(skipDecimals ? 0 : 2)
    : resultBN.toFormat();
};

/**
 * @desc convert from asset BigNumber amount to native price BigNumber amount
 */
export const convertAmountToNativeAmount = (
  amount: BigNumberish,
  priceUnit: BigNumberish
): string => multiply(amount, priceUnit);

/**
 * @desc convert from amount to display formatted string
 */
export const convertAmountAndPriceToNativeDisplay = (
  amount: BigNumberish,
  priceUnit: BigNumberish,
  nativeCurrency: keyof nativeCurrencyType,
  buffer?: number,
  skipDecimals: boolean = false
): { amount: string; display: string } => {
  const nativeBalanceRaw = convertAmountToNativeAmount(amount, priceUnit);
  const nativeDisplay = convertAmountToNativeDisplay(
    nativeBalanceRaw,
    nativeCurrency,
    buffer,
    skipDecimals
  );
  return {
    amount: nativeBalanceRaw,
    display: nativeDisplay,
  };
};

/**
 * @desc convert from raw amount to display formatted string
 */
export const convertRawAmountToNativeDisplay = (
  rawAmount: BigNumberish,
  assetDecimals: number,
  priceUnit: BigNumberish,
  nativeCurrency: keyof nativeCurrencyType,
  buffer?: number
) => {
  const assetBalance = convertRawAmountToDecimalFormat(
    rawAmount,
    assetDecimals
  );
  return convertAmountAndPriceToNativeDisplay(
    assetBalance,
    priceUnit,
    nativeCurrency,
    buffer
  );
};

/**
 * @desc convert from raw amount to balance object
 */
export const convertRawAmountToBalance = (
  value: BigNumberish,
  asset: { decimals: number },
  buffer?: number
) => {
  const decimals = asset?.decimals ?? 18;
  const assetBalance = convertRawAmountToDecimalFormat(value, decimals);

  return {
    amount: assetBalance,
    display: convertAmountToBalanceDisplay(assetBalance, asset, buffer),
  };
};

/**
 * @desc convert from amount value to display formatted string
 */
export const convertAmountToBalanceDisplay = (
  value: BigNumberish,
  asset: { decimals: number; symbol?: string },
  buffer?: number
) => {
  const decimals = asset?.decimals ?? 18;
  const display = handleSignificantDecimals(value, decimals, buffer);
  return `${display} ${asset?.symbol || ''}`;
};

/**
 * @desc convert from amount to display formatted string
 */
export const convertAmountToPercentageDisplay = (
  value: BigNumberish,
  decimals: number = 2,
  buffer?: number
): string => {
  const display = handleSignificantDecimals(value, decimals, buffer);
  return `${display}%`;
};

/**
 * @desc convert from amount to display formatted string
 * with a threshold percent
 */
export const convertAmountToPercentageDisplayWithThreshold = (
  value: BigNumberish,
  decimals: number = 2,
  threshold: string = '0.0001'
): string => {
  if (lessThan(value, threshold)) {
    return '< 0.01%';
  } else {
    const display = new BigNumber(value).times(100).toFixed(decimals);
    return `${display}%`;
  }
};

/**
 * @desc convert from bips amount to percentage format
 */
export const convertBipsToPercentage = (
  value: BigNumberish,
  decimals: number = 2
): string => new BigNumber(value || 0).shiftedBy(-2).toFixed(decimals);

/**
 * @desc convert from amount value to display formatted string
 */
export const convertAmountToNativeDisplay = (
  value: BigNumberish,
  nativeCurrency: keyof nativeCurrencyType,
  buffer?: number,
  skipDecimals?: boolean
) => {
  const nativeSelected = supportedNativeCurrencies?.[nativeCurrency];
  const { decimals } = nativeSelected;
  const display = handleSignificantDecimals(
    value,
    decimals,
    buffer,
    skipDecimals
  );
  if (nativeSelected.alignment === 'left') {
    return `${nativeSelected.symbol}${display}`;
  }
  return `${display} ${nativeSelected.symbol}`;
};

/**
 * @desc convert from raw amount to decimal format
 */
export const convertRawAmountToDecimalFormat = (
  value: BigNumberish,
  decimals: number = 18
): string =>
  new BigNumber(value).dividedBy(new BigNumber(10).pow(decimals)).toFixed();

export const fromWei = (number: BigNumberish): string =>
  convertRawAmountToDecimalFormat(number, 18);

/**
 * @desc Promise that will resolve after the ms interval
 */
export const delay = (ms: number): Promise<void> => {
  return new Promise(resolve => setTimeout(resolve, ms));
};

<<<<<<< HEAD
export const flattenDeep = (arr: unknown[]): unknown[] =>
  arr.flatMap(subArray =>
    Array.isArray(subArray) ? flattenDeep(subArray) : subArray
  );

=======
export const sortByKeyHelper = (key: string) => {
  return (a: any, b: any) => (a[key] > b[key] ? 1 : b[key] > a[key] ? -1 : 0);
};
export const reversedSortByKeyHelper = (key: string) => {
  return (a: any, b: any) => (a[key] > b[key] ? -1 : b[key] > a[key] ? 1 : 0);
};

/**
 * @desc Creates an object composed of keys generated from
 * the results of running each element of `array` thru `keyOrMapper`.
 * If `keyOrMapper` is a string then it should be shallow
 */
export const groupBy = <
  T extends Record<PropertyKey, any>,
  Func extends (arg: T) => string
>(
  arr: T[],
  keyOrMapper: string | Func
): Dictionary<T[]> => {
  return arr.reduce<Dictionary<T[]>>((acc, val) => {
    const groupedKey =
      typeof keyOrMapper === 'function' ? keyOrMapper(val) : val[keyOrMapper];
    if (!acc[groupedKey]) {
      acc[groupedKey] = [val];
      return acc;
    }
    acc[groupedKey].push(val);
    return acc;
  }, {});
};
>>>>>>> fbbe0d4f
export const times = (n: number, fn: (i: number) => unknown) =>
  Array.from({ length: n }, (_, i) => fn(i));

/**
 * @desc Creates an object composed of the omitted object properties by some predicate function.
 */
export const omitBy = <T>(
  obj: Dictionary<T>,
  predicate: ValueKeyIteratee<T>
): Dictionary<T> => {
  return Object.keys(obj)
    .filter(k => !predicate(obj[k], k))
    .reduce((acc, key) => {
      acc[key] = obj[key];
      return acc;
    }, {} as Dictionary<T>);
};

/**
 * @desc Can omit only flattened key, will not work with nested props like 'key.someObj.value'
 */
export const omitFlatten = <T extends object, K extends keyof T>(
  obj: T | null | undefined,
  keys: K[] | K
): Omit<T, K> => {
  const keysArr = Array.isArray(keys) ? keys : [keys];
  const newObj: any = {};
  const keysArrObj: any = {};
  for (const key of keysArr) {
    keysArrObj[key] = true;
  }
  for (const key in obj) {
    if (!keysArrObj[key]) newObj[key] = obj[key];
  }
  return newObj;
};

/**
 * @desc Converts the first character of string to upper case and the remaining to lower case
 */
export const capitalize = (string?: string | undefined) => {
  if (!string) return '';
  return string
    ? string.charAt(0).toUpperCase() + string.slice(1).toLowerCase()
    : '';
};

export const chunk = <T>(input: T[], size: number): T[][] => {
  return input.reduce<T[][]>((arr, item, idx) => {
    return idx % size === 0
      ? [...arr, [item]]
      : [...arr.slice(0, -1), [...arr.slice(-1)[0], item]];
  }, []);
};

export const isObjectLike = (val: any) =>
  val !== null && typeof val === 'object';

export const upperFirst = (string?: string | undefined): string => {
  if (!string) return '';
  return string ? string.charAt(0).toUpperCase() + string.slice(1) : '';
};

/**
 * Creates an object composed of the picked object properties.
 * @param obj The source object
 * @param paths The property paths to pick
 */
export const pickShallow = <T extends object, K extends keyof T>(
  obj: T,
  paths: K[]
): Pick<T, K> => {
  return paths.reduce((acc, key) => {
    if (obj.hasOwnProperty(key)) {
      acc[key] = obj[key];
      return acc;
    }
    return acc;
  }, {} as Pick<T, K>);
};

/**
 * Creates an object composed of the picked object properties by some predicate function.
 * @param obj The source object
 * @param predicate The function invoked per property
 */
export const pickBy = <T>(
  obj: Dictionary<T>,
  predicate: ValueKeyIteratee<T>
): Dictionary<T> => {
  return Object.keys(obj)
    .filter(k => predicate(obj[k], k))
    .reduce((acc, key) => {
      acc[key] = obj[key];
      return acc;
    }, {} as Dictionary<T>);
};<|MERGE_RESOLUTION|>--- conflicted
+++ resolved
@@ -429,13 +429,11 @@
   return new Promise(resolve => setTimeout(resolve, ms));
 };
 
-<<<<<<< HEAD
 export const flattenDeep = (arr: unknown[]): unknown[] =>
   arr.flatMap(subArray =>
     Array.isArray(subArray) ? flattenDeep(subArray) : subArray
   );
 
-=======
 export const sortByKeyHelper = (key: string) => {
   return (a: any, b: any) => (a[key] > b[key] ? 1 : b[key] > a[key] ? -1 : 0);
 };
@@ -466,7 +464,6 @@
     return acc;
   }, {});
 };
->>>>>>> fbbe0d4f
 export const times = (n: number, fn: (i: number) => unknown) =>
   Array.from({ length: n }, (_, i) => fn(i));
 
