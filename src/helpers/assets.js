import {
  chunk,
  compact,
  concat,
  get,
  groupBy,
  includes,
  isEmpty,
  reduce,
  slice,
  sortBy,
} from 'lodash';
import { add, convertAmountToNativeDisplay, greaterThan } from './utilities';
import store from '@rainbow-me/redux/store';
import {
  ETH_ADDRESS,
  ETH_ICON_URL,
  supportedNativeCurrencies,
} from '@rainbow-me/references';
import { ethereumUtils } from '@rainbow-me/utils';

const COINS_TO_SHOW = 5;

export const buildAssetUniqueIdentifier = item => {
  const balance = get(item, 'balance.amount', '');
  const nativePrice = get(item, 'native.price.display', '');
  const uniqueId = get(item, 'uniqueId');

  return compact([balance, nativePrice, uniqueId]).join('_');
};

const addEthPlaceholder = (
  assets,
  includePlaceholder,
  pinnedCoins,
  nativeCurrency,
  emptyCollectibles
) => {
  const hasEth = !!ethereumUtils.getAccountAsset(ETH_ADDRESS);

  const { genericAssets } = store.getState().data;
  if (
    includePlaceholder &&
    !hasEth &&
    (assets.length > 0 || !emptyCollectibles)
  ) {
    const { relative_change_24h, value } = genericAssets?.eth?.price || {};

    const zeroEth = {
      address: 'eth',
      balance: {
        amount: '0',
        display: '0 ETH',
      },
      color: '#29292E',
      decimals: 18,
      icon_url: ETH_ICON_URL,
      isCoin: true,
      isPinned: pinnedCoins['eth'],
      isSmall: false,
      name: 'Ethereum',
      native: {
        balance: {
          amount: '0.00',
          display: convertAmountToNativeDisplay('0.00', nativeCurrency),
        },
        change: relative_change_24h ? `${relative_change_24h.toFixed(2)}%` : '',
        price: {
          amount: value || '0.00',
          display: convertAmountToNativeDisplay(
            value ? value : '0.00',
            nativeCurrency
          ),
        },
      },
      price: value,
      symbol: 'ETH',
      type: 'token',
      uniqueId: 'eth',
    };

    return { addedEth: true, assets: concat([zeroEth], assets) };
  }
  return { addedEth: false, assets };
};

const getTotal = assets =>
  reduce(
    assets,
    (acc, asset) => {
      const balance = asset?.native?.balance?.amount ?? 0;
      return add(acc, balance);
    },
    0
  );

export const buildCoinsList = (
  sortedAssets,
  nativeCurrency,
  isCoinListEdited,
  pinnedCoins,
  hiddenCoins,
  includePlaceholder = false,
  emptyCollectibles
) => {
  let standardAssets = [],
    pinnedAssets = [],
    smallAssets = [],
    hiddenAssets = [];

  const { addedEth, assets } = addEthPlaceholder(
    sortedAssets,
    includePlaceholder,
    pinnedCoins,
    nativeCurrency,
    emptyCollectibles
  );

  // separate into standard, pinned, small balances, hidden assets
<<<<<<< HEAD
  assets?.forEach(asset => {
    if (hiddenCoins && hiddenCoins.includes(asset.uniqueId)) {
=======
  forEach(assets, asset => {
    if (hiddenCoins && hiddenCoins[asset.uniqueId]) {
>>>>>>> c56643f3
      hiddenAssets.push({
        isCoin: true,
        isHidden: true,
        isSmall: true,
        ...asset,
      });
    } else if (pinnedCoins[asset.uniqueId]) {
      pinnedAssets.push({
        isCoin: true,
        isPinned: true,
        isSmall: false,
        ...asset,
      });
    } else if (
      greaterThan(
        asset.native?.balance?.amount,
        supportedNativeCurrencies[nativeCurrency].smallThreshold
      )
    ) {
      standardAssets.push({ isCoin: true, isSmall: false, ...asset });
    } else {
      smallAssets.push({ isCoin: true, isSmall: true, ...asset });
    }
  });

  // decide which assets to show above or below the coin divider
  const nonHidden = concat(pinnedAssets, standardAssets);
  const dividerIndex = Math.max(pinnedAssets.length, COINS_TO_SHOW);

  let assetsAboveDivider = slice(nonHidden, 0, dividerIndex);
  let assetsBelowDivider = [];

  if (isEmpty(assetsAboveDivider)) {
    assetsAboveDivider = slice(smallAssets, 0, COINS_TO_SHOW);
    assetsBelowDivider = slice(smallAssets, COINS_TO_SHOW);
  } else {
    const remainderBelowDivider = slice(nonHidden, dividerIndex);
    assetsBelowDivider = concat(remainderBelowDivider, smallAssets);
  }

  // calculate small balance and overall totals
  const smallBalancesValue = getTotal(assetsBelowDivider);
  const bigBalancesValue = getTotal(assetsAboveDivider);
  const totalBalancesValue = add(bigBalancesValue, smallBalancesValue);

  const defaultToEditButton = assetsBelowDivider.length === 0;
  // include hidden assets if in edit mode
  if (isCoinListEdited) {
    assetsBelowDivider = concat(assetsBelowDivider, hiddenAssets);
  }
  const allAssets = assetsAboveDivider;

  allAssets.push({
    coinDivider: true,
    defaultToEditButton: defaultToEditButton,
    value: smallBalancesValue,
  });

  if (assetsBelowDivider.length > 0) {
    allAssets.push({
      assets: assetsBelowDivider,
      smallBalancesContainer: true,
    });
  }

  return {
    addedEth,
    assets: allAssets,
    smallBalancesValue,
    totalBalancesValue,
  };
};

// TODO make it better
export const buildBriefCoinsList = (
  sortedAssets,
  nativeCurrency,
  isCoinListEdited,
  pinnedCoins,
  hiddenCoins,
  includePlaceholder = false,
  emptyCollectibles
) => {
  const { assets, smallBalancesValue, totalBalancesValue } = buildCoinsList(
    sortedAssets,
    nativeCurrency,
    isCoinListEdited,
    pinnedCoins,
    hiddenCoins,
    includePlaceholder,
    emptyCollectibles
  );
  const briefAssets = [];
  if (assets) {
    for (let asset of assets) {
      if (asset.coinDivider) {
        briefAssets.push({
          defaultToEditButton: asset.defaultToEditButton,
          type: 'COIN_DIVIDER',
          uid: 'coin-divider',
          value: smallBalancesValue,
        });
      } else if (asset.smallBalancesContainer) {
        for (let smallAsset of asset.assets) {
          briefAssets.push({
            type: 'COIN',
            uid: 'coin-' + smallAsset.uniqueId,
            uniqueId: smallAsset.uniqueId,
          });
        }
      } else {
        briefAssets.push({
          type: 'COIN',
          uid: 'coin-' + asset.uniqueId,
          uniqueId: asset.uniqueId,
        });
      }
    }
  }

  return { briefAssets, totalBalancesValue };
};

export const buildUniqueTokenList = (uniqueTokens, selectedShowcaseTokens) => {
  let rows = [];
  const showcaseTokens = [];
  const bundledShowcaseTokens = [];

  const grouped = groupBy(uniqueTokens, token => token.familyName);
  const families = Object.keys(grouped);

  for (let i = 0; i < families.length; i++) {
    const tokensRow = [];
    for (let j = 0; j < grouped[families[i]].length; j += 2) {
      if (includes(selectedShowcaseTokens, grouped[families[i]][j].uniqueId)) {
        showcaseTokens.push(grouped[families[i]][j]);
      }
      if (grouped[families[i]][j + 1]) {
        if (
          includes(selectedShowcaseTokens, grouped[families[i]][j + 1].uniqueId)
        ) {
          showcaseTokens.push(grouped[families[i]][j + 1]);
        }
        tokensRow.push([grouped[families[i]][j], grouped[families[i]][j + 1]]);
      } else {
        tokensRow.push([grouped[families[i]][j]]);
      }
    }
    let tokens = compact(tokensRow);
    tokens = chunk(tokens, 50);
    // eslint-disable-next-line no-loop-func
    tokens.forEach((tokenChunk, index) => {
      const id = tokensRow[0]
        .map(({ uniqueId }) => uniqueId)
        .join(`__${index}`);
      rows.push({
        childrenAmount: grouped[families[i]].length,
        familyImage: get(tokensRow, '[0][0].familyImage', null),
        familyName: families[i],
        isHeader: index === 0,
        stableId: id,
        tokens: tokenChunk,
        uniqueId: id,
      });
    });
  }
  const regex = RegExp(/\s*(the)\s/, 'i');
  rows = sortBy(rows, row => row.familyName.replace(regex, '').toLowerCase());

  showcaseTokens.sort(function (a, b) {
    return (
      selectedShowcaseTokens?.indexOf(a.uniqueId) -
      selectedShowcaseTokens?.indexOf(b.uniqueId)
    );
  });

  for (let i = 0; i < showcaseTokens.length; i += 2) {
    if (showcaseTokens[i + 1]) {
      bundledShowcaseTokens.push([showcaseTokens[i], showcaseTokens[i + 1]]);
    } else {
      bundledShowcaseTokens.push([showcaseTokens[i]]);
    }
  }
  if (showcaseTokens.length > 0) {
    rows = [
      {
        childrenAmount: showcaseTokens.length,
        familyName: 'Showcase',
        isHeader: true,
        stableId: 'showcase_stable_id',
        tokens: bundledShowcaseTokens,
        uniqueId: `sc_${showcaseTokens
          .map(({ uniqueId }) => uniqueId)
          .join('__')}`,
      },
    ].concat(rows);
  }

  rows.forEach((row, i) => {
    row.familyId = i;
    row.tokens[0][0].rowNumber = i;
  });
  return rows;
};

const regex = RegExp(/\s*(the)\s/, 'i');

export const buildBriefUniqueTokenList = (
  uniqueTokens,
  selectedShowcaseTokens,
  sellingTokens = []
) => {
  const uniqueTokensInShowcase = uniqueTokens
    .filter(({ uniqueId }) => selectedShowcaseTokens?.includes(uniqueId))
    .map(({ uniqueId }) => uniqueId);
  const grouped2 = groupBy(uniqueTokens, token => token.familyName);
  const families2 = sortBy(Object.keys(grouped2), row =>
    row.replace(regex, '').toLowerCase()
  );
  const result = [
    { type: 'NFTS_HEADER_SPACE_BEFORE', uid: 'nfts-header-space-before' },
    { type: 'NFTS_HEADER', uid: 'nfts-header' },
    { type: 'NFTS_HEADER_SPACE_AFTER', uid: 'nfts-header-space-after' },
  ];
  if (uniqueTokensInShowcase.length > 0) {
    result.push({
      name: 'Showcase',
      total: uniqueTokensInShowcase.length,
      type: 'FAMILY_HEADER',
      uid: 'showcase',
    });
    for (let index = 0; index < uniqueTokensInShowcase.length; index++) {
      const uniqueId = uniqueTokensInShowcase[index];
      result.push({
        index,
        type: 'NFT',
        uid: `showcase-${uniqueId}`,
        uniqueId,
      });
    }

    result.push({ type: 'NFT_SPACE_AFTER', uid: `showcase-space-after` });
  }
  if (sellingTokens.length > 0) {
    result.push({
      name: 'Selling',
      total: sellingTokens.length,
      type: 'FAMILY_HEADER',
      uid: 'selling',
    });
    for (let index = 0; index < sellingTokens.length; index++) {
      const uniqueId = sellingTokens[index].uniqueId;
      result.push({
        index,
        type: 'NFT',
        uid: uniqueId,
        uniqueId,
      });
    }
    result.push({ type: 'NFT_SPACE_AFTER', uid: `showcase-space-after` });
  }
  for (let family of families2) {
    result.push({
      image: grouped2[family][0].familyImage,
      name: family,
      total: grouped2[family].length,
      type: 'FAMILY_HEADER',
      uid: family,
    });
    const tokens = grouped2[family].map(({ uniqueId }) => uniqueId);
    for (let index = 0; index < tokens.length; index++) {
      const uniqueId = tokens[index];

      result.push({ index, type: 'NFT', uid: uniqueId, uniqueId });
    }

    result.push({ type: 'NFT_SPACE_AFTER', uid: `${family}-space-after` });
  }
  return result;
};

export const buildUniqueTokenName = ({ collection, id, name }) =>
  name || `${collection?.name} #${id}`;<|MERGE_RESOLUTION|>--- conflicted
+++ resolved
@@ -117,13 +117,8 @@
   );
 
   // separate into standard, pinned, small balances, hidden assets
-<<<<<<< HEAD
   assets?.forEach(asset => {
-    if (hiddenCoins && hiddenCoins.includes(asset.uniqueId)) {
-=======
-  forEach(assets, asset => {
     if (hiddenCoins && hiddenCoins[asset.uniqueId]) {
->>>>>>> c56643f3
       hiddenAssets.push({
         isCoin: true,
         isHidden: true,
