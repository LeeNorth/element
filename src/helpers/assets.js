import {
  add,
  convertAmountFromBigNumber,
  convertAmountToBigNumber,
  convertAmountToUnformattedDisplay,
  INITIAL_ASSETS_STATE,
  multiply,
  simpleConvertAmountToDisplay,
} from 'balance-common';
<<<<<<< HEAD
import {
  get,
  groupBy,
  isEmpty,
  isEqual,
  isNil,
  omit,
  toNumber,
} from 'lodash';
import { sortList } from '../utils';
=======
import { get, groupBy, isEmpty, isEqual, isNil, omit, toNumber } from 'lodash';
import { sortList } from 'balance-common';
>>>>>>> a5ae8390

const EMPTY_ARRAY = [];

const InitialAccountAssetsState = get(INITIAL_ASSETS_STATE, 'assets[0]', {});

export const isDefaultAssetsInitialState = (sectionData) => {
  const currentBalance = get(sectionData, 'balance.display');
  const initialBalance = get(InitialAccountAssetsState, 'balance.display');

  if (!isEqual(currentBalance, initialBalance)) {
    return false;
  }

  const currentState = omit(sectionData, ['balance', 'native']);
  const initialState = omit(InitialAccountAssetsState, ['balance', 'native']);

  return isEqual(currentState, initialState);
};

export const buildUniqueTokenList = (uniqueTokensAssets) => {
  const list = [];

  for (let i = 0; i < uniqueTokensAssets.length; i += 2) {
    list.push([uniqueTokensAssets[i], uniqueTokensAssets[i + 1]]);
  }

  return list;
};

export const buildUniqueTokenName = ({ asset_contract, id, name }) => (
  name || `${asset_contract.name} #${id}`
);

export const groupAssetsByMarketValue = assets => groupBy(assets, ({ native }) => (
  isNil(native) ? 'noValue' : 'hasValue'
));

export const sortAssetsByNativeAmount = (originalAssets, prices, nativeCurrency) => {
  const { assets, total } = parseNativePrices(originalAssets, nativeCurrency, prices);
  const {
    hasValue = EMPTY_ARRAY,
    noValue = EMPTY_ARRAY,
  } = groupAssetsByMarketValue(assets);

  const sortedAssets = sortList(hasValue, 'native.balance.amount', 'desc', 0, toNumber);
  const sortedShitcoins = sortList(noValue, 'name', 'asc');
  const allAssets = sortedAssets.concat(sortedShitcoins);

  return {
    allAssets,
    allAssetsCount: allAssets.length,
    assets: sortedAssets,
    assetsCount: sortedAssets.length,
    assetsTotal: total,
    shitcoins: sortedShitcoins,
    shitcoinsCount: sortedShitcoins.length,
  };
};

const parseNativePrices = (
  assets = null,
  nativeCurrency,
  nativePrices = null,
) => {
  let totalAmount = 0;
  let newAccount = null;
  const newAssets = assets.map(asset => {
    if (
      isEmpty(nativePrices) ||
      (nativePrices && !nativePrices[nativeCurrency][asset.symbol])
    ) {
      return asset;
    }

    const balanceAmountUnit = convertAmountFromBigNumber(
      asset.balance.amount,
      asset.decimals,
    );
    const balancePriceUnit = convertAmountFromBigNumber(
      nativePrices[nativeCurrency][asset.symbol].price.amount,
    );
    const balanceRaw = multiply(balanceAmountUnit, balancePriceUnit);
    const balanceAmount = convertAmountToBigNumber(balanceRaw);
    let trackingAmount = balanceAmount;
    if (nativeCurrency !== 'USD') {
      const trackingPriceUnit = convertAmountFromBigNumber(
        nativePrices['USD'][asset.symbol].price.amount,
      );
      const trackingRaw = multiply(balanceAmountUnit, trackingPriceUnit);
      trackingAmount = convertAmountToBigNumber(trackingRaw);
    }
    const balanceDisplay = simpleConvertAmountToDisplay(
      balanceAmount,
      nativeCurrency,
    );
    const assetPrice = nativePrices[nativeCurrency][asset.symbol].price;
    return {
      ...asset,
      trackingAmount,
      native: {
        selected: nativePrices.selected,
        balance: { amount: balanceAmount, display: balanceDisplay },
        price: assetPrice,
        change:
          asset.symbol === nativeCurrency
            ? { amount: '0', display: '———' }
            : nativePrices[nativeCurrency][asset.symbol].change,
      },
    };
  });
  totalAmount = newAssets.reduce(
    (total, asset) =>
      add(total, asset.native ? asset.native.balance.amount : 0),
    0,
  );
  const totalUSDAmount = (nativeCurrency === 'USD') ? totalAmount :
    newAssets.reduce(
      (total, asset) =>
        add(total, asset.native ? asset.trackingAmount : 0),
      0,
    );
  const totalDisplay = simpleConvertAmountToDisplay(totalAmount, nativeCurrency);
  const totalTrackingAmount = convertAmountToUnformattedDisplay(totalUSDAmount, 'USD');
  const total = { amount: totalAmount, display: totalDisplay, totalTrackingAmount };
  newAccount = {
    assets: newAssets,
    total: total,
  };
  return newAccount;
};<|MERGE_RESOLUTION|>--- conflicted
+++ resolved
@@ -3,11 +3,10 @@
   convertAmountFromBigNumber,
   convertAmountToBigNumber,
   convertAmountToUnformattedDisplay,
-  INITIAL_ASSETS_STATE,
   multiply,
+  sortList,
   simpleConvertAmountToDisplay,
 } from 'balance-common';
-<<<<<<< HEAD
 import {
   get,
   groupBy,
@@ -17,29 +16,8 @@
   omit,
   toNumber,
 } from 'lodash';
-import { sortList } from '../utils';
-=======
-import { get, groupBy, isEmpty, isEqual, isNil, omit, toNumber } from 'lodash';
-import { sortList } from 'balance-common';
->>>>>>> a5ae8390
 
 const EMPTY_ARRAY = [];
-
-const InitialAccountAssetsState = get(INITIAL_ASSETS_STATE, 'assets[0]', {});
-
-export const isDefaultAssetsInitialState = (sectionData) => {
-  const currentBalance = get(sectionData, 'balance.display');
-  const initialBalance = get(InitialAccountAssetsState, 'balance.display');
-
-  if (!isEqual(currentBalance, initialBalance)) {
-    return false;
-  }
-
-  const currentState = omit(sectionData, ['balance', 'native']);
-  const initialState = omit(InitialAccountAssetsState, ['balance', 'native']);
-
-  return isEqual(currentState, initialState);
-};
 
 export const buildUniqueTokenList = (uniqueTokensAssets) => {
   const list = [];
