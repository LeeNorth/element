<<<<<<< HEAD
import isEmpty from 'lodash/isEmpty';
import isNil from 'lodash/isNil';
=======
import { groupBy, isEmpty, isNil, mapValues, toNumber, values } from 'lodash';
>>>>>>> 9d06b461
import { createSelector } from 'reselect';
import { parseAssetsNativeWithTotals } from '@rainbow-me/parsers';

const EMPTY_ARRAY = [];

const assetPricesFromUniswapSelector = state =>
  state.data.assetPricesFromUniswap;
const accountAssetsDataSelector = state => state.data.accountAssetsData;
const isLoadingAssetsSelector = state => state.data.isLoadingAssets;
const nativeCurrencySelector = state => state.settings.nativeCurrency;

const sortAssetsByNativeAmount = (
  accountAssetsData,
  assetPricesFromUniswap,
  isLoadingAssets,
  nativeCurrency
) => {
  let assetsNativePrices = Object.values(accountAssetsData);

  if (!isEmpty(assetPricesFromUniswap)) {
    assetsNativePrices = assetsNativePrices.map(asset => {
      if (isNil(asset.price)) {
<<<<<<< HEAD
        const assetPrice = assetPricesFromUniswap[asset.address]?.price;

        const relativePriceChange =
          assetPricesFromUniswap[asset.address]?.relativePriceChange;
=======
        const assetPrice = assetPricesFromUniswap?.[asset.address]?.price;
        const relativePriceChange =
          assetPricesFromUniswap?.[asset.address]?.relativePriceChange;
>>>>>>> 9d06b461
        if (assetPrice) {
          return {
            ...asset,
            price: {
              relative_change_24h: relativePriceChange,
              value: assetPrice,
            },
          };
        }
      }
      return asset;
    });
  }

  let total = null;
  if (!isEmpty(assetsNativePrices)) {
    const parsedAssets = parseAssetsNativeWithTotals(
      assetsNativePrices,
      nativeCurrency
    );
    assetsNativePrices = parsedAssets.assetsNativePrices;
    total = parsedAssets.total;
  }
  const {
    hasValue = EMPTY_ARRAY,
    noValue = EMPTY_ARRAY,
  } = groupAssetsByMarketValue(assetsNativePrices);

  const sortedAssetsNoShitcoins = hasValue.sort((a, b) => {
    let itemA = Number(a.native?.balance?.amount) ?? 0;
    let itemB = Number(b.native?.balance?.amount) ?? 0;

    return itemA < itemB ? 1 : -1;
  });

  const sortedShitcoins = noValue.sort((a, b) => {
    let itemA = a.name;
    let itemB = b.name;

    return itemA > itemB ? 1 : -1;
  });

  const sortedAssets = sortedAssetsNoShitcoins.concat(sortedShitcoins);

  return {
    assetsTotal: total,
    isBalancesSectionEmpty: isEmpty(sortedAssets),
    isLoadingAssets,
    sortedAssets,
    sortedAssetsCount: sortedAssets.length,
  };
};

const groupAssetsByMarketValue = assets =>
  assets.reduce(
    (acc, asset) => {
      if (isNil(asset.native)) {
        acc.noValue.push(asset);
      } else {
        acc.hasValue.push(asset);
      }

      return acc;
    },
    {
      hasValue: [],
      noValue: [],
    }
  );

export const sortAssetsByNativeAmountSelector = createSelector(
  [
    accountAssetsDataSelector,
    assetPricesFromUniswapSelector,
    isLoadingAssetsSelector,
    nativeCurrencySelector,
  ],
  sortAssetsByNativeAmount
);<|MERGE_RESOLUTION|>--- conflicted
+++ resolved
@@ -1,9 +1,5 @@
-<<<<<<< HEAD
 import isEmpty from 'lodash/isEmpty';
 import isNil from 'lodash/isNil';
-=======
-import { groupBy, isEmpty, isNil, mapValues, toNumber, values } from 'lodash';
->>>>>>> 9d06b461
 import { createSelector } from 'reselect';
 import { parseAssetsNativeWithTotals } from '@rainbow-me/parsers';
 
@@ -26,16 +22,9 @@
   if (!isEmpty(assetPricesFromUniswap)) {
     assetsNativePrices = assetsNativePrices.map(asset => {
       if (isNil(asset.price)) {
-<<<<<<< HEAD
-        const assetPrice = assetPricesFromUniswap[asset.address]?.price;
-
-        const relativePriceChange =
-          assetPricesFromUniswap[asset.address]?.relativePriceChange;
-=======
         const assetPrice = assetPricesFromUniswap?.[asset.address]?.price;
         const relativePriceChange =
           assetPricesFromUniswap?.[asset.address]?.relativePriceChange;
->>>>>>> 9d06b461
         if (assetPrice) {
           return {
             ...asset,
