--- conflicted
+++ resolved
@@ -1,14 +1,9 @@
 import { formatsByName } from '@ensdomains/address-encoder';
 import { hash } from '@ensdomains/eth-ens-namehash';
-<<<<<<< HEAD
-import { BigNumberish, Contract, Wallet } from 'ethers';
+import { Wallet } from '@ethersproject/wallet';
+import { BigNumberish, Contract } from 'ethers';
 import lang from 'i18n-js';
 import { TextInputProps } from 'react-native';
-=======
-import { Wallet } from '@ethersproject/wallet';
-import { BigNumberish, Contract } from 'ethers';
-import { keccak256, toUtf8Bytes } from 'ethers/lib/utils';
->>>>>>> 708f5736
 import { atom } from 'recoil';
 import { InlineFieldProps } from '../components/inputs/InlineField';
 import {
