import { formatsByName } from '@ensdomains/address-encoder';
import { hash } from '@ensdomains/eth-ens-namehash';
<<<<<<< HEAD
import { BigNumberish, Contract, Signer } from 'ethers';
=======
import { Wallet } from '@ethersproject/wallet';
import { BigNumber, BigNumberish, Contract } from 'ethers';
>>>>>>> a38f3f29
import lang from 'i18n-js';
import { atom } from 'recoil';
import { InlineFieldProps } from '../components/inputs/InlineField';
import {
  add,
  addBuffer,
  convertAmountAndPriceToNativeDisplay,
  divide,
  fromWei,
  handleSignificantDecimals,
  multiply,
} from './utilities';
import { ENSRegistrationRecords, EthereumAddress } from '@rainbow-me/entities';
import { getProviderForNetwork, toHex } from '@rainbow-me/handlers/web3';
import { gweiToWei } from '@rainbow-me/parsers';
import {
  ENSBaseRegistrarImplementationABI,
  ensBaseRegistrarImplementationAddress,
  ENSETHRegistrarControllerABI,
  ensETHRegistrarControllerAddress,
  ENSPublicResolverABI,
  ensPublicResolverAddress,
  ensRegistryAddress,
  ENSRegistryWithFallbackABI,
  ENSReverseRegistrarABI,
  ensReverseRegistrarAddress,
} from '@rainbow-me/references';
import { colors } from '@rainbow-me/styles';
import { labelhash } from '@rainbow-me/utils';
import {
  encodeContenthash,
  isValidContenthash,
} from '@rainbow-me/utils/contenthash';

export const ENS_SECONDS_WAIT = 60;
export const ENS_SECONDS_PADDING = 5;
export const ENS_SECONDS_WAIT_WITH_PADDING =
  ENS_SECONDS_WAIT + ENS_SECONDS_PADDING;
export const ENS_SECONDS_WAIT_PROVIDER_PADDING =
  ENS_SECONDS_WAIT + 4 * ENS_SECONDS_PADDING;

export enum ENSRegistrationTransactionType {
  COMMIT = 'commit',
  REGISTER_WITH_CONFIG = 'registerWithConfig',
  RENEW = 'renew',
  SET_ADDR = 'setAddr',
  RECLAIM = 'reclaim',
  SET_TEXT = 'setText',
  SET_NAME = 'setName',
  MULTICALL = 'multicall',
}

export enum ENS_RECORDS {
  ETH = 'ETH',
  BTC = 'BTC',
  LTC = 'LTC',
  DOGE = 'DOGE',
  displayName = 'me.rainbow.displayName',
  header = 'header',
  content = 'content',
  url = 'url',
  email = 'email',
  website = 'website',
  avatar = 'avatar',
  description = 'description',
  notice = 'notice',
  keywords = 'keywords',
  discord = 'com.discord',
  github = 'com.github',
  reddit = 'com.reddit',
  instagram = 'com.instagram',
  snapchat = 'com.snapchat',
  twitter = 'com.twitter',
  telegram = 'org.telegram',
  ensDelegate = 'eth.ens.delegate',
  pronouns = 'pronouns',
}

export enum REGISTRATION_STEPS {
  COMMIT = 'COMMIT',
  EDIT = 'EDIT',
  REGISTER = 'REGISTER',
  RENEW = 'RENEW',
  SET_NAME = 'SET_NAME',
  TRANSFER = 'TRANSFER',
  WAIT_COMMIT_CONFIRMATION = 'WAIT_COMMIT_CONFIRMATION',
  WAIT_ENS_COMMITMENT = 'WAIT_ENS_COMMITMENT',
}

export enum REGISTRATION_MODES {
  CREATE = 'CREATE',
  EDIT = 'EDIT',
  RENEW = 'RENEW',
  SEARCH = 'SEARCH',
  SET_NAME = 'SET_NAME',
}

export type TextRecordField = {
  id: string;
  key: ENS_RECORDS;
  label: InlineFieldProps['label'];
  placeholder: InlineFieldProps['placeholder'];
  inputProps?: InlineFieldProps['inputProps'];
  validation?: {
    validator: (value: string) => boolean;
    message: string;
  };
  startsWith?: string;
};

export const textRecordFields = {
  [ENS_RECORDS.displayName]: {
    id: 'name',
    inputProps: {
      maxLength: 50,
    },
    key: ENS_RECORDS.displayName,
    label: lang.t('profiles.create.name'),
    placeholder: lang.t('profiles.create.name_placeholder'),
  },
  [ENS_RECORDS.description]: {
    id: 'bio',
    inputProps: {
      maxLength: 100,
      multiline: true,
    },
    key: ENS_RECORDS.description,
    label: lang.t('profiles.create.bio'),
    placeholder: lang.t('profiles.create.bio_placeholder'),
  },
  [ENS_RECORDS.url]: {
    id: 'website',
    inputProps: {
      keyboardType: 'url',
      maxLength: 100,
    },
    key: ENS_RECORDS.url,
    label: lang.t('profiles.create.website'),
    placeholder: lang.t('profiles.create.website_placeholder'),
    validation: {
      message: lang.t('profiles.create.invalid_website'),
      validator: value =>
        /[-a-zA-Z0-9@:%._+~#=]{1,256}\.[a-zA-Z0-9()]{1,6}\b([-a-zA-Z0-9()@:%_+.~#?&//=]*)/.test(
          value
        ),
    },
  },
  [ENS_RECORDS.twitter]: {
    id: 'twitter',
    inputProps: {
      maxLength: 16,
    },
    key: ENS_RECORDS.twitter,
    label: lang.t('profiles.create.twitter'),
    placeholder: lang.t('profiles.create.username_placeholder'),
    startsWith: '@',
    validation: {
      message: lang.t('profiles.create.invalid_username', {
        app: lang.t('profiles.create.twitter'),
      }),
      validator: value => /^\w*$/.test(value),
    },
  },
  [ENS_RECORDS.email]: {
    id: 'email',
    inputProps: {
      keyboardType: 'email-address',
      maxLength: 50,
    },
    key: ENS_RECORDS.email,
    label: lang.t('profiles.create.email'),
    placeholder: lang.t('profiles.create.email_placeholder'),
    validation: {
      message: lang.t('profiles.create.invalid_email'),
      validator: value => /^\S+@\S+\.\S+$/.test(value),
    },
  },
  [ENS_RECORDS.instagram]: {
    id: 'instagram',
    inputProps: {
      maxLength: 30,
    },
    key: ENS_RECORDS.instagram,
    label: lang.t('profiles.create.instagram'),
    placeholder: lang.t('profiles.create.username_placeholder'),
    startsWith: '@',
    validation: {
      message: lang.t('profiles.create.invalid_username', {
        app: lang.t('profiles.create.instagram'),
      }),
      validator: value => /^([\w.])*$/.test(value),
    },
  },
  [ENS_RECORDS.discord]: {
    id: 'discord',
    inputProps: {
      maxLength: 50,
    },
    key: ENS_RECORDS.discord,
    label: lang.t('profiles.create.discord'),
    placeholder: lang.t('profiles.create.username_placeholder'),
    startsWith: '@',
    validation: {
      message: lang.t('profiles.create.invalid_username', {
        app: lang.t('profiles.create.discord'),
      }),
      validator: value => /^([\w#.])*$/.test(value),
    },
  },
  [ENS_RECORDS.github]: {
    id: 'github',
    inputProps: {
      maxLength: 20,
    },
    key: ENS_RECORDS.github,
    label: lang.t('profiles.create.github'),
    placeholder: lang.t('profiles.create.username_placeholder'),
    startsWith: '@',
    validation: {
      message: lang.t('profiles.create.invalid_username', {
        app: lang.t('profiles.create.github'),
      }),
      validator: value => /^([\w.])*$/.test(value),
    },
  },
  [ENS_RECORDS.BTC]: {
    id: 'btc',
    inputProps: {
      maxLength: 42,
      multiline: true,
    },
    key: ENS_RECORDS.BTC,
    label: lang.t('profiles.create.btc'),
    placeholder: lang.t('profiles.create.wallet_placeholder', {
      coin: lang.t('profiles.create.btc'),
    }),
    validation: {
      message: lang.t('profiles.create.invalid_asset', {
        coin: ENS_RECORDS.BTC,
      }),
      validator: value => validateCoinRecordValue(value, ENS_RECORDS.BTC),
    },
  },
  [ENS_RECORDS.snapchat]: {
    id: 'snapchat',
    inputProps: {
      maxLength: 16,
    },
    key: ENS_RECORDS.snapchat,
    label: lang.t('profiles.create.snapchat'),
    placeholder: lang.t('profiles.create.username_placeholder'),
    startsWith: '@',
    validation: {
      message: lang.t('profiles.create.invalid_username', {
        app: lang.t('profiles.create.snapchat'),
      }),
      validator: value => /^([\w.])*$/.test(value),
    },
  },
  [ENS_RECORDS.telegram]: {
    id: 'telegram',
    inputProps: {
      maxLength: 30,
    },
    key: ENS_RECORDS.telegram,
    label: lang.t('profiles.create.telegram'),
    placeholder: lang.t('profiles.create.username_placeholder'),
    startsWith: '@',
    validation: {
      message: lang.t('profiles.create.invalid_username', {
        app: lang.t('profiles.create.telegram'),
      }),
      validator: value => /^([\w#.])*$/.test(value),
    },
  },
  [ENS_RECORDS.reddit]: {
    id: 'reddit',
    inputProps: {
      maxLength: 30,
    },
    key: ENS_RECORDS.reddit,
    label: lang.t('profiles.create.reddit'),
    placeholder: lang.t('profiles.create.username_placeholder'),
    startsWith: '@',
    validation: {
      message: lang.t('profiles.create.invalid_username', {
        app: lang.t('profiles.create.reddit'),
      }),
      validator: value => /^([\w#.])*$/.test(value),
    },
  },
  [ENS_RECORDS.pronouns]: {
    id: 'pronouns',
    inputProps: {
      maxLength: 42,
    },
    key: ENS_RECORDS.pronouns,
    label: lang.t('profiles.create.pronouns'),
    placeholder: lang.t('profiles.create.pronouns_placeholder'),
  },
  [ENS_RECORDS.notice]: {
    id: 'notice',
    inputProps: {
      maxLength: 100,
    },
    key: ENS_RECORDS.notice,
    label: lang.t('profiles.create.notice'),
    placeholder: lang.t('profiles.create.notice_placeholder'),
  },
  [ENS_RECORDS.keywords]: {
    id: 'keywords',
    inputProps: {
      maxLength: 100,
    },
    key: ENS_RECORDS.keywords,
    label: lang.t('profiles.create.keywords'),
    placeholder: lang.t('profiles.create.keywords_placeholder'),
  },
  [ENS_RECORDS.LTC]: {
    id: 'ltc',
    inputProps: {
      maxLength: 64,
    },
    key: ENS_RECORDS.LTC,
    label: lang.t('profiles.create.ltc'),
    placeholder: lang.t('profiles.create.wallet_placeholder', {
      coin: lang.t('profiles.create.ltc'),
    }),
    validation: {
      message: lang.t('profiles.create.invalid_asset', {
        coin: ENS_RECORDS.LTC,
      }),
      validator: value => validateCoinRecordValue(value, ENS_RECORDS.LTC),
    },
  },
  [ENS_RECORDS.DOGE]: {
    id: 'doge',
    inputProps: {
      maxLength: 34,
    },
    key: ENS_RECORDS.DOGE,
    label: lang.t('profiles.create.doge'),
    placeholder: lang.t('profiles.create.wallet_placeholder', {
      coin: lang.t('profiles.create.doge'),
    }),
    validation: {
      message: lang.t('profiles.create.invalid_asset', {
        coin: ENS_RECORDS.DOGE,
      }),
      validator: value => validateCoinRecordValue(value, ENS_RECORDS.DOGE),
    },
  },
  [ENS_RECORDS.content]: {
    id: 'content',
    inputProps: {},
    key: ENS_RECORDS.content,
    label: lang.t('profiles.create.content'),
    placeholder: lang.t('profiles.create.content_placeholder'),
    validation: {
      message: lang.t('profiles.create.invalid_content_hash'),
      validator: value => validateContentHashRecordValue(value),
    },
  },
} as {
  [key in ENS_RECORDS]?: TextRecordField;
};

export const ENS_DOMAIN = '.eth';

const getENSRegistrarControllerContract = async (
  wallet?: Signer,
  registrarAddress?: string
) => {
  const signerOrProvider = wallet || (await getProviderForNetwork());
  return new Contract(
    registrarAddress || ensETHRegistrarControllerAddress,
    ENSETHRegistrarControllerABI,
    signerOrProvider
  );
};

const getENSPublicResolverContract = async (
  wallet?: Signer,
  resolverAddress?: EthereumAddress
) => {
  const signerOrProvider = wallet || (await getProviderForNetwork());
  return new Contract(
    resolverAddress || ensPublicResolverAddress,
    ENSPublicResolverABI,
    signerOrProvider
  );
};

const getENSReverseRegistrarContract = async (wallet?: Signer) => {
  const signerOrProvider = wallet || (await getProviderForNetwork());
  return new Contract(
    ensReverseRegistrarAddress,
    ENSReverseRegistrarABI,
    signerOrProvider
  );
};

const getENSBaseRegistrarImplementationContract = async (wallet?: Signer) => {
  const signerOrProvider = wallet || (await getProviderForNetwork());
  return new Contract(
    ensBaseRegistrarImplementationAddress,
    ENSBaseRegistrarImplementationABI,
    signerOrProvider
  );
};

const getENSRegistryContract = async (wallet?: Wallet) => {
  const signerOrProvider = wallet ?? (await getProviderForNetwork());
  return new Contract(
    ensRegistryAddress,
    ENSRegistryWithFallbackABI,
    signerOrProvider
  );
};

const getAvailable = async (
  name: string,
  contract?: Contract
): Promise<boolean> => {
  const ensContract = contract ?? (await getENSRegistrarControllerContract());
  return ensContract.available(name);
};

const getNameExpires = async (name: string): Promise<string> => {
  const contract = await getENSBaseRegistrarImplementationContract();
  return contract.nameExpires(labelhash(name));
};

const getNameOwner = async (name: string): Promise<string> => {
  const contract = await getENSRegistryContract();
  return contract.owner(hash(name));
};

const getRentPrice = async (
  name: string,
  duration: number,
  contract?: Contract
): Promise<any> => {
  const ensContract = contract ?? (await getENSRegistrarControllerContract());
  return ensContract.rentPrice(name, duration);
};

const setupMulticallRecords = (
  name: string,
  records: ENSRegistrationRecords,
  resolverInstance: Contract
): string[] => {
  const resolver = resolverInstance.interface;
  const namehash = hash(name);

  const data = [];
  // ens associated address
  const ensAssociatedRecord = records.ensAssociatedAddress;

  if (
    Boolean(ensAssociatedRecord) &&
    typeof ensAssociatedRecord === 'string' &&
    parseInt(ensAssociatedRecord, 16) !== 0
  ) {
    data.push(
      resolver.encodeFunctionData('setAddr(bytes32,address)', [
        namehash,
        ensAssociatedRecord,
      ])
    );
  }
  // content hash address
  const contentHashAssociatedRecord = records.contentHash;
  if (
    Boolean(contentHashAssociatedRecord) &&
    typeof contentHashAssociatedRecord === 'string' &&
    parseInt(contentHashAssociatedRecord, 16) !== 0
  ) {
    data.push(
      resolver.encodeFunctionData('setContenthash', [
        namehash,
        contentHashAssociatedRecord,
      ])
    );
  }
  // coin addresses
  const coinAddressesAssociatedRecord = records.coinAddress;
  if (coinAddressesAssociatedRecord) {
    data.push(
      coinAddressesAssociatedRecord.map(coinRecord => {
        const { decoder, coinType } = formatsByName[coinRecord.key];
        let addressAsBytes;
        if (!coinRecord.address || coinRecord.address === '') {
          addressAsBytes = Buffer.from('');
        } else {
          addressAsBytes = decoder(coinRecord.address);
        }
        return resolver.encodeFunctionData('setAddr(bytes32,uint256,bytes)', [
          namehash,
          coinType,
          addressAsBytes,
        ]);
      })
    );
  }
  // text addresses
  const textAssociatedRecord = records.text;
  if (textAssociatedRecord) {
    data.push(
      textAssociatedRecord
        .filter(
          textRecord => Boolean(textRecord.value) || textRecord.value === ''
        )
        .map(textRecord => {
          return resolver.encodeFunctionData('setText', [
            namehash,
            textRecord.key,
            textRecord.value,
          ]);
        })
    );
  }
  // flatten textrecords and addresses and remove undefined
  return data.flat().filter(Boolean);
};

const generateSalt = () => {
  const random = new Uint8Array(32);
  crypto.getRandomValues(random);
  const salt =
    '0x' +
    Array.from(random)
      .map(b => b.toString(16).padStart(2, '0'))
      .join('');
  return salt;
};

const getENSExecutionDetails = async ({
  name,
  type,
  ownerAddress,
  salt,
  toAddress,
  rentPrice,
  duration,
  records,
  wallet,
  resolverAddress,
}: {
  name?: string;
  type: ENSRegistrationTransactionType;
  ownerAddress?: string;
  rentPrice?: string;
  duration?: number;
  records?: ENSRegistrationRecords;
<<<<<<< HEAD
  wallet?: Signer;
=======
  toAddress?: string;
  wallet?: Wallet;
>>>>>>> a38f3f29
  salt?: string;
  resolverAddress?: EthereumAddress;
}): Promise<{
  methodArguments: any[] | null;
  value: BigNumberish | null;
  contract: Contract | null;
}> => {
  let args: any[] | null = null;
  let value: string | null = null;
  let contract: Contract | null = null;

  switch (type) {
    case ENSRegistrationTransactionType.COMMIT: {
      if (!name || !ownerAddress) throw new Error('Bad arguments for commit');
      const registrarController = await getENSRegistrarControllerContract(
        wallet
      );
      const commitment = await registrarController.makeCommitmentWithConfig(
        name.replace(ENS_DOMAIN, ''),
        ownerAddress,
        salt,
        ensPublicResolverAddress,
        ownerAddress
      );
      args = [commitment];
      contract = registrarController;
      break;
    }
    case ENSRegistrationTransactionType.MULTICALL: {
      if (!name || !records) throw new Error('Bad arguments for multicall');
      contract = await getENSPublicResolverContract(wallet, resolverAddress);
      const data = setupMulticallRecords(name, records, contract) || [];
      args = [data];
      break;
    }
    case ENSRegistrationTransactionType.REGISTER_WITH_CONFIG: {
      if (!name || !ownerAddress || !duration || !rentPrice)
        throw new Error('Bad arguments for registerWithConfig');
      value = toHex(addBuffer(rentPrice, 1.1));
      args = [
        name.replace(ENS_DOMAIN, ''),
        ownerAddress,
        duration,
        salt,
        ensPublicResolverAddress,
        ownerAddress,
      ];
      contract = await getENSRegistrarControllerContract(wallet);
      break;
    }
    case ENSRegistrationTransactionType.RENEW: {
      if (!name || !duration || !rentPrice)
        throw new Error('Bad arguments for renew');
      value = toHex(addBuffer(rentPrice, 1.1));
      args = [name.replace(ENS_DOMAIN, ''), duration];
      contract = await getENSRegistrarControllerContract(wallet);
      break;
    }
    case ENSRegistrationTransactionType.SET_NAME:
      if (!name) throw new Error('Bad arguments for setName');
      args = [name];
      contract = await getENSReverseRegistrarContract(wallet);
      break;
    case ENSRegistrationTransactionType.SET_ADDR: {
      if (!name || !records || !records?.coinAddress?.[0])
        throw new Error('Bad arguments for setAddr');
      const record = records?.coinAddress[0];
      const namehash = hash(name);
      const coinType = formatsByName[record.key].coinType;
      args = [namehash, coinType, record.address];
      contract = await getENSPublicResolverContract(wallet, resolverAddress);
      break;
    }
    case ENSRegistrationTransactionType.RECLAIM: {
      if (!name || !toAddress) throw new Error('Bad arguments for reclaim');
      const id = BigNumber.from(
        labelhash(name.replace(ENS_DOMAIN, ''))
      ).toString();
      args = [id, toAddress];
      contract = await getENSBaseRegistrarImplementationContract(wallet);
      break;
    }
    case ENSRegistrationTransactionType.SET_TEXT: {
      if (!name || !records || !records?.text?.[0])
        throw new Error('Bad arguments for setText');
      const record = records?.text[0];
      const namehash = hash(name);
      args = [namehash, record.key, record.value];
      contract = await getENSPublicResolverContract(wallet, resolverAddress);
      break;
    }
  }
  return {
    contract,
    methodArguments: args,
    value,
  };
};

const getENSRecordKeys = () => Object.keys(ENS_RECORDS);
const getENSRecordValues = () => Object.values(ENS_RECORDS);

const formatEstimatedNetworkFee = (
  gasLimit: string,
  maxBaseFee: string,
  maxPriorityFee: string,
  nativeCurrency: any,
  nativeAssetPrice: any
) => {
  const networkFeeInWei = multiply(
    gweiToWei(add(maxBaseFee, maxPriorityFee)),
    gasLimit
  );
  const networkFeeInEth = fromWei(networkFeeInWei);

  const { amount, display } = convertAmountAndPriceToNativeDisplay(
    networkFeeInEth,
    nativeAssetPrice,
    nativeCurrency
  );

  return {
    amount,
    display,
    wei: networkFeeInWei,
  };
};

const formatTotalRegistrationCost = (
  wei: string,
  nativeCurrency: any,
  nativeAssetPrice: any,
  skipDecimals: boolean = false
) => {
  const networkFeeInEth = fromWei(wei);
  const eth = handleSignificantDecimals(networkFeeInEth, 3);

  const { amount, display } = convertAmountAndPriceToNativeDisplay(
    networkFeeInEth,
    nativeAssetPrice,
    nativeCurrency,
    undefined,
    skipDecimals
  );

  return {
    amount,
    display,
    eth,
    wei,
  };
};

const validateCoinRecordValue = (value: string, coin: string) => {
  try {
    formatsByName[coin].decoder(value);
    return true;
  } catch (e) {
    return false;
  }
};

const validateContentHashRecordValue = (value: string) => {
  const { encoded, error: encodeError } = encodeContenthash(value);
  if (!encodeError && encoded) {
    return isValidContenthash(encoded);
  } else {
    return false;
  }
};

const getRentPricePerYear = (rentPrice: string, duration: number) =>
  divide(rentPrice, duration);

const formatRentPrice = (
  rentPrice: BigNumberish,
  duration: number,
  nativeCurrency: any,
  nativeAssetPrice: any
) => {
  const rentPriceInETH = fromWei(rentPrice.toString());
  const rentPricePerYear = getRentPricePerYear(rentPriceInETH, duration);
  const rentPricePerYearInWei = divide(rentPrice.toString(), duration);

  const { amount, display } = convertAmountAndPriceToNativeDisplay(
    rentPriceInETH,
    nativeAssetPrice,
    nativeCurrency,
    undefined,
    true
  );
  const {
    display: displayPerYear,
    amount: amountPerYear,
  } = convertAmountAndPriceToNativeDisplay(
    rentPricePerYear,
    nativeAssetPrice,
    nativeCurrency,
    undefined,
    true
  );

  return {
    perYear: {
      amount: amountPerYear,
      display: displayPerYear,
      wei: rentPricePerYearInWei,
    },
    total: {
      amount,
      display,
    },
    wei: rentPrice,
  };
};

const accentColorAtom = atom({
  default: colors.purple,
  key: 'ens.accentColor',
});

export {
  generateSalt,
  getENSRecordKeys,
  getENSRecordValues,
  getENSRegistryContract,
  getENSRegistrarControllerContract,
  getENSBaseRegistrarImplementationContract,
  getENSPublicResolverContract,
  getENSReverseRegistrarContract,
  getAvailable,
  getNameExpires,
  getNameOwner,
  getRentPrice,
  getENSExecutionDetails,
  formatEstimatedNetworkFee,
  formatTotalRegistrationCost,
  formatRentPrice,
  accentColorAtom,
};<|MERGE_RESOLUTION|>--- conflicted
+++ resolved
@@ -1,11 +1,6 @@
 import { formatsByName } from '@ensdomains/address-encoder';
 import { hash } from '@ensdomains/eth-ens-namehash';
-<<<<<<< HEAD
-import { BigNumberish, Contract, Signer } from 'ethers';
-=======
-import { Wallet } from '@ethersproject/wallet';
-import { BigNumber, BigNumberish, Contract } from 'ethers';
->>>>>>> a38f3f29
+import { BigNumber, BigNumberish, Contract, Signer } from 'ethers';
 import lang from 'i18n-js';
 import { atom } from 'recoil';
 import { InlineFieldProps } from '../components/inputs/InlineField';
@@ -417,7 +412,7 @@
   );
 };
 
-const getENSRegistryContract = async (wallet?: Wallet) => {
+const getENSRegistryContract = async (wallet?: Signer) => {
   const signerOrProvider = wallet ?? (await getProviderForNetwork());
   return new Contract(
     ensRegistryAddress,
@@ -561,12 +556,8 @@
   rentPrice?: string;
   duration?: number;
   records?: ENSRegistrationRecords;
-<<<<<<< HEAD
+  toAddress?: string;
   wallet?: Signer;
-=======
-  toAddress?: string;
-  wallet?: Wallet;
->>>>>>> a38f3f29
   salt?: string;
   resolverAddress?: EthereumAddress;
 }): Promise<{
