import networkTypes from './networkTypes';

const networkInfo = {
  [`${networkTypes.mainnet}`]: {
    balance_checker_contract_address:
      '0x4dcf4562268dd384fe814c00fad239f06c2a0c2b',
    color: '#0E76FD',
    disabled: false,
    exchange_enabled: true,
    faucet_url: null,
    name: 'Ethereum',
    gasToken: 'ETH',
    value: networkTypes.mainnet,
  },
  [`${networkTypes.goerli}`]: {
    balance_checker_contract_address:
      '0xf3352813b612a2d198e437691557069316b84ebe',
    color: '#f6c343',
    disabled: false,
    exchange_enabled: false,
    faucet_url: 'https://goerli-faucet.slock.it/',
    name: 'Goerli',
    gasToken: 'ETH',
    testnet: true,
    value: networkTypes.goerli,
  },
  [`${networkTypes.arbitrum}`]: {
    balance_checker_contract_address:
      '0x54A4E5800345c01455a7798E0D96438364e22723',
    color: '#2D374B',
    disabled: false,
    exchange_enabled: true,
    faucet_url: null,
    layer2: true,
    name: 'Arbitrum',
    gasToken: 'ETH',
    value: networkTypes.arbitrum,
  },
  [`${networkTypes.optimism}`]: {
    balance_checker_contract_address:
      '0x1C8cFdE3Ba6eFc4FF8Dd5C93044B9A690b6CFf36',
    color: '#FF4040',
    disabled: false,
    exchange_enabled: true,
    faucet_url: null,
    layer2: true,
    name: 'Optimism',
    gasToken: 'ETH',
    value: networkTypes.optimism,
  },
  [`${networkTypes.polygon}`]: {
    balance_checker_contract_address:
      '0x54A4E5800345c01455a7798E0D96438364e22723',
    color: '#8247E5',
    disabled: false,
    exchange_enabled: true,
    faucet_url: null,
    layer2: true,
    longName: 'Polygon (Matic)',
    name: 'Polygon',
    gasToken: 'MATIC',
    value: networkTypes.polygon,
  },
  [`${networkTypes.bsc}`]: {
    balance_checker_contract_address:
      '0x400A9f1Bb1Db80643C33710C2232A0D74EF5CFf1',
    color: '#F0B90B',
<<<<<<< HEAD
    disabled: false,
    exchange_enabled: true,
=======
    disabled: true,
    exchange_enabled: false,
>>>>>>> f68e3c8f
    faucet_url: null,
    layer2: true,
    longName: 'Binance Smart Chain',
    name: 'BSC',
    gasToken: 'BNB',
    value: networkTypes.bsc,
  },
};

export default networkInfo;<|MERGE_RESOLUTION|>--- conflicted
+++ resolved
@@ -65,13 +65,8 @@
     balance_checker_contract_address:
       '0x400A9f1Bb1Db80643C33710C2232A0D74EF5CFf1',
     color: '#F0B90B',
-<<<<<<< HEAD
-    disabled: false,
-    exchange_enabled: true,
-=======
     disabled: true,
     exchange_enabled: false,
->>>>>>> f68e3c8f
     faucet_url: null,
     layer2: true,
     longName: 'Binance Smart Chain',
