import lang from 'i18n-js';
import { findIndex, get } from 'lodash';
import React from 'react';
import { withNavigation } from 'react-navigation';
import { compose, withHandlers } from 'recompact';
import { createSelector } from 'reselect';
import { AssetListItemSkeleton } from '../components/asset-list';
import { BalanceCoinRow } from '../components/coin-row';
import { UniswapInvestmentCard } from '../components/investment-cards';
import { TokenFamilyWrap } from '../components/token-family';
import { buildUniqueTokenList } from './assets';
import FastImage from 'react-native-fast-image';

const allAssetsSelector = state => state.allAssets;
const allAssetsCountSelector = state => state.allAssetsCount;
const assetsSelector = state => state.assets;
const assetsTotalSelector = state => state.assetsTotal;
const languageSelector = state => state.language;
const nativeCurrencySelector = state => state.nativeCurrency;
const onToggleShowShitcoinsSelector = state => state.onToggleShowShitcoins;
const shitcoinsCountSelector = state => state.shitcoinsCount;
const showShitcoinsSelector = state => state.showShitcoins;
const uniqueTokensSelector = state => state.uniqueTokens;
const uniswapSelector = state => state.uniswap;
const uniswapTotalSelector = state => state.uniswapTotal;

const enhanceRenderItem = compose(
  withNavigation,
  withHandlers({
    onPress: ({ assetType, navigation }) => (item) => {
      navigation.navigate('ExpandedAssetScreen', {
        asset: item,
        type: assetType,
      });
    },
    onPressSend: ({ navigation }) => (asset) => {
      navigation.navigate('SendSheet', { asset });
    },
  }),
);

const TokenItem = enhanceRenderItem(BalanceCoinRow);
const UniswapCardItem = enhanceRenderItem(UniswapInvestmentCard);

const balancesRenderItem = item => <TokenItem {...item} assetType="token" />;
<<<<<<< HEAD
const tokenFamilyItem = item => <TokenFamilyWrap {...item} />;
=======
const balancesSkeletonRenderItem = item => <AssetListItemSkeleton {...item} />;
const collectiblesRenderItem = item => <UniqueTokenItem {...item} assetType="unique_token" />;
>>>>>>> f25e60ab
const uniswapRenderItem = item => <UniswapCardItem {...item} assetType="uniswap" />;

const filterWalletSections = sections => (
  sections.filter(({ data, header }) => (
    data
      ? get(header, 'totalItems')
      : true
  ))
);

const buildWalletSections = (
  allAssets,
  allAssetsCount,
  assets,
  assetsTotal,
  language,
  nativeCurrency,
  onToggleShowShitcoins,
  shitcoinsCount,
  showShitcoins,
  uniqueTokens = [],
  uniswap = [],
  uniswapTotal,
) => {
  const isLoadingLooolHelloooooJin = true;

  let balanceSectionData = showShitcoins ? allAssets : assets;

  if (isLoadingLooolHelloooooJin) {
    // lol im not sure if this is gonna work but basically we just want this to
    // be an empty "item".. but im not sure exactly how the list is gonna want it formatted
    balanceSectionData = [{}];
  }

  const sections = [
    {
      balances: true,
      data: balanceSectionData,
      header: {
        showShitcoins,
        title: lang.t('account.tab_balances'),
        totalItems: isLoadingLooolHelloooooJin ? 1 : allAssetsCount,
        totalValue: get(assetsTotal, 'display', ''),
      },
      name: 'balances',
      renderItem: isLoadingLooolHelloooooJin
        ? balancesSkeletonRenderItem
        : balancesRenderItem,
    },
    {
      data: uniswap,
      header: {
        title: 'Investments',
        totalItems: uniswap.length,
        totalValue: uniswapTotal,
      },
      investments: true,
      name: 'investments',
      renderItem: uniswapRenderItem,
    },
    {
      collectibles: true,
      data: buildUniqueTokenList(uniqueTokens),
      header: {
        title: lang.t('account.tab_collectibles'),
        totalItems: uniqueTokens.length,
        totalValue: '',
      },
      name: 'collectibles',
      renderItem: tokenFamilyItem,
      type: 'big',
    },
  ];

  const imageTokens = [];
  uniqueTokens.forEach(token => {
    if (token.image_preview_url) {
      imageTokens.push({
        uri: token.image_preview_url,
        id: token.id
      });
    }
  });

  FastImage.preload(imageTokens);

  if (shitcoinsCount) {
    // 99 is an arbitrarily high number used to disable the 'destructiveButton' option
    const destructiveButtonIndex = showShitcoins ? 0 : 99;

    const index = findIndex(sections, (section) => section.balances === true);
    if (index > -1) {
      sections[index].header.contextMenuOptions = {
        cancelButtonIndex: 1,
        destructiveButtonIndex,
        onPressActionSheet: onToggleShowShitcoins,
        options: [
          `${lang.t(`account.${showShitcoins ? 'hide' : 'show'}`)} ${lang.t('wallet.assets.no_price')}`,
          lang.t('wallet.action.cancel'),
        ],
      };
    }
  }
  const filteredSections = filterWalletSections(sections);
  return {
    sections: filteredSections,
  };
};

export default createSelector(
  [
    allAssetsSelector,
    allAssetsCountSelector,
    assetsSelector,
    assetsTotalSelector,
    languageSelector,
    nativeCurrencySelector,
    onToggleShowShitcoinsSelector,
    shitcoinsCountSelector,
    showShitcoinsSelector,
    uniqueTokensSelector,
    uniswapSelector,
    uniswapTotalSelector,
  ],
  buildWalletSections,
);<|MERGE_RESOLUTION|>--- conflicted
+++ resolved
@@ -43,12 +43,8 @@
 const UniswapCardItem = enhanceRenderItem(UniswapInvestmentCard);
 
 const balancesRenderItem = item => <TokenItem {...item} assetType="token" />;
-<<<<<<< HEAD
 const tokenFamilyItem = item => <TokenFamilyWrap {...item} />;
-=======
 const balancesSkeletonRenderItem = item => <AssetListItemSkeleton {...item} />;
-const collectiblesRenderItem = item => <UniqueTokenItem {...item} assetType="unique_token" />;
->>>>>>> f25e60ab
 const uniswapRenderItem = item => <UniswapCardItem {...item} assetType="uniswap" />;
 
 const filterWalletSections = sections => (
