--- conflicted
+++ resolved
@@ -147,12 +147,11 @@
   nativeCurrency,
   uniswap,
   uniswapTotal
-<<<<<<< HEAD
 ) => {
   return {
     data: uniswap,
     header: {
-      title: 'Pools',
+      title: lang.t('account.tab_investments'),
       totalItems: uniswap.length,
       totalValue: convertAmountToNativeDisplay(uniswapTotal, nativeCurrency),
     },
@@ -160,23 +159,6 @@
     pools: true,
     renderItem: uniswapRenderItem,
   };
-=======
-) => ({
-  data: uniswap,
-  header: {
-    title: lang.t('account.tab_investments'),
-    totalItems: uniswap.length,
-    totalValue: uniswapTotal,
-  },
-  investments: true,
-  name: 'investments',
-  renderItem: uniswapRenderItem,
-});
-
-const withEthPrice = allAssets => {
-  const ethAsset = ethereumUtils.getAsset(allAssets);
-  return get(ethAsset, 'native.price.amount', null);
->>>>>>> ad0e1cd7
 };
 
 const withBalanceSavingsSection = savings => {
@@ -239,27 +221,7 @@
         ? {
             cancelButtonIndex: 0,
             dynamicOptions: () => {
-<<<<<<< HEAD
-              return ['Cancel', 'Edit'];
-=======
-              return isCoinListEdited && currentAction !== EditOptions.none
-                ? [
-                    lang.t('button.cancel'),
-                    currentAction !== EditOptions.unpin
-                      ? lang.t('button.pin')
-                      : lang.t('button.unpin'),
-                    currentAction !== EditOptions.unhide
-                      ? lang.t('button.hide')
-                      : lang.t('button.unhide'),
-                    lang.t('button.done'),
-                  ]
-                : [
-                    lang.t('button.cancel'),
-                    isCoinListEdited
-                      ? lang.t('button.done')
-                      : lang.t('button.edit'),
-                  ];
->>>>>>> ad0e1cd7
+              return [lang.t('button.cancel'), lang.t('button.edit')];
             },
             onPressActionSheet: async index => {
               if (index === 1) {
