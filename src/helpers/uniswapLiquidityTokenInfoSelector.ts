--- conflicted
+++ resolved
@@ -1,11 +1,6 @@
 import { ChainId, WRAPPED_ASSET } from '@rainbow-me/swaps';
-<<<<<<< HEAD
 import compact from 'lodash/compact';
-import orderBy from 'lodash/orderBy';
 import sumBy from 'lodash/sumBy';
-=======
-import { compact, isEmpty, sumBy } from 'lodash';
->>>>>>> d869d8ca
 import { createSelector } from 'reselect';
 import { Asset, ParsedAddressAsset } from '@rainbow-me/entities';
 import { parseAssetNative } from '@rainbow-me/parsers';
