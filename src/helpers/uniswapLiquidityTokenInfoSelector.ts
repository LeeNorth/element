import { ChainId, WETH } from '@uniswap/sdk';
<<<<<<< HEAD
import compact from 'lodash/compact';
import isEmpty from 'lodash/isEmpty';
import join from 'lodash/join';
import orderBy from 'lodash/orderBy';
import sumBy from 'lodash/sumBy';
import toLower from 'lodash/toLower';
=======
import { compact, isEmpty, join, orderBy, sumBy } from 'lodash';
>>>>>>> ff35b533
import { createSelector } from 'reselect';
import { Asset, ParsedAddressAsset } from '@rainbow-me/entities';
import { parseAssetNative } from '@rainbow-me/parsers';
import { AppState } from '@rainbow-me/redux/store';
import {
  PositionsState,
  UniswapPosition,
} from '@rainbow-me/redux/usersPositions';
import { ETH_ADDRESS, supportedNativeCurrencies } from '@rainbow-me/references';
import {
  convertAmountToNativeDisplay,
  divide,
  handleSignificantDecimals,
  handleSignificantDecimalsWithThreshold,
  multiply,
} from '@rainbow-me/utilities';
import { getTokenMetadata } from '@rainbow-me/utils';

const accountAddressSelector = (state: AppState) =>
  state.settings.accountAddress;
const chainIdSelector = (state: AppState) => state.settings.chainId;
const nativeCurrencySelector = (state: AppState) =>
  state.settings.nativeCurrency;
const uniswapLiquidityPositionsSelector = (state: AppState) =>
  state.usersPositions;
const uniswapLiquidityTokensSelector = (state: AppState) =>
  state.uniswapLiquidity.liquidityTokens;

interface Price {
  changed_at?: number | null;
  relative_change_24h?: number | null;
  value?: number | null;
}

interface Token extends Asset {
  balance: string;
  value: string;
}

interface UniswapPool {
  address?: string;
  price?: Price | null;
  tokenNames: string;
  tokens: Token[];
  totalBalancePrice: string;
  totalNativeDisplay: string;
  type?: string;
  uniBalance: string;
}

interface UniswapCard {
  uniswap: UniswapPool[];
  uniswapTotal: number;
}

const switchWethToEth = (token: Token, chainId: ChainId): Token => {
  if (token.address.toLowerCase() === WETH[chainId].address.toLowerCase()) {
    return {
      ...token,
      address: ETH_ADDRESS,
      decimals: 18,
      name: 'Ethereum',
      symbol: 'ETH',
    };
  }
  return token;
};

const transformPool = (
  liquidityToken: ParsedAddressAsset | undefined,
  position: UniswapPosition,
  nativeCurrency: keyof typeof supportedNativeCurrencies,
  chainId: ChainId
): UniswapPool | null => {
  if (isEmpty(position)) {
    return null;
  }
  const liquidityTokenWithNative = parseAssetNative(
    liquidityToken,
    nativeCurrency
  );

  const price = liquidityTokenWithNative?.price;
  const {
    liquidityTokenBalance: balanceAmount,
    pair: { totalSupply, reserve0, reserve1 },
  } = position;

  const token0Balance = divide(multiply(reserve0, balanceAmount), totalSupply);
  const token1Balance = divide(multiply(reserve1, balanceAmount), totalSupply);

  const token0: Token = switchWethToEth(
    {
      ...position?.pair?.token0,
      address: position?.pair?.token0?.id,
      balance: token0Balance,
    },
    chainId
  );

  const token1: Token = switchWethToEth(
    {
      ...position?.pair?.token1,
      address: position?.pair?.token1?.id,
      balance: token1Balance,
    },
    chainId
  );

  const tokens = [token0, token1];

  const totalBalancePrice = multiply(balanceAmount, price?.value || 0);
  const totalNativeDisplay = convertAmountToNativeDisplay(
    totalBalancePrice,
    nativeCurrency
  );

  const formattedTokens = tokens.map(token => ({
    ...token,
    ...getTokenMetadata(token.address),
    value: handleSignificantDecimalsWithThreshold(token.balance, 4),
  }));

  const tokenNames = join(
    formattedTokens.map(token => token.symbol),
    '-'
  );

  return {
    ...liquidityTokenWithNative,
    tokenNames,
    tokens: formattedTokens,
    totalBalancePrice,
    totalNativeDisplay,
    uniBalance: handleSignificantDecimals(balanceAmount, 3),
  };
};

const buildUniswapCards = (
  accountAddress: string,
  chainId: number,
  nativeCurrency: keyof typeof supportedNativeCurrencies,
  uniswapLiquidityTokens: ParsedAddressAsset[],
  allUniswapLiquidityPositions: PositionsState
): UniswapCard => {
  const uniswapLiquidityPositions =
    allUniswapLiquidityPositions?.[accountAddress];
  const uniswapPools = compact(
    uniswapLiquidityPositions?.map(position => {
      const liquidityToken = uniswapLiquidityTokens.find(
        token => token.address === position?.pair?.id
      );
      return transformPool(liquidityToken, position, nativeCurrency, chainId);
    })
  );
  const orderedUniswapPools = orderBy(
    uniswapPools,
    [({ totalBalancePrice }) => Number(totalBalancePrice)],
    ['desc']
  );

  let uniswapTotal = 0;

  if (Array.isArray(orderedUniswapPools) && orderedUniswapPools.length) {
    uniswapTotal = sumBy(orderedUniswapPools, ({ totalBalancePrice }) =>
      Number(totalBalancePrice)
    );
  }

  return {
    uniswap: orderedUniswapPools,
    uniswapTotal,
  };
};

export const readableUniswapSelector = createSelector(
  [
    accountAddressSelector,
    chainIdSelector,
    nativeCurrencySelector,
    uniswapLiquidityTokensSelector,
    uniswapLiquidityPositionsSelector,
  ],
  buildUniswapCards
);<|MERGE_RESOLUTION|>--- conflicted
+++ resolved
@@ -1,14 +1,9 @@
 import { ChainId, WETH } from '@uniswap/sdk';
-<<<<<<< HEAD
 import compact from 'lodash/compact';
 import isEmpty from 'lodash/isEmpty';
 import join from 'lodash/join';
 import orderBy from 'lodash/orderBy';
 import sumBy from 'lodash/sumBy';
-import toLower from 'lodash/toLower';
-=======
-import { compact, isEmpty, join, orderBy, sumBy } from 'lodash';
->>>>>>> ff35b533
 import { createSelector } from 'reselect';
 import { Asset, ParsedAddressAsset } from '@rainbow-me/entities';
 import { parseAssetNative } from '@rainbow-me/parsers';
