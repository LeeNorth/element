import { ChainId, WETH } from '@uniswap/sdk';
<<<<<<< HEAD
import { compact, join, orderBy, sumBy, toLower } from 'lodash';
=======
import { isEmpty, join, orderBy, toLower } from 'lodash';
>>>>>>> 393dc362
import { createSelector } from 'reselect';
import { Asset, ParsedAddressAsset } from '@rainbow-me/entities';
import { parseAssetNative } from '@rainbow-me/parsers';
import { AppState } from '@rainbow-me/redux/store';
import {
  PositionsState,
  UniswapPosition,
} from '@rainbow-me/redux/usersPositions';
import { ETH_ADDRESS, supportedNativeCurrencies } from '@rainbow-me/references';
import {
  convertAmountToNativeDisplay,
  divide,
  handleSignificantDecimals,
  handleSignificantDecimalsWithThreshold,
  isEmpty,
  multiply,
  notEmpty,
} from '@rainbow-me/utilities';
import { getTokenMetadata } from '@rainbow-me/utils';

const accountAddressSelector = (state: AppState) =>
  state.settings.accountAddress;
const chainIdSelector = (state: AppState) => state.settings.chainId;
const nativeCurrencySelector = (state: AppState) =>
  state.settings.nativeCurrency;
const uniswapLiquidityPositionsSelector = (state: AppState) =>
  state.usersPositions;
const uniswapLiquidityTokensSelector = (state: AppState) =>
  state.uniswapLiquidity.liquidityTokens;

interface Price {
  changed_at?: number | null;
  relative_change_24h?: number | null;
  value?: number | null;
}

interface Token extends Asset {
  balance: string;
  value: string;
}

interface UniswapPool {
  address?: string;
  price?: Price | null;
  tokenNames: string;
  tokens: Token[];
  totalBalancePrice: string;
  totalNativeDisplay: string;
  type?: string;
  uniBalance: string;
}

interface UniswapCard {
  uniswap: UniswapPool[];
  uniswapTotal: number;
}

const switchWethToEth = (token: Token, chainId: ChainId): Token => {
  if (toLower(token.address) === toLower(WETH[chainId].address)) {
    return {
      ...token,
      address: ETH_ADDRESS,
      decimals: 18,
      name: 'Ethereum',
      symbol: 'ETH',
    };
  }
  return token;
};

const transformPool = (
  liquidityToken: ParsedAddressAsset | undefined,
  position: UniswapPosition,
  nativeCurrency: keyof typeof supportedNativeCurrencies,
  chainId: ChainId
): UniswapPool | null => {
  if (isEmpty(position)) {
    return null;
  }
  const liquidityTokenWithNative = parseAssetNative(
    liquidityToken,
    nativeCurrency
  );

  const price = liquidityTokenWithNative?.price;
  const {
    liquidityTokenBalance: balanceAmount,
    pair: { totalSupply, reserve0, reserve1 },
  } = position;

  const token0Balance = divide(multiply(reserve0, balanceAmount), totalSupply);
  const token1Balance = divide(multiply(reserve1, balanceAmount), totalSupply);

  const token0: Token = switchWethToEth(
    {
      ...position?.pair?.token0,
      address: position?.pair?.token0?.id,
      balance: token0Balance,
    },
    chainId
  );

  const token1: Token = switchWethToEth(
    {
      ...position?.pair?.token1,
      address: position?.pair?.token1?.id,
      balance: token1Balance,
    },
    chainId
  );

  const tokens = [token0, token1];

  const totalBalancePrice = multiply(balanceAmount, price?.value || 0);
  const totalNativeDisplay = convertAmountToNativeDisplay(
    totalBalancePrice,
    nativeCurrency
  );

  const formattedTokens = tokens.map(token => ({
    ...token,
    ...getTokenMetadata(token.address),
    value: handleSignificantDecimalsWithThreshold(token.balance, 4),
  }));

  const tokenNames = join(
    formattedTokens.map(token => token.symbol),
    '-'
  );

  return {
    ...liquidityTokenWithNative,
    tokenNames,
    tokens: formattedTokens,
    totalBalancePrice,
    totalNativeDisplay,
    uniBalance: handleSignificantDecimals(balanceAmount, 3),
  };
};

const buildUniswapCards = (
  accountAddress: string,
  chainId: number,
  nativeCurrency: keyof typeof supportedNativeCurrencies,
  uniswapLiquidityTokens: ParsedAddressAsset[],
  allUniswapLiquidityPositions: PositionsState
): UniswapCard => {
  const uniswapLiquidityPositions =
    allUniswapLiquidityPositions?.[accountAddress];
  const uniswapPools = uniswapLiquidityPositions
    ?.map(position => {
      const liquidityToken = uniswapLiquidityTokens.find(
        token => token.address === position?.pair?.id
      );
      return transformPool(liquidityToken, position, nativeCurrency, chainId);
    })
    .filter(notEmpty);

  const orderedUniswapPools = orderBy(
    uniswapPools,
    [({ totalBalancePrice }) => Number(totalBalancePrice)],
    ['desc']
  );

  let uniswapTotal = 0;

  if (Array.isArray(orderedUniswapPools) && orderedUniswapPools.length) {
    uniswapTotal = orderedUniswapPools.reduce(
      (acc, { totalBalancePrice }) => acc + Number(totalBalancePrice),
      0
    );
  }

  return {
    uniswap: orderedUniswapPools.filter(notEmpty),
    uniswapTotal,
  };
};

export const readableUniswapSelector = createSelector(
  [
    accountAddressSelector,
    chainIdSelector,
    nativeCurrencySelector,
    uniswapLiquidityTokensSelector,
    uniswapLiquidityPositionsSelector,
  ],
  buildUniswapCards
);<|MERGE_RESOLUTION|>--- conflicted
+++ resolved
@@ -1,9 +1,5 @@
 import { ChainId, WETH } from '@uniswap/sdk';
-<<<<<<< HEAD
-import { compact, join, orderBy, sumBy, toLower } from 'lodash';
-=======
-import { isEmpty, join, orderBy, toLower } from 'lodash';
->>>>>>> 393dc362
+import { join, orderBy, toLower } from 'lodash';
 import { createSelector } from 'reselect';
 import { Asset, ParsedAddressAsset } from '@rainbow-me/entities';
 import { parseAssetNative } from '@rainbow-me/parsers';
