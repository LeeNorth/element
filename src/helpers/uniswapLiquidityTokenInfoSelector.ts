<<<<<<< HEAD
import { ChainId, WRAPPED_ASSET } from '@rainbow-me/swaps';
import {
  compact,
  find,
  isEmpty,
  join,
  map,
  orderBy,
  sumBy,
  toLower,
} from 'lodash';
=======
import { ChainId, WETH } from '@uniswap/sdk';
import { compact, isEmpty, join, map, orderBy, sumBy, toLower } from 'lodash';
>>>>>>> 9014fc95
import { createSelector } from 'reselect';
import { Asset, ParsedAddressAsset } from '@rainbow-me/entities';
import { parseAssetNative } from '@rainbow-me/parsers';
import { AppState } from '@rainbow-me/redux/store';
import {
  PositionsState,
  UniswapPosition,
} from '@rainbow-me/redux/usersPositions';
import { ETH_ADDRESS } from '@rainbow-me/references';
import {
  convertAmountToNativeDisplay,
  divide,
  handleSignificantDecimals,
  handleSignificantDecimalsWithThreshold,
  multiply,
} from '@rainbow-me/utilities';
import { getTokenMetadata } from '@rainbow-me/utils';

const accountAddressSelector = (state: AppState) =>
  state.settings.accountAddress;
const chainIdSelector = (state: AppState) => state.settings.chainId;
const nativeCurrencySelector = (state: AppState) =>
  state.settings.nativeCurrency;
const uniswapLiquidityPositionsSelector = (state: AppState) =>
  state.usersPositions;
const uniswapLiquidityTokensSelector = (state: AppState) =>
  state.uniswapLiquidity.liquidityTokens;

interface Price {
  changed_at?: number | null;
  relative_change_24h?: number | null;
  value?: number | null;
}

interface Token extends Asset {
  balance: string;
  value: string;
}

interface UniswapPool {
  address?: string;
  price?: Price | null;
  tokenNames: string;
  tokens: Token[];
  totalBalancePrice: string;
  totalNativeDisplay: string;
  type?: string;
  uniBalance: string;
}

interface UniswapCard {
  uniswap: UniswapPool[];
  uniswapTotal: number;
}

const switchWethToEth = (token: Token, chainId: ChainId): Token => {
  if (toLower(token.address) === toLower(WRAPPED_ASSET[chainId])) {
    return {
      ...token,
      address: ETH_ADDRESS,
      decimals: 18,
      name: 'Ethereum',
      symbol: 'ETH',
    };
  }
  return token;
};

const transformPool = (
  liquidityToken: ParsedAddressAsset | undefined,
  position: UniswapPosition,
  nativeCurrency: string,
  chainId: ChainId
): UniswapPool | null => {
  if (isEmpty(position)) {
    return null;
  }
  const liquidityTokenWithNative = parseAssetNative(
    liquidityToken,
    nativeCurrency
  );

  const price = liquidityTokenWithNative?.price;
  const {
    liquidityTokenBalance: balanceAmount,
    pair: { totalSupply, reserve0, reserve1 },
  } = position;

  const token0Balance = divide(multiply(reserve0, balanceAmount), totalSupply);
  const token1Balance = divide(multiply(reserve1, balanceAmount), totalSupply);

  const token0: Token = switchWethToEth(
    {
      ...position?.pair?.token0,
      address: position?.pair?.token0?.id,
      balance: token0Balance,
    },
    chainId
  );

  const token1: Token = switchWethToEth(
    {
      ...position?.pair?.token1,
      address: position?.pair?.token1?.id,
      balance: token1Balance,
    },
    chainId
  );

  const tokens = [token0, token1];

  const totalBalancePrice = multiply(balanceAmount, price?.value || 0);
  const totalNativeDisplay = convertAmountToNativeDisplay(
    totalBalancePrice,
    nativeCurrency
  );

  const formattedTokens = map(tokens, token => ({
    ...token,
    ...getTokenMetadata(token.address),
    value: handleSignificantDecimalsWithThreshold(token.balance, 4),
  }));

  const tokenNames = join(
    map(formattedTokens, token => token.symbol),
    '-'
  );

  return {
    ...liquidityTokenWithNative,
    tokenNames,
    tokens: formattedTokens,
    totalBalancePrice,
    totalNativeDisplay,
    uniBalance: handleSignificantDecimals(balanceAmount, 3),
  };
};

const buildUniswapCards = (
  accountAddress: string,
  chainId: number,
  nativeCurrency: string,
  uniswapLiquidityTokens: ParsedAddressAsset[],
  allUniswapLiquidityPositions: PositionsState
): UniswapCard => {
  const uniswapLiquidityPositions =
    allUniswapLiquidityPositions?.[accountAddress];
  const uniswapPools = compact(
    map(uniswapLiquidityPositions, position => {
      const liquidityToken = uniswapLiquidityTokens.find(
        token => token.address === position?.pair?.id
      );
      return transformPool(liquidityToken, position, nativeCurrency, chainId);
    })
  );
  const orderedUniswapPools = orderBy(
    uniswapPools,
    [({ totalBalancePrice }) => Number(totalBalancePrice)],
    ['desc']
  );

  let uniswapTotal = 0;

  if (Array.isArray(orderedUniswapPools) && orderedUniswapPools.length) {
    uniswapTotal = sumBy(orderedUniswapPools, ({ totalBalancePrice }) =>
      Number(totalBalancePrice)
    );
  }

  return {
    uniswap: orderedUniswapPools,
    uniswapTotal,
  };
};

export const readableUniswapSelector = createSelector(
  [
    accountAddressSelector,
    chainIdSelector,
    nativeCurrencySelector,
    uniswapLiquidityTokensSelector,
    uniswapLiquidityPositionsSelector,
  ],
  buildUniswapCards
);<|MERGE_RESOLUTION|>--- conflicted
+++ resolved
@@ -1,19 +1,5 @@
-<<<<<<< HEAD
 import { ChainId, WRAPPED_ASSET } from '@rainbow-me/swaps';
-import {
-  compact,
-  find,
-  isEmpty,
-  join,
-  map,
-  orderBy,
-  sumBy,
-  toLower,
-} from 'lodash';
-=======
-import { ChainId, WETH } from '@uniswap/sdk';
 import { compact, isEmpty, join, map, orderBy, sumBy, toLower } from 'lodash';
->>>>>>> 9014fc95
 import { createSelector } from 'reselect';
 import { Asset, ParsedAddressAsset } from '@rainbow-me/entities';
 import { parseAssetNative } from '@rainbow-me/parsers';
