import { ChainId, WRAPPED_ASSET } from '@rainbow-me/swaps';
<<<<<<< HEAD
import compact from 'lodash/compact';
import isEmpty from 'lodash/isEmpty';
import orderBy from 'lodash/orderBy';
import sumBy from 'lodash/sumBy';
=======
import { compact, orderBy, sumBy } from 'lodash';
>>>>>>> 5bbc8848
import { createSelector } from 'reselect';
import { Asset, ParsedAddressAsset } from '@rainbow-me/entities';
import { parseAssetNative } from '@rainbow-me/parsers';
import { AppState } from '@rainbow-me/redux/store';
import {
  PositionsState,
  UniswapPosition,
} from '@rainbow-me/redux/usersPositions';
import { ETH_ADDRESS, supportedNativeCurrencies } from '@rainbow-me/references';
import {
  convertAmountToNativeDisplay,
  divide,
  handleSignificantDecimals,
  handleSignificantDecimalsWithThreshold,
  isEmpty,
  multiply,
} from '@rainbow-me/utilities';
import { getTokenMetadata } from '@rainbow-me/utils';

const accountAddressSelector = (state: AppState) =>
  state.settings.accountAddress;
const chainIdSelector = (state: AppState) => state.settings.chainId;
const nativeCurrencySelector = (state: AppState) =>
  state.settings.nativeCurrency;
const uniswapLiquidityPositionsSelector = (state: AppState) =>
  state.usersPositions;
const uniswapLiquidityTokensSelector = (state: AppState) =>
  state.uniswapLiquidity.liquidityTokens;

interface Price {
  changed_at?: number | null;
  relative_change_24h?: number | null;
  value?: number | null;
}

interface Token extends Asset {
  balance: string;
  value: string;
}

interface UniswapPool {
  address?: string;
  price?: Price | null;
  tokenNames: string;
  tokens: Token[];
  totalBalancePrice: string;
  totalNativeDisplay: string;
  type?: string;
  uniBalance: string;
}

interface UniswapCard {
  uniswap: UniswapPool[];
  uniswapTotal: number;
}

const switchWethToEth = (token: Token, chainId: ChainId): Token => {
  if (token?.address?.toLowerCase() === WRAPPED_ASSET[chainId]?.toLowerCase()) {
    return {
      ...token,
      address: ETH_ADDRESS,
      decimals: 18,
      name: 'Ethereum',
      symbol: 'ETH',
    };
  }
  return token;
};

const transformPool = (
  liquidityToken: ParsedAddressAsset | undefined,
  position: UniswapPosition,
  nativeCurrency: keyof typeof supportedNativeCurrencies,
  chainId: ChainId
): UniswapPool | null => {
  if (isEmpty(position)) {
    return null;
  }
  const liquidityTokenWithNative = parseAssetNative(
    liquidityToken,
    nativeCurrency
  );

  const price = liquidityTokenWithNative?.price;
  const {
    liquidityTokenBalance: balanceAmount,
    pair: { totalSupply, reserve0, reserve1 },
  } = position;

  const token0Balance = divide(multiply(reserve0, balanceAmount), totalSupply);
  const token1Balance = divide(multiply(reserve1, balanceAmount), totalSupply);

  const token0: Token = switchWethToEth(
    {
      ...position?.pair?.token0,
      address: position?.pair?.token0?.id,
      balance: token0Balance,
    },
    chainId
  );

  const token1: Token = switchWethToEth(
    {
      ...position?.pair?.token1,
      address: position?.pair?.token1?.id,
      balance: token1Balance,
    },
    chainId
  );

  const tokens = [token0, token1];

  const totalBalancePrice = multiply(balanceAmount, price?.value || 0);
  const totalNativeDisplay = convertAmountToNativeDisplay(
    totalBalancePrice,
    nativeCurrency
  );

  const formattedTokens = tokens.map(token => ({
    ...token,
    ...getTokenMetadata(token.address),
    value: handleSignificantDecimalsWithThreshold(token.balance, 4),
  }));

  const tokenNames = formattedTokens.map(token => token.symbol).join('-');

  return {
    ...liquidityTokenWithNative,
    tokenNames,
    tokens: formattedTokens,
    totalBalancePrice,
    totalNativeDisplay,
    uniBalance: handleSignificantDecimals(balanceAmount, 3),
  };
};

const buildUniswapCards = (
  accountAddress: string,
  chainId: number,
  nativeCurrency: keyof typeof supportedNativeCurrencies,
  uniswapLiquidityTokens: ParsedAddressAsset[],
  allUniswapLiquidityPositions: PositionsState
): UniswapCard => {
  const uniswapLiquidityPositions =
    allUniswapLiquidityPositions?.[accountAddress];
  const uniswapPools = compact(
    uniswapLiquidityPositions?.map(position => {
      const liquidityToken = uniswapLiquidityTokens.find(
        token => token.address === position?.pair?.id
      );
      return transformPool(liquidityToken, position, nativeCurrency, chainId);
    })
  );
  const orderedUniswapPools = orderBy(
    uniswapPools,
    [({ totalBalancePrice }) => Number(totalBalancePrice)],
    ['desc']
  );

  let uniswapTotal = 0;

  if (Array.isArray(orderedUniswapPools) && orderedUniswapPools.length) {
    uniswapTotal = sumBy(orderedUniswapPools, ({ totalBalancePrice }) =>
      Number(totalBalancePrice)
    );
  }

  return {
    uniswap: orderedUniswapPools,
    uniswapTotal,
  };
};

export const readableUniswapSelector = createSelector(
  [
    accountAddressSelector,
    chainIdSelector,
    nativeCurrencySelector,
    uniswapLiquidityTokensSelector,
    uniswapLiquidityPositionsSelector,
  ],
  buildUniswapCards
);<|MERGE_RESOLUTION|>--- conflicted
+++ resolved
@@ -1,12 +1,7 @@
 import { ChainId, WRAPPED_ASSET } from '@rainbow-me/swaps';
-<<<<<<< HEAD
 import compact from 'lodash/compact';
-import isEmpty from 'lodash/isEmpty';
 import orderBy from 'lodash/orderBy';
 import sumBy from 'lodash/sumBy';
-=======
-import { compact, orderBy, sumBy } from 'lodash';
->>>>>>> 5bbc8848
 import { createSelector } from 'reselect';
 import { Asset, ParsedAddressAsset } from '@rainbow-me/entities';
 import { parseAssetNative } from '@rainbow-me/parsers';
