<<<<<<< HEAD
import { concat, groupBy, reduce, slice, sortBy } from 'lodash';

import {
  add,
  chunk,
  convertAmountToNativeDisplay,
  greaterThan,
  isEmpty,
  notEmpty,
} from './utilities';
=======
import { chunk, compact, concat, isEmpty, reduce, slice } from 'lodash';
import {
  add,
  convertAmountToNativeDisplay,
  greaterThan,
  groupBy,
} from './utilities';
import { UniqueAsset } from '@rainbow-me/entities';
>>>>>>> fb53fbb9
import store from '@rainbow-me/redux/store';
import {
  ETH_ADDRESS,
  ETH_ICON_URL,
  supportedNativeCurrencies,
} from '@rainbow-me/references';
import { ethereumUtils } from '@rainbow-me/utils';

const COINS_TO_SHOW = 5;

export const buildAssetUniqueIdentifier = (item: any) => {
  const balance = item?.balance?.amount ?? '';
  const nativePrice = item?.native?.price?.display ?? '';
  const uniqueId = item?.uniqueId;

  return [balance, nativePrice, uniqueId].filter(notEmpty).join('_');
};

const addEthPlaceholder = (
  assets: any[],
  includePlaceholder: any,
  pinnedCoins: any,
  nativeCurrency: any,
  emptyCollectibles: any
) => {
  const hasEth = !!ethereumUtils.getAccountAsset(ETH_ADDRESS);

  const { genericAssets } = store.getState().data;
  if (
    includePlaceholder &&
    !hasEth &&
    (assets.length > 0 || !emptyCollectibles)
  ) {
    const { relative_change_24h, value } = genericAssets?.eth?.price || {};

    const zeroEth = {
      address: 'eth',
      balance: {
        amount: '0',
        display: '0 ETH',
      },
      color: '#29292E',
      decimals: 18,
      icon_url: ETH_ICON_URL,
      isCoin: true,
      isPinned: pinnedCoins['eth'],
      isSmall: false,
      name: 'Ethereum',
      native: {
        balance: {
          amount: '0.00',
          display: convertAmountToNativeDisplay('0.00', nativeCurrency),
        },
        change: relative_change_24h ? `${relative_change_24h.toFixed(2)}%` : '',
        price: {
          amount: value || '0.00',
          display: convertAmountToNativeDisplay(
            value ? value : '0.00',
            nativeCurrency
          ),
        },
      },
      price: value,
      symbol: 'ETH',
      type: 'token',
      uniqueId: 'eth',
    };

    return { addedEth: true, assets: concat([zeroEth], assets) };
  }
  return { addedEth: false, assets };
};

const getTotal = (assets: any) =>
  reduce(
    assets,
    // @ts-expect-error ts-migrate(2769) FIXME: No overload matches this call.
    (acc, asset) => {
      const balance = asset?.native?.balance?.amount ?? 0;
      return add(acc, balance);
    },
    0
  );

export const buildCoinsList = (
  sortedAssets: any,
  nativeCurrency: any,
  isCoinListEdited: any,
  pinnedCoins: any,
  hiddenCoins: any,
  includePlaceholder = false,
  emptyCollectibles: any
) => {
  let standardAssets: any = [],
    pinnedAssets: any = [],
    smallAssets: any = [],
    hiddenAssets: any = [];

  const { addedEth, assets } = addEthPlaceholder(
    sortedAssets,
    includePlaceholder,
    pinnedCoins,
    nativeCurrency,
    emptyCollectibles
  );

  // separate into standard, pinned, small balances, hidden assets
  assets?.forEach(asset => {
    if (!!hiddenCoins && hiddenCoins[asset.uniqueId]) {
      hiddenAssets.push({
        isCoin: true,
        isHidden: true,
        isSmall: true,
        ...asset,
      });
    } else if (pinnedCoins[asset.uniqueId]) {
      pinnedAssets.push({
        isCoin: true,
        isPinned: true,
        isSmall: false,
        ...asset,
      });
    } else if (
      greaterThan(
        asset.native?.balance?.amount,
        // @ts-expect-error ts-migrate(7053) FIXME: Element implicitly has an 'any' type because expre... Remove this comment to see the full error message
        supportedNativeCurrencies[nativeCurrency].smallThreshold
      )
    ) {
      standardAssets.push({ isCoin: true, isSmall: false, ...asset });
    } else {
      smallAssets.push({ isCoin: true, isSmall: true, ...asset });
    }
  });

  // decide which assets to show above or below the coin divider
  const nonHidden = concat(pinnedAssets, standardAssets);
  const dividerIndex = Math.max(pinnedAssets.length, COINS_TO_SHOW);

  let assetsAboveDivider = slice(nonHidden, 0, dividerIndex);
  let assetsBelowDivider = [];

  if (isEmpty(assetsAboveDivider)) {
    assetsAboveDivider = slice(smallAssets, 0, COINS_TO_SHOW);
    assetsBelowDivider = slice(smallAssets, COINS_TO_SHOW);
  } else {
    const remainderBelowDivider = slice(nonHidden, dividerIndex);
    assetsBelowDivider = concat(remainderBelowDivider, smallAssets);
  }

  // calculate small balance and overall totals
  const smallBalancesValue = getTotal(assetsBelowDivider);
  const bigBalancesValue = getTotal(assetsAboveDivider);
  const totalBalancesValue = add(bigBalancesValue, smallBalancesValue);

  const defaultToEditButton = assetsBelowDivider.length === 0;
  // include hidden assets if in edit mode
  if (isCoinListEdited) {
    assetsBelowDivider = concat(assetsBelowDivider, hiddenAssets);
  }
  const allAssets = assetsAboveDivider;

  allAssets.push({
    coinDivider: true,
    defaultToEditButton: defaultToEditButton,
    value: smallBalancesValue,
  });

  if (assetsBelowDivider.length > 0) {
    allAssets.push({
      assets: assetsBelowDivider,
      smallBalancesContainer: true,
    });
  }

  return {
    addedEth,
    assets: allAssets,
    smallBalancesValue,
    totalBalancesValue,
  };
};

// TODO make it better
export const buildBriefCoinsList = (
  sortedAssets: any,
  nativeCurrency: any,
  isCoinListEdited: any,
  pinnedCoins: any,
  hiddenCoins: any,
  includePlaceholder = false,
  emptyCollectibles: any
) => {
  const { assets, smallBalancesValue, totalBalancesValue } = buildCoinsList(
    sortedAssets,
    nativeCurrency,
    isCoinListEdited,
    pinnedCoins,
    hiddenCoins,
    includePlaceholder,
    emptyCollectibles
  );
  const briefAssets = [];
  if (assets) {
    for (let asset of assets) {
      if (asset.coinDivider) {
        briefAssets.push({
          defaultToEditButton: asset.defaultToEditButton,
          type: 'COIN_DIVIDER',
          uid: 'coin-divider',
          value: smallBalancesValue,
        });
      } else if (asset.smallBalancesContainer) {
        for (let smallAsset of asset.assets) {
          briefAssets.push({
            type: 'COIN',
            uid: 'coin-' + smallAsset.uniqueId,
            uniqueId: smallAsset.uniqueId,
          });
        }
      } else {
        briefAssets.push({
          type: 'COIN',
          uid: 'coin-' + asset.uniqueId,
          uniqueId: asset.uniqueId,
        });
      }
    }
  }

  return { briefAssets, totalBalancesValue };
};

const regex = RegExp(/\s*(the)\s/, 'i');
const sorterByFamiliesName = (a: any, b: any) => {
  if (
    a.familyName.replace(regex, '').toLowerCase() <
    b.familyName.replace(regex, '').toLowerCase()
  ) {
    return -1;
  } else if (
    a.familyName.replace(regex, '').toLowerCase() >
    b.familyName.replace(regex, '').toLowerCase()
  ) {
    return 1;
  } else {
    return 0;
  }
};

export const buildUniqueTokenList = (
<<<<<<< HEAD
  uniqueTokens: any[],
=======
  uniqueTokens: UniqueAsset[],
>>>>>>> fb53fbb9
  selectedShowcaseTokens: any[] = []
) => {
  let rows: any = [];
  const showcaseTokens = [];
  const bundledShowcaseTokens = [];
  const grouped = groupBy(uniqueTokens, 'familyName');

  const families = Object.keys(grouped);

  for (let family of families) {
    const tokensRow: any[] = [];
    for (let j = 0; j < grouped[family].length; j += 2) {
      if (selectedShowcaseTokens.includes(grouped[family][j].uniqueId)) {
        showcaseTokens.push(grouped[family][j]);
      }
      if (grouped[family][j + 1]) {
        if (selectedShowcaseTokens.includes(grouped[family][j + 1].uniqueId)) {
          showcaseTokens.push(grouped[family][j + 1]);
        }
        tokensRow.push([grouped[family][j], grouped[family][j + 1]]);
      } else {
        tokensRow.push([grouped[family][j]]);
      }
    }
    let tokens = tokensRow.filter(notEmpty);
    tokens = chunk(tokens, 50);
    // eslint-disable-next-line no-loop-func
    tokens.forEach((tokenChunk, index) => {
      const id = tokensRow[0]
        .map(({ uniqueId }: any) => uniqueId)
        .join(`__${index}`);
      rows.push({
        childrenAmount: grouped[family].length,
        familyImage: tokensRow?.[0]?.[0]?.familyImage ?? null,
        familyName: family,
        isHeader: index === 0,
        stableId: id,
        tokens: tokenChunk,
        uniqueId: id,
      });
    });
  }
  rows = rows.sort(sorterByFamiliesName);

  showcaseTokens.sort(function (a, b) {
    return (
      selectedShowcaseTokens?.indexOf(a.uniqueId) -
      selectedShowcaseTokens?.indexOf(b.uniqueId)
    );
  });

  for (let i = 0; i < showcaseTokens.length; i += 2) {
    if (showcaseTokens[i + 1]) {
      bundledShowcaseTokens.push([showcaseTokens[i], showcaseTokens[i + 1]]);
    } else {
      bundledShowcaseTokens.push([showcaseTokens[i]]);
    }
  }
  if (showcaseTokens.length > 0) {
    rows = [
      {
        childrenAmount: showcaseTokens.length,
        familyName: 'Showcase',
        isHeader: true,
        stableId: 'showcase_stable_id',
        tokens: bundledShowcaseTokens,
        uniqueId: `sc_${showcaseTokens
          .map(({ uniqueId }) => uniqueId)
          .join('__')}`,
      },
    ].concat(rows);
  }

  // @ts-expect-error ts-migrate(7006) FIXME: Parameter 'row' implicitly has an 'any' type.
  rows.forEach((row, i) => {
    row.familyId = i;
    row.tokens[0][0].rowNumber = i;
  });
  return rows;
};

const groupedKeys = (a: any, b: any) => {
  if (a.replace(regex, '').toLowerCase() < b.replace(regex, '').toLowerCase()) {
    return -1;
  } else if (
    a.replace(regex, '').toLowerCase() > b.replace(regex, '').toLowerCase()
  ) {
    return 1;
  } else {
    return 0;
  }
};

export const buildBriefUniqueTokenList = (
  uniqueTokens: UniqueAsset[],
  selectedShowcaseTokens: any,
  sellingTokens: any[] = []
) => {
  const uniqueTokensInShowcase = uniqueTokens
    .filter(({ uniqueId }: any) => selectedShowcaseTokens?.includes(uniqueId))
    .map(({ uniqueId }: any) => uniqueId);
  const grouped2 = groupBy(uniqueTokens, 'familyName');

  const families2 = Object.keys(grouped2).sort(groupedKeys);

  const result = [
    { type: 'NFTS_HEADER_SPACE_BEFORE', uid: 'nfts-header-space-before' },
    { type: 'NFTS_HEADER', uid: 'nfts-header' },
    { type: 'NFTS_HEADER_SPACE_AFTER', uid: 'nfts-header-space-after' },
  ];
  if (uniqueTokensInShowcase.length > 0) {
    result.push({
      // @ts-expect-error "name" does not exist in type.
      name: 'Showcase',
      total: uniqueTokensInShowcase.length,
      type: 'FAMILY_HEADER',
      uid: 'showcase',
    });
    for (let index = 0; index < uniqueTokensInShowcase.length; index++) {
      const uniqueId = uniqueTokensInShowcase[index];
      result.push({
        // @ts-expect-error ts-migrate(2769) FIXME: No overload matches this call.
        index,
        type: 'NFT',
        uid: `showcase-${uniqueId}`,
        uniqueId,
      });
    }

    result.push({ type: 'NFT_SPACE_AFTER', uid: `showcase-space-after` });
  }
  if (sellingTokens.length > 0) {
    result.push({
      // @ts-expect-error "name" does not exist in type.
      name: 'Selling',
      total: sellingTokens.length,
      type: 'FAMILY_HEADER',
      uid: 'selling',
    });
    for (let index = 0; index < sellingTokens.length; index++) {
      const uniqueId = sellingTokens[index].uniqueId;
      result.push({
        // @ts-expect-error "index" does not exist in type.
        index,
        type: 'NFT',
        uid: uniqueId,
        uniqueId,
      });
    }
    result.push({ type: 'NFT_SPACE_AFTER', uid: `showcase-space-after` });
  }
  for (let family of families2) {
    result.push({
      // @ts-expect-error ts-migrate(2769) FIXME: No overload matches this call.
      image: grouped2[family][0].familyImage,
      name: family,
      total: grouped2[family].length,
      type: 'FAMILY_HEADER',
      uid: family,
    });
    const tokens = grouped2[family].map(({ uniqueId }) => uniqueId);
    for (let index = 0; index < tokens.length; index++) {
      const uniqueId = tokens[index];

      // @ts-expect-error ts-migrate(2769) FIXME: No overload matches this call.
      result.push({ index, type: 'NFT', uid: uniqueId, uniqueId });
    }

    result.push({ type: 'NFT_SPACE_AFTER', uid: `${family}-space-after` });
  }
  return result;
};

export const buildUniqueTokenName = ({ collection, id, name }: any) =>
  name || `${collection?.name} #${id}`;<|MERGE_RESOLUTION|>--- conflicted
+++ resolved
@@ -1,24 +1,14 @@
-<<<<<<< HEAD
-import { concat, groupBy, reduce, slice, sortBy } from 'lodash';
-
+import { concat, reduce, slice } from 'lodash';
 import {
   add,
   chunk,
   convertAmountToNativeDisplay,
   greaterThan,
+  groupBy,
   isEmpty,
   notEmpty,
 } from './utilities';
-=======
-import { chunk, compact, concat, isEmpty, reduce, slice } from 'lodash';
-import {
-  add,
-  convertAmountToNativeDisplay,
-  greaterThan,
-  groupBy,
-} from './utilities';
 import { UniqueAsset } from '@rainbow-me/entities';
->>>>>>> fb53fbb9
 import store from '@rainbow-me/redux/store';
 import {
   ETH_ADDRESS,
@@ -270,11 +260,7 @@
 };
 
 export const buildUniqueTokenList = (
-<<<<<<< HEAD
-  uniqueTokens: any[],
-=======
   uniqueTokens: UniqueAsset[],
->>>>>>> fb53fbb9
   selectedShowcaseTokens: any[] = []
 ) => {
   let rows: any = [];
