--- conflicted
+++ resolved
@@ -1,10 +1,4 @@
 import lang from 'i18n-js';
-<<<<<<< HEAD
-=======
-import chunk from 'lodash/chunk';
-import compact from 'lodash/compact';
-import isEmpty from 'lodash/isEmpty';
->>>>>>> d0c5816d
 import slice from 'lodash/slice';
 import sortBy from 'lodash/sortBy';
 import {
