--- conflicted
+++ resolved
@@ -1,9 +1,4 @@
 import lang from 'i18n-js';
-<<<<<<< HEAD
-import { chunk, compact, groupBy, isEmpty, slice, sortBy } from 'lodash';
-import { add, convertAmountToNativeDisplay, greaterThan } from './utilities';
-import { AssetListType } from '@/components/asset-list/RecyclerAssetList2';
-=======
 import slice from 'lodash/slice';
 import sortBy from 'lodash/sortBy';
 import {
@@ -14,8 +9,8 @@
   groupBy,
   isEmpty,
 } from './utilities';
+import { AssetListType } from '@/components/asset-list/RecyclerAssetList2';
 import { UniqueAsset } from '@rainbow-me/entities';
->>>>>>> 9896eb9a
 import store from '@rainbow-me/redux/store';
 import {
   ETH_ADDRESS,
@@ -354,7 +349,6 @@
     .filter(({ uniqueId }: any) => selectedShowcaseTokens?.includes(uniqueId))
     .map(({ uniqueId }: any) => uniqueId);
 
-<<<<<<< HEAD
   const filteredUniqueTokens = nonHiddenUniqueTokens.filter((token: any) => {
     if (listType === 'select-nft') {
       const format = getUniqueTokenFormat(token);
@@ -363,10 +357,7 @@
     }
     return true;
   });
-  const grouped2 = groupBy(filteredUniqueTokens, token => token.familyName);
-=======
-  const grouped2 = groupBy(nonHiddenUniqueTokens, 'familyName');
->>>>>>> 9896eb9a
+  const grouped2 = groupBy(filteredUniqueTokens, token => token?.familyName!);
   const families2 = sortBy(Object.keys(grouped2), row =>
     row.replace(regex, '').toLowerCase()
   );
