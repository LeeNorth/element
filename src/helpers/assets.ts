--- conflicted
+++ resolved
@@ -1,18 +1,10 @@
-<<<<<<< HEAD
-import { chunk, compact, groupBy, slice, sortBy } from 'lodash';
-import {
-  add,
-  convertAmountToNativeDisplay,
-  greaterThan,
-  isEmpty,
-=======
-import { concat, groupBy, isEmpty, reduce, slice, sortBy } from 'lodash';
+import { groupBy, slice, sortBy } from 'lodash';
 import {
   add,
   chunk,
   convertAmountToNativeDisplay,
   greaterThan,
->>>>>>> a263d501
+  isEmpty,
 } from './utilities';
 import store from '@rainbow-me/redux/store';
 import {
