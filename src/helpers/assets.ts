import lang from 'i18n-js';
<<<<<<< HEAD
import { groupBy, isEmpty, slice, sortBy } from 'lodash';
import {
  add,
  chunk,
  convertAmountToNativeDisplay,
  greaterThan,
} from './utilities';
=======
import { chunk, compact, groupBy, isEmpty, slice, sortBy } from 'lodash';
import { add, convertAmountToNativeDisplay, greaterThan } from './utilities';
import { AssetListType } from '@/components/asset-list/RecyclerAssetList2';
>>>>>>> a67f3008
import store from '@rainbow-me/redux/store';
import {
  ETH_ADDRESS,
  ETH_ICON_URL,
  supportedNativeCurrencies,
} from '@rainbow-me/references';
import {
  ethereumUtils,
  getUniqueTokenFormat,
  getUniqueTokenType,
} from '@rainbow-me/utils';

const COINS_TO_SHOW = 5;

export const buildAssetUniqueIdentifier = (item: any) => {
  const balance = item?.balance?.amount ?? '';
  const nativePrice = item?.native?.price?.display ?? '';
  const uniqueId = item?.uniqueId;

  return [balance, nativePrice, uniqueId].filter(Boolean).join('_');
};

const addEthPlaceholder = (
  assets: any[],
  includePlaceholder: any,
  pinnedCoins: any,
  nativeCurrency: any,
  emptyCollectibles: any
) => {
  const hasEth = !!ethereumUtils.getAccountAsset(ETH_ADDRESS);

  const { genericAssets } = store.getState().data;
  if (
    includePlaceholder &&
    !hasEth &&
    (assets.length > 0 || !emptyCollectibles)
  ) {
    const { relative_change_24h, value } = genericAssets?.eth?.price || {};

    const zeroEth = {
      address: 'eth',
      balance: {
        amount: '0',
        display: '0 ETH',
      },
      color: '#29292E',
      decimals: 18,
      icon_url: ETH_ICON_URL,
      isCoin: true,
      isPinned: pinnedCoins['eth'],
      isSmall: false,
      name: 'Ethereum',
      native: {
        balance: {
          amount: '0.00',
          display: convertAmountToNativeDisplay('0.00', nativeCurrency),
        },
        change: relative_change_24h ? `${relative_change_24h.toFixed(2)}%` : '',
        price: {
          amount: value || '0.00',
          display: convertAmountToNativeDisplay(
            value ? value : '0.00',
            nativeCurrency
          ),
        },
      },
      price: value,
      symbol: 'ETH',
      type: 'token',
      uniqueId: 'eth',
    };
    return { addedEth: true, assets: [zeroEth].concat(assets) };
  }
  return { addedEth: false, assets };
};

const getTotal = (assets: any) =>
  // @ts-expect-error ts-migrate(2769) FIXME: No overload matches this call.
  assets.reduce((acc, asset) => {
    const balance = asset?.native?.balance?.amount ?? 0;
    return add(acc, balance);
  }, 0);

export const buildCoinsList = (
  sortedAssets: any,
  nativeCurrency: any,
  isCoinListEdited: any,
  pinnedCoins: any,
  hiddenCoins: any,
  includePlaceholder = false,
  emptyCollectibles: any
) => {
  let standardAssets: any = [],
    pinnedAssets: any = [],
    smallAssets: any = [],
    hiddenAssets: any = [];

  const { addedEth, assets } = addEthPlaceholder(
    sortedAssets,
    includePlaceholder,
    pinnedCoins,
    nativeCurrency,
    emptyCollectibles
  );

  // separate into standard, pinned, small balances, hidden assets
  assets?.forEach(asset => {
    if (!!hiddenCoins && hiddenCoins[asset.uniqueId]) {
      hiddenAssets.push({
        isCoin: true,
        isHidden: true,
        isSmall: true,
        ...asset,
      });
    } else if (pinnedCoins[asset.uniqueId]) {
      pinnedAssets.push({
        isCoin: true,
        isPinned: true,
        isSmall: false,
        ...asset,
      });
    } else if (
      greaterThan(
        asset.native?.balance?.amount,
        // @ts-expect-error ts-migrate(7053) FIXME: Element implicitly has an 'any' type because expre... Remove this comment to see the full error message
        supportedNativeCurrencies[nativeCurrency].smallThreshold
      )
    ) {
      standardAssets.push({ isCoin: true, isSmall: false, ...asset });
    } else {
      smallAssets.push({ isCoin: true, isSmall: true, ...asset });
    }
  });

  // decide which assets to show above or below the coin divider
  // FIXME: Parameter 'allAssets' implicitly has an 'any' type.
  const nonHidden = pinnedAssets.concat(standardAssets) as any[];
  const dividerIndex = Math.max(pinnedAssets.length, COINS_TO_SHOW);

  let assetsAboveDivider = slice(nonHidden, 0, dividerIndex);
  let assetsBelowDivider = [];

  if (isEmpty(assetsAboveDivider)) {
    assetsAboveDivider = slice(smallAssets, 0, COINS_TO_SHOW);
    assetsBelowDivider = slice(smallAssets, COINS_TO_SHOW);
  } else {
    const remainderBelowDivider = slice(nonHidden, dividerIndex);
    assetsBelowDivider = remainderBelowDivider.concat(smallAssets);
  }

  // calculate small balance and overall totals
  const smallBalancesValue = getTotal(assetsBelowDivider);
  const bigBalancesValue = getTotal(assetsAboveDivider);
  const totalBalancesValue = add(bigBalancesValue, smallBalancesValue);

  const defaultToEditButton = assetsBelowDivider.length === 0;
  // include hidden assets if in edit mode
  if (isCoinListEdited) {
    assetsBelowDivider = assetsBelowDivider.concat(hiddenAssets);
  }
  const allAssets = assetsAboveDivider;

  allAssets.push({
    coinDivider: true,
    defaultToEditButton: defaultToEditButton,
    value: smallBalancesValue,
  });

  if (assetsBelowDivider.length > 0) {
    allAssets.push({
      assets: assetsBelowDivider,
      smallBalancesContainer: true,
    });
  }

  return {
    addedEth,
    assets: allAssets,
    smallBalancesValue,
    totalBalancesValue,
  };
};

// TODO make it better
export const buildBriefCoinsList = (
  sortedAssets: any,
  nativeCurrency: any,
  isCoinListEdited: any,
  pinnedCoins: any,
  hiddenCoins: any,
  includePlaceholder = false,
  emptyCollectibles: any
) => {
  const { assets, smallBalancesValue, totalBalancesValue } = buildCoinsList(
    sortedAssets,
    nativeCurrency,
    isCoinListEdited,
    pinnedCoins,
    hiddenCoins,
    includePlaceholder,
    emptyCollectibles
  );
  const briefAssets = [];
  if (assets) {
    for (let asset of assets) {
      if (asset.coinDivider) {
        briefAssets.push({
          defaultToEditButton: asset.defaultToEditButton,
          type: 'COIN_DIVIDER',
          uid: 'coin-divider',
          value: smallBalancesValue,
        });
      } else if (asset.smallBalancesContainer) {
        for (let smallAsset of asset.assets) {
          briefAssets.push({
            type: 'COIN',
            uid: 'coin-' + smallAsset.uniqueId,
            uniqueId: smallAsset.uniqueId,
          });
        }
      } else {
        briefAssets.push({
          type: 'COIN',
          uid: 'coin-' + asset.uniqueId,
          uniqueId: asset.uniqueId,
        });
      }
    }
  }

  return { briefAssets, totalBalancesValue };
};

export const buildUniqueTokenList = (
  uniqueTokens: any[],
  selectedShowcaseTokens: any[] = []
) => {
  let rows: any = [];
  const showcaseTokens = [];
  const bundledShowcaseTokens = [];

  const grouped = groupBy(uniqueTokens, token => token.familyName);
  const families = Object.keys(grouped);

  for (let family of families) {
    const tokensRow: any[] = [];
    for (let j = 0; j < grouped[family].length; j += 2) {
      if (selectedShowcaseTokens.includes(grouped[family][j].uniqueId)) {
        showcaseTokens.push(grouped[family][j]);
      }
      if (grouped[family][j + 1]) {
        if (selectedShowcaseTokens.includes(grouped[family][j + 1].uniqueId)) {
          showcaseTokens.push(grouped[family][j + 1]);
        }
        tokensRow.push([grouped[family][j], grouped[family][j + 1]]);
      } else {
        tokensRow.push([grouped[family][j]]);
      }
    }
    let tokens = tokensRow.filter(Boolean);
    tokens = chunk(tokens, 50);
    // eslint-disable-next-line no-loop-func
    tokens.forEach((tokenChunk, index) => {
      const id = tokensRow[0]
        .map(({ uniqueId }: any) => uniqueId)
        .join(`__${index}`);
      rows.push({
        childrenAmount: grouped[family].length,
        familyImage: tokensRow?.[0]?.[0]?.familyImage ?? null,
        familyName: family,
        isHeader: index === 0,
        stableId: id,
        tokens: tokenChunk,
        uniqueId: id,
      });
    });
  }
  const regex = RegExp(/\s*(the)\s/, 'i');
  rows = sortBy(rows, row => row.familyName.replace(regex, '').toLowerCase());

  showcaseTokens.sort(function (a, b) {
    return (
      selectedShowcaseTokens?.indexOf(a.uniqueId) -
      selectedShowcaseTokens?.indexOf(b.uniqueId)
    );
  });

  for (let i = 0; i < showcaseTokens.length; i += 2) {
    if (showcaseTokens[i + 1]) {
      bundledShowcaseTokens.push([showcaseTokens[i], showcaseTokens[i + 1]]);
    } else {
      bundledShowcaseTokens.push([showcaseTokens[i]]);
    }
  }
  if (showcaseTokens.length > 0) {
    rows = [
      {
        childrenAmount: showcaseTokens.length,
        familyName: 'Showcase',
        isHeader: true,
        stableId: 'showcase_stable_id',
        tokens: bundledShowcaseTokens,
        uniqueId: `sc_${showcaseTokens
          .map(({ uniqueId }) => uniqueId)
          .join('__')}`,
      },
    ].concat(rows);
  }

  // @ts-expect-error ts-migrate(7006) FIXME: Parameter 'row' implicitly has an 'any' type.
  rows.forEach((row, i) => {
    row.familyId = i;
    row.tokens[0][0].rowNumber = i;
  });
  return rows;
};

const regex = RegExp(/\s*(the)\s/, 'i');

export const buildBriefUniqueTokenList = (
  uniqueTokens: any,
  selectedShowcaseTokens: any,
  sellingTokens: any[] = [],
  hiddenTokens: string[] = [],
  listType: AssetListType = 'wallet'
) => {
  const hiddenUniqueTokensIds = uniqueTokens
    .filter(({ fullUniqueId }: any) => hiddenTokens.includes(fullUniqueId))
    .map(({ uniqueId }: any) => uniqueId);
  const nonHiddenUniqueTokens = uniqueTokens.filter(
    ({ fullUniqueId }: any) => !hiddenTokens.includes(fullUniqueId)
  );
  const uniqueTokensInShowcaseIds = nonHiddenUniqueTokens
    .filter(({ uniqueId }: any) => selectedShowcaseTokens?.includes(uniqueId))
    .map(({ uniqueId }: any) => uniqueId);

  const filteredUniqueTokens = nonHiddenUniqueTokens.filter((token: any) => {
    if (listType === 'select-nft') {
      const format = getUniqueTokenFormat(token);
      const type = getUniqueTokenType(token);
      return format === 'image' && type === 'NFT';
    }
    return true;
  });
  const grouped2 = groupBy(filteredUniqueTokens, token => token.familyName);
  const families2 = sortBy(Object.keys(grouped2), row =>
    row.replace(regex, '').toLowerCase()
  );
  const result = [
    { type: 'NFTS_HEADER_SPACE_BEFORE', uid: 'nfts-header-space-before' },
    { type: 'NFTS_HEADER', uid: 'nfts-header' },
    { type: 'NFTS_HEADER_SPACE_AFTER', uid: 'nfts-header-space-after' },
  ];
  if (uniqueTokensInShowcaseIds.length > 0 && listType !== 'select-nft') {
    result.push({
      // @ts-expect-error "name" does not exist in type.
      name: 'Showcase',
      total: uniqueTokensInShowcaseIds.length,
      type: 'FAMILY_HEADER',
      uid: 'showcase',
    });
    for (let index = 0; index < uniqueTokensInShowcaseIds.length; index++) {
      const uniqueId = uniqueTokensInShowcaseIds[index];
      result.push({
        // @ts-expect-error ts-migrate(2769) FIXME: No overload matches this call.
        index,
        type: 'NFT',
        uid: `showcase-${uniqueId}`,
        uniqueId,
      });
    }

    result.push({ type: 'NFT_SPACE_AFTER', uid: `showcase-space-after` });
  }
  if (sellingTokens.length > 0) {
    result.push({
      // @ts-expect-error "name" does not exist in type.
      name: 'Selling',
      total: sellingTokens.length,
      type: 'FAMILY_HEADER',
      uid: 'selling',
    });
    for (let index = 0; index < sellingTokens.length; index++) {
      const uniqueId = sellingTokens[index].uniqueId;
      result.push({
        // @ts-expect-error "index" does not exist in type.
        index,
        type: 'NFT',
        uid: uniqueId,
        uniqueId,
      });
    }
    result.push({ type: 'NFT_SPACE_AFTER', uid: `showcase-space-after` });
  }
  for (let family of families2) {
    result.push({
      // @ts-expect-error ts-migrate(2769) FIXME: No overload matches this call.
      image: grouped2[family][0].familyImage,
      name: family,
      total: grouped2[family].length,
      type: 'FAMILY_HEADER',
      uid: family,
    });
    const tokens = grouped2[family].map(({ uniqueId }) => uniqueId);
    for (let index = 0; index < tokens.length; index++) {
      const uniqueId = tokens[index];

      // @ts-expect-error ts-migrate(2769) FIXME: No overload matches this call.
      result.push({ index, type: 'NFT', uid: uniqueId, uniqueId });
    }

    result.push({ type: 'NFT_SPACE_AFTER', uid: `${family}-space-after` });
  }
  if (hiddenUniqueTokensIds.length > 0 && listType === 'wallet') {
    result.push({
      // @ts-expect-error "name" does not exist in type.
      name: lang.t('button.hidden'),
      total: hiddenUniqueTokensIds.length,
      type: 'FAMILY_HEADER',
      uid: 'hidden',
    });
    for (let index = 0; index < hiddenUniqueTokensIds.length; index++) {
      const uniqueId = hiddenUniqueTokensIds[index];
      result.push({
        // @ts-expect-error ts-migrate(2769) FIXME: No overload matches this call.
        index,
        type: 'NFT',
        uid: `hidden-${uniqueId}`,
        uniqueId,
      });
    }

    result.push({ type: 'NFT_SPACE_AFTER', uid: `showcase-space-after` });
  }
  return result;
};

export const buildUniqueTokenName = ({
  collection,
  id,
  name,
  uniqueId,
}: any) => {
  if (name) return name;
  if (id) return `${collection?.name} #${id}`;
  return uniqueId;
};<|MERGE_RESOLUTION|>--- conflicted
+++ resolved
@@ -1,5 +1,4 @@
 import lang from 'i18n-js';
-<<<<<<< HEAD
 import { groupBy, isEmpty, slice, sortBy } from 'lodash';
 import {
   add,
@@ -7,11 +6,7 @@
   convertAmountToNativeDisplay,
   greaterThan,
 } from './utilities';
-=======
-import { chunk, compact, groupBy, isEmpty, slice, sortBy } from 'lodash';
-import { add, convertAmountToNativeDisplay, greaterThan } from './utilities';
 import { AssetListType } from '@/components/asset-list/RecyclerAssetList2';
->>>>>>> a67f3008
 import store from '@rainbow-me/redux/store';
 import {
   ETH_ADDRESS,
