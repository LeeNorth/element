--- conflicted
+++ resolved
@@ -1,11 +1,4 @@
-import {
-  concat,
-  groupBy,
-  isEmpty,
-  reduce,
-  slice,
-  sortBy,
-} from 'lodash';
+import { concat, groupBy, isEmpty, reduce, slice, sortBy } from 'lodash';
 import {
   add,
   chunk,
@@ -247,13 +240,8 @@
 };
 
 export const buildUniqueTokenList = (
-<<<<<<< HEAD
   uniqueTokens: any[],
-  selectedShowcaseTokens: any
-=======
-  uniqueTokens: any,
   selectedShowcaseTokens: any[] = []
->>>>>>> df7cdfdd
 ) => {
   let rows: any = [];
   const showcaseTokens = [];
