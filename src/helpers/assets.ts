--- conflicted
+++ resolved
@@ -2,10 +2,6 @@
   chunk,
   compact,
   concat,
-<<<<<<< HEAD
-=======
-  get,
->>>>>>> 945626e3
   groupBy,
   includes,
   isEmpty,
@@ -121,10 +117,6 @@
   );
 
   // separate into standard, pinned, small balances, hidden assets
-<<<<<<< HEAD
-  // (assets as ParsedAddressAsset[])?.forEach(asset => {
-=======
->>>>>>> 945626e3
   assets?.forEach(asset => {
     if (!!hiddenCoins && hiddenCoins[asset.uniqueId]) {
       hiddenAssets.push({
