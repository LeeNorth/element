--- conflicted
+++ resolved
@@ -357,12 +357,8 @@
     }
     return true;
   });
-<<<<<<< HEAD
-  const grouped2 = groupBy(filteredUniqueTokens, token => token?.familyName!);
-=======
   const grouped2 = groupBy(filteredUniqueTokens, 'familyName');
 
->>>>>>> adc5ed1d
   const families2 = sortBy(Object.keys(grouped2), row =>
     row.replace(regex, '').toLowerCase()
   );
