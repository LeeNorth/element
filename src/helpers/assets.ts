<<<<<<< HEAD
import { concat, reduce, slice } from 'lodash';
=======
import { chunk, compact, concat, isEmpty, reduce, slice } from 'lodash';
import sortBy from 'lodash/sortBy';
>>>>>>> 9667a4c5
import {
  add,
  chunk,
  convertAmountToNativeDisplay,
  greaterThan,
  groupBy,
  isEmpty,
  notEmpty,
} from './utilities';
import { UniqueAsset } from '@rainbow-me/entities';
import store from '@rainbow-me/redux/store';
import {
  ETH_ADDRESS,
  ETH_ICON_URL,
  supportedNativeCurrencies,
} from '@rainbow-me/references';
import { ethereumUtils } from '@rainbow-me/utils';

const COINS_TO_SHOW = 5;

export const buildAssetUniqueIdentifier = (item: any) => {
  const balance = item?.balance?.amount ?? '';
  const nativePrice = item?.native?.price?.display ?? '';
  const uniqueId = item?.uniqueId;

  return [balance, nativePrice, uniqueId].filter(notEmpty).join('_');
};

const addEthPlaceholder = (
  assets: any[],
  includePlaceholder: any,
  pinnedCoins: any,
  nativeCurrency: any,
  emptyCollectibles: any
) => {
  const hasEth = !!ethereumUtils.getAccountAsset(ETH_ADDRESS);

  const { genericAssets } = store.getState().data;
  if (
    includePlaceholder &&
    !hasEth &&
    (assets.length > 0 || !emptyCollectibles)
  ) {
    const { relative_change_24h, value } = genericAssets?.eth?.price || {};

    const zeroEth = {
      address: 'eth',
      balance: {
        amount: '0',
        display: '0 ETH',
      },
      color: '#29292E',
      decimals: 18,
      icon_url: ETH_ICON_URL,
      isCoin: true,
      isPinned: pinnedCoins['eth'],
      isSmall: false,
      name: 'Ethereum',
      native: {
        balance: {
          amount: '0.00',
          display: convertAmountToNativeDisplay('0.00', nativeCurrency),
        },
        change: relative_change_24h ? `${relative_change_24h.toFixed(2)}%` : '',
        price: {
          amount: value || '0.00',
          display: convertAmountToNativeDisplay(
            value ? value : '0.00',
            nativeCurrency
          ),
        },
      },
      price: value,
      symbol: 'ETH',
      type: 'token',
      uniqueId: 'eth',
    };

    return { addedEth: true, assets: concat([zeroEth], assets) };
  }
  return { addedEth: false, assets };
};

const getTotal = (assets: any) =>
  reduce(
    assets,
    // @ts-expect-error ts-migrate(2769) FIXME: No overload matches this call.
    (acc, asset) => {
      const balance = asset?.native?.balance?.amount ?? 0;
      return add(acc, balance);
    },
    0
  );

export const buildCoinsList = (
  sortedAssets: any,
  nativeCurrency: any,
  isCoinListEdited: any,
  pinnedCoins: any,
  hiddenCoins: any,
  includePlaceholder = false,
  emptyCollectibles: any
) => {
  let standardAssets: any = [],
    pinnedAssets: any = [],
    smallAssets: any = [],
    hiddenAssets: any = [];

  const { addedEth, assets } = addEthPlaceholder(
    sortedAssets,
    includePlaceholder,
    pinnedCoins,
    nativeCurrency,
    emptyCollectibles
  );

  // separate into standard, pinned, small balances, hidden assets
  assets?.forEach(asset => {
    if (!!hiddenCoins && hiddenCoins[asset.uniqueId]) {
      hiddenAssets.push({
        isCoin: true,
        isHidden: true,
        isSmall: true,
        ...asset,
      });
    } else if (pinnedCoins[asset.uniqueId]) {
      pinnedAssets.push({
        isCoin: true,
        isPinned: true,
        isSmall: false,
        ...asset,
      });
    } else if (
      greaterThan(
        asset.native?.balance?.amount,
        // @ts-expect-error ts-migrate(7053) FIXME: Element implicitly has an 'any' type because expre... Remove this comment to see the full error message
        supportedNativeCurrencies[nativeCurrency].smallThreshold
      )
    ) {
      standardAssets.push({ isCoin: true, isSmall: false, ...asset });
    } else {
      smallAssets.push({ isCoin: true, isSmall: true, ...asset });
    }
  });

  // decide which assets to show above or below the coin divider
  const nonHidden = concat(pinnedAssets, standardAssets);
  const dividerIndex = Math.max(pinnedAssets.length, COINS_TO_SHOW);

  let assetsAboveDivider = slice(nonHidden, 0, dividerIndex);
  let assetsBelowDivider = [];

  if (isEmpty(assetsAboveDivider)) {
    assetsAboveDivider = slice(smallAssets, 0, COINS_TO_SHOW);
    assetsBelowDivider = slice(smallAssets, COINS_TO_SHOW);
  } else {
    const remainderBelowDivider = slice(nonHidden, dividerIndex);
    assetsBelowDivider = concat(remainderBelowDivider, smallAssets);
  }

  // calculate small balance and overall totals
  const smallBalancesValue = getTotal(assetsBelowDivider);
  const bigBalancesValue = getTotal(assetsAboveDivider);
  const totalBalancesValue = add(bigBalancesValue, smallBalancesValue);

  const defaultToEditButton = assetsBelowDivider.length === 0;
  // include hidden assets if in edit mode
  if (isCoinListEdited) {
    assetsBelowDivider = concat(assetsBelowDivider, hiddenAssets);
  }
  const allAssets = assetsAboveDivider;

  allAssets.push({
    coinDivider: true,
    defaultToEditButton: defaultToEditButton,
    value: smallBalancesValue,
  });

  if (assetsBelowDivider.length > 0) {
    allAssets.push({
      assets: assetsBelowDivider,
      smallBalancesContainer: true,
    });
  }

  return {
    addedEth,
    assets: allAssets,
    smallBalancesValue,
    totalBalancesValue,
  };
};

// TODO make it better
export const buildBriefCoinsList = (
  sortedAssets: any,
  nativeCurrency: any,
  isCoinListEdited: any,
  pinnedCoins: any,
  hiddenCoins: any,
  includePlaceholder = false,
  emptyCollectibles: any
) => {
  const { assets, smallBalancesValue, totalBalancesValue } = buildCoinsList(
    sortedAssets,
    nativeCurrency,
    isCoinListEdited,
    pinnedCoins,
    hiddenCoins,
    includePlaceholder,
    emptyCollectibles
  );
  const briefAssets = [];
  if (assets) {
    for (let asset of assets) {
      if (asset.coinDivider) {
        briefAssets.push({
          defaultToEditButton: asset.defaultToEditButton,
          type: 'COIN_DIVIDER',
          uid: 'coin-divider',
          value: smallBalancesValue,
        });
      } else if (asset.smallBalancesContainer) {
        for (let smallAsset of asset.assets) {
          briefAssets.push({
            type: 'COIN',
            uid: 'coin-' + smallAsset.uniqueId,
            uniqueId: smallAsset.uniqueId,
          });
        }
      } else {
        briefAssets.push({
          type: 'COIN',
          uid: 'coin-' + asset.uniqueId,
          uniqueId: asset.uniqueId,
        });
      }
    }
  }

  return { briefAssets, totalBalancesValue };
};

const regex = RegExp(/\s*(the)\s/, 'i');

export const buildUniqueTokenList = (
  uniqueTokens: UniqueAsset[],
  selectedShowcaseTokens: any[] = []
) => {
  let rows: any = [];
  const showcaseTokens = [];
  const bundledShowcaseTokens = [];
  const grouped = groupBy(uniqueTokens, 'familyName');

  const families = Object.keys(grouped);

  for (let family of families) {
    const tokensRow: any[] = [];
    for (let j = 0; j < grouped[family].length; j += 2) {
      if (selectedShowcaseTokens.includes(grouped[family][j].uniqueId)) {
        showcaseTokens.push(grouped[family][j]);
      }
      if (grouped[family][j + 1]) {
        if (selectedShowcaseTokens.includes(grouped[family][j + 1].uniqueId)) {
          showcaseTokens.push(grouped[family][j + 1]);
        }
        tokensRow.push([grouped[family][j], grouped[family][j + 1]]);
      } else {
        tokensRow.push([grouped[family][j]]);
      }
    }
    let tokens = tokensRow.filter(notEmpty);
    tokens = chunk(tokens, 50);
    // eslint-disable-next-line no-loop-func
    tokens.forEach((tokenChunk, index) => {
      const id = tokensRow[0]
        .map(({ uniqueId }: any) => uniqueId)
        .join(`__${index}`);
      rows.push({
        childrenAmount: grouped[family].length,
        familyImage: tokensRow?.[0]?.[0]?.familyImage ?? null,
        familyName: family,
        isHeader: index === 0,
        stableId: id,
        tokens: tokenChunk,
        uniqueId: id,
      });
    });
  }

  //JS sort doing twice as much replace in each loop here
  //so basically we have better stay with lodash one in this case
  rows = sortBy(rows, row => row.familyName.replace(regex, '').toLowerCase());

  showcaseTokens.sort(function (a, b) {
    return (
      selectedShowcaseTokens?.indexOf(a.uniqueId) -
      selectedShowcaseTokens?.indexOf(b.uniqueId)
    );
  });

  for (let i = 0; i < showcaseTokens.length; i += 2) {
    if (showcaseTokens[i + 1]) {
      bundledShowcaseTokens.push([showcaseTokens[i], showcaseTokens[i + 1]]);
    } else {
      bundledShowcaseTokens.push([showcaseTokens[i]]);
    }
  }
  if (showcaseTokens.length > 0) {
    rows = [
      {
        childrenAmount: showcaseTokens.length,
        familyName: 'Showcase',
        isHeader: true,
        stableId: 'showcase_stable_id',
        tokens: bundledShowcaseTokens,
        uniqueId: `sc_${showcaseTokens
          .map(({ uniqueId }) => uniqueId)
          .join('__')}`,
      },
    ].concat(rows);
  }

  // @ts-expect-error ts-migrate(7006) FIXME: Parameter 'row' implicitly has an 'any' type.
  rows.forEach((row, i) => {
    row.familyId = i;
    row.tokens[0][0].rowNumber = i;
  });
  return rows;
};

const groupedKeys = (a: any, b: any) => {
  if (a.replace(regex, '').toLowerCase() < b.replace(regex, '').toLowerCase()) {
    return -1;
  } else if (
    a.replace(regex, '').toLowerCase() > b.replace(regex, '').toLowerCase()
  ) {
    return 1;
  } else {
    return 0;
  }
};

export const buildBriefUniqueTokenList = (
  uniqueTokens: UniqueAsset[],
  selectedShowcaseTokens: any,
  sellingTokens: any[] = []
) => {
  const uniqueTokensInShowcase = uniqueTokens
    .filter(({ uniqueId }: any) => selectedShowcaseTokens?.includes(uniqueId))
    .map(({ uniqueId }: any) => uniqueId);
  const grouped2 = groupBy(uniqueTokens, 'familyName');

  const families2 = Object.keys(grouped2).sort(groupedKeys);

  const result = [
    { type: 'NFTS_HEADER_SPACE_BEFORE', uid: 'nfts-header-space-before' },
    { type: 'NFTS_HEADER', uid: 'nfts-header' },
    { type: 'NFTS_HEADER_SPACE_AFTER', uid: 'nfts-header-space-after' },
  ];
  if (uniqueTokensInShowcase.length > 0) {
    result.push({
      // @ts-expect-error "name" does not exist in type.
      name: 'Showcase',
      total: uniqueTokensInShowcase.length,
      type: 'FAMILY_HEADER',
      uid: 'showcase',
    });
    for (let index = 0; index < uniqueTokensInShowcase.length; index++) {
      const uniqueId = uniqueTokensInShowcase[index];
      result.push({
        // @ts-expect-error ts-migrate(2769) FIXME: No overload matches this call.
        index,
        type: 'NFT',
        uid: `showcase-${uniqueId}`,
        uniqueId,
      });
    }

    result.push({ type: 'NFT_SPACE_AFTER', uid: `showcase-space-after` });
  }
  if (sellingTokens.length > 0) {
    result.push({
      // @ts-expect-error "name" does not exist in type.
      name: 'Selling',
      total: sellingTokens.length,
      type: 'FAMILY_HEADER',
      uid: 'selling',
    });
    for (let index = 0; index < sellingTokens.length; index++) {
      const uniqueId = sellingTokens[index].uniqueId;
      result.push({
        // @ts-expect-error "index" does not exist in type.
        index,
        type: 'NFT',
        uid: uniqueId,
        uniqueId,
      });
    }
    result.push({ type: 'NFT_SPACE_AFTER', uid: `showcase-space-after` });
  }
  for (let family of families2) {
    result.push({
      // @ts-expect-error ts-migrate(2769) FIXME: No overload matches this call.
      image: grouped2[family][0].familyImage,
      name: family,
      total: grouped2[family].length,
      type: 'FAMILY_HEADER',
      uid: family,
    });
    const tokens = grouped2[family].map(({ uniqueId }) => uniqueId);
    for (let index = 0; index < tokens.length; index++) {
      const uniqueId = tokens[index];

      // @ts-expect-error ts-migrate(2769) FIXME: No overload matches this call.
      result.push({ index, type: 'NFT', uid: uniqueId, uniqueId });
    }

    result.push({ type: 'NFT_SPACE_AFTER', uid: `${family}-space-after` });
  }
  return result;
};

export const buildUniqueTokenName = ({ collection, id, name }: any) =>
  name || `${collection?.name} #${id}`;<|MERGE_RESOLUTION|>--- conflicted
+++ resolved
@@ -1,9 +1,5 @@
-<<<<<<< HEAD
 import { concat, reduce, slice } from 'lodash';
-=======
-import { chunk, compact, concat, isEmpty, reduce, slice } from 'lodash';
 import sortBy from 'lodash/sortBy';
->>>>>>> 9667a4c5
 import {
   add,
   chunk,
