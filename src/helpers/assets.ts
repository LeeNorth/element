--- conflicted
+++ resolved
@@ -1,25 +1,11 @@
-<<<<<<< HEAD
 import chunk from 'lodash/chunk';
 import compact from 'lodash/compact';
 import concat from 'lodash/concat';
 import groupBy from 'lodash/groupBy';
-import includes from 'lodash/includes';
 import isEmpty from 'lodash/isEmpty';
 import reduce from 'lodash/reduce';
 import slice from 'lodash/slice';
 import sortBy from 'lodash/sortBy';
-=======
-import {
-  chunk,
-  compact,
-  concat,
-  groupBy,
-  isEmpty,
-  reduce,
-  slice,
-  sortBy,
-} from 'lodash';
->>>>>>> ff35b533
 import { add, convertAmountToNativeDisplay, greaterThan } from './utilities';
 import store from '@rainbow-me/redux/store';
 import {
