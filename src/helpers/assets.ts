--- conflicted
+++ resolved
@@ -1,17 +1,4 @@
-import {
-  chunk,
-  compact,
-  concat,
-  groupBy,
-<<<<<<< HEAD
-  includes,
-=======
-  isEmpty,
->>>>>>> df7cdfdd
-  reduce,
-  slice,
-  sortBy,
-} from 'lodash';
+import { chunk, compact, concat, groupBy, reduce, slice, sortBy } from 'lodash';
 import {
   add,
   convertAmountToNativeDisplay,
