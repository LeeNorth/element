--- conflicted
+++ resolved
@@ -1,9 +1,5 @@
 import lang from 'i18n-js';
-<<<<<<< HEAD
-import { findKey, isObjectLike, isString, omitBy } from 'lodash';
-=======
-import { findKey, isObjectLike, isString, pick } from 'lodash';
->>>>>>> ba93bb9f
+import { findKey, isObjectLike, isString } from 'lodash';
 import parseMilliseconds from 'parse-ms';
 import { convertStringToNumber, omitBy } from './utilities';
 
