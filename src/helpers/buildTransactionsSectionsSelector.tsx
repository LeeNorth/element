import { format } from 'date-fns';
<<<<<<< HEAD
import groupBy from 'lodash/groupBy';
=======
import { isEmpty } from 'lodash';
>>>>>>> b8042183
import React from 'react';
import { createSelector } from 'reselect';
import { FastTransactionCoinRow, RequestCoinRow } from '../components/coin-row';
import {
  thisMonthTimestamp,
  thisYearTimestamp,
  todayTimestamp,
  yesterdayTimestamp,
} from './transactions';
<<<<<<< HEAD
import { isEmpty } from './utilities';
=======
import { groupBy } from './utilities';
>>>>>>> b8042183
import { TransactionStatusTypes } from '@rainbow-me/entities';

const mainnetAddressesSelector = (state: any) => state.mainnetAddresses;
const accountAddressSelector = (state: any) => state.accountAddress;
const contactsSelector = (state: any) => state.contacts;
const requestsSelector = (state: any) => state.requests;
const themeSelector = (state: any) => state.theme;
const transactionsSelector = (state: any) => state.transactions;
const focusedSelector = (state: any) => state.isFocused;
const initializedSelector = (state: any) => state.initialized;
const navigateSelector = (state: any) => state.navigate;

const groupTransactionByDate = ({ pending, minedAt }: any) => {
  if (pending) return 'Pending';

  const ts = parseInt(minedAt, 10) * 1000;

  if (ts > todayTimestamp) return 'Today';
  if (ts > yesterdayTimestamp) return 'Yesterday';
  if (ts > thisMonthTimestamp) return 'This Month';
  try {
    return format(ts, `MMMM${ts > thisYearTimestamp ? '' : ' yyyy'}`);
  } catch (e) {
    return 'Dropped';
  }
};

const addContactInfo = (contacts: any) => (txn: any) => {
  const { from, to, status } = txn;
  const isSent = status === TransactionStatusTypes.sent;
  const contactAddress = isSent ? to : from;
  const contact = contacts?.[contactAddress?.toLowerCase()] ?? null;
  return {
    ...txn,
    contact,
  };
};

const buildTransactionsSections = (
  accountAddress: any,
  mainnetAddresses: any,
  contacts: any,
  requests: any,
  theme: any,
  transactions: any,
  isFocused: any,
  initialized: any,
  navigate: any
) => {
  if (!isFocused && !initialized) {
    return { sections: [] };
  }

  let sectionedTransactions: any = [];

  const transactionsWithContacts = transactions?.map(addContactInfo(contacts));

  if (!isEmpty(transactionsWithContacts)) {
    const transactionsByDate = groupBy(
      transactionsWithContacts,
      groupTransactionByDate
    );

    sectionedTransactions = Object.keys(transactionsByDate)
      .filter(section => section !== 'Dropped')
      .map(section => ({
        data: transactionsByDate[section].map(txn => ({
          ...txn,
          accountAddress,
          mainnetAddress: mainnetAddresses[`${txn.address}_${txn.network}`],
        })),
        renderItem: ({ item }: any) => (
          <FastTransactionCoinRow
            item={item}
            navigate={navigate}
            theme={theme}
          />
        ),
        title: section,
      }));

    const pendingSectionIndex = sectionedTransactions.findIndex(
      // @ts-expect-error ts-migrate(7031) FIXME: Binding element 'title' implicitly has an 'any' ty... Remove this comment to see the full error message
      ({ title }) => title === 'Pending'
    );
    if (pendingSectionIndex > 0) {
      const pendingSection = sectionedTransactions.splice(
        pendingSectionIndex,
        1
      );
      sectionedTransactions.unshift(pendingSection[0]);
    }
  }

  let requestsToApprove: any = [];
  if (!isEmpty(requests)) {
    requestsToApprove = [
      {
        data: requests,
        renderItem: ({ item }: any) => (
          <RequestCoinRow item={item} theme={theme} />
        ),
        title: 'Requests',
      },
    ];
  }
  return {
    sections: requestsToApprove.concat(sectionedTransactions),
  };
};

export const buildTransactionsSectionsSelector = createSelector(
  [
    accountAddressSelector,
    mainnetAddressesSelector,
    contactsSelector,
    requestsSelector,
    themeSelector,
    transactionsSelector,
    focusedSelector,
    initializedSelector,
    navigateSelector,
  ],
  buildTransactionsSections
);<|MERGE_RESOLUTION|>--- conflicted
+++ resolved
@@ -1,9 +1,4 @@
 import { format } from 'date-fns';
-<<<<<<< HEAD
-import groupBy from 'lodash/groupBy';
-=======
-import { isEmpty } from 'lodash';
->>>>>>> b8042183
 import React from 'react';
 import { createSelector } from 'reselect';
 import { FastTransactionCoinRow, RequestCoinRow } from '../components/coin-row';
@@ -13,11 +8,7 @@
   todayTimestamp,
   yesterdayTimestamp,
 } from './transactions';
-<<<<<<< HEAD
-import { isEmpty } from './utilities';
-=======
-import { groupBy } from './utilities';
->>>>>>> b8042183
+import { groupBy, isEmpty } from './utilities';
 import { TransactionStatusTypes } from '@rainbow-me/entities';
 
 const mainnetAddressesSelector = (state: any) => state.mainnetAddresses;
