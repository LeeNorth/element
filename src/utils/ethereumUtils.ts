--- conflicted
+++ resolved
@@ -14,15 +14,10 @@
 } from 'ethereumjs-util';
 import { hdkey } from 'ethereumjs-wallet';
 import { Contract } from 'ethers';
-<<<<<<< HEAD
+import lang from 'i18n-js';
 import isEmpty from 'lodash/isEmpty';
 import isString from 'lodash/isString';
 import replace from 'lodash/replace';
-import toLower from 'lodash/toLower';
-=======
-import lang from 'i18n-js';
-import { isEmpty, isString, replace } from 'lodash';
->>>>>>> ff35b533
 import {
   Alert,
   InteractionManager,
