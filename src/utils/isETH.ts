--- conflicted
+++ resolved
@@ -1,10 +1,3 @@
-<<<<<<< HEAD
-import toLower from 'lodash/toLower';
-
-export default function isETH(address: string): boolean {
-  return toLower(address) === 'eth';
-=======
 export default function isETH(address: string | undefined): boolean {
   return address?.toLowerCase() === 'eth';
->>>>>>> ff35b533
 }