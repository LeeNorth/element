--- conflicted
+++ resolved
@@ -16,17 +16,8 @@
 };
 
 export const getLowResUrl = (url: string) => {
-<<<<<<< HEAD
-  const splitUrl = url?.split('/');
-  const urlTail = splitUrl[splitUrl.length - 1] || '';
-
-  // Check if it is from the given CDN. If it is, also check if the url does not already
-  // contain a modifier (e.g. `...=s128`)
-  if (url?.startsWith?.(GOOGLE_USER_CONTENT_URL) && !urlTail.includes('=')) {
-=======
   // Check if it is from the given CDN.
   if (isValidCDNUrl(url)) {
->>>>>>> f4325986
     return `${url}=w${size}`;
   }
   return imageToPng(url, size);
