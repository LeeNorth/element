<<<<<<< HEAD
import concat from 'lodash/concat';
import includes from 'lodash/includes';
=======
import { concat } from 'lodash';
>>>>>>> ff35b533

export const PERSONAL_SIGN = 'personal_sign';
export const SEND_TRANSACTION = 'eth_sendTransaction';
export const SIGN = 'eth_sign';
export const SIGN_TRANSACTION = 'eth_signTransaction';
export const SIGN_TYPED_DATA = 'eth_signTypedData';
export const SIGN_TYPED_DATA_V4 = 'eth_signTypedData_v4';

const displayTypes = {
  message: [PERSONAL_SIGN, SIGN, SIGN_TYPED_DATA, SIGN_TYPED_DATA_V4],
  transaction: [SEND_TRANSACTION, SIGN_TRANSACTION],
};
const firstParamSigning = [PERSONAL_SIGN];
const secondParamSigning = [SIGN, SIGN_TYPED_DATA, SIGN_TYPED_DATA_V4];

const allTypes = concat(displayTypes.message, ...displayTypes.transaction);

export const isSigningMethod = (method: string) => allTypes.includes(method);

export const isMessageDisplayType = (method: string) =>
  displayTypes.message.includes(method);

export const isTransactionDisplayType = (method: string) =>
  displayTypes.transaction.includes(method);

export const isSignSecondParamType = (method: string) =>
  secondParamSigning.includes(method);

export const isSignFirstParamType = (method: string) =>
  firstParamSigning.includes(method);

export const isSignTypedData = (method: string) =>
  method.startsWith(SIGN_TYPED_DATA);<|MERGE_RESOLUTION|>--- conflicted
+++ resolved
@@ -1,9 +1,4 @@
-<<<<<<< HEAD
 import concat from 'lodash/concat';
-import includes from 'lodash/includes';
-=======
-import { concat } from 'lodash';
->>>>>>> ff35b533
 
 export const PERSONAL_SIGN = 'personal_sign';
 export const SEND_TRANSACTION = 'eth_sendTransaction';
