--- conflicted
+++ resolved
@@ -32,11 +32,6 @@
 export { default as haptics } from './haptics';
 export { default as isETH } from './isETH';
 export { default as isLowerCaseMatch } from './isLowerCaseMatch';
-<<<<<<< HEAD
-export { default as isNewValueForObjectPaths } from './isNewValueForObjectPaths';
-=======
-export { default as isNewValueForPath } from './isNewValueForPath';
->>>>>>> c10af058
 export { default as labelhash } from './labelhash';
 export { default as logger } from './logger';
 export { default as magicMemo } from './magicMemo';
