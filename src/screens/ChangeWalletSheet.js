import { useRoute } from '@react-navigation/core';
import { captureException } from '@sentry/react-native';
import lang from 'i18n-js';
import React, { useCallback, useMemo, useRef, useState } from 'react';
import { InteractionManager } from 'react-native';
import ReactNativeHapticFeedback from 'react-native-haptic-feedback';
import { useDispatch } from 'react-redux';
import Divider from '../components/Divider';
import { ButtonPressAnimation } from '../components/animations';
import WalletList from '../components/change-wallet/WalletList';
import { Centered, Column, Row } from '../components/layout';
import { Sheet, SheetTitle } from '../components/sheet';
import { Text } from '../components/text';
import { backupUserDataIntoCloud } from '../handlers/cloudBackup';
import { removeWalletData } from '../handlers/localstorage/removeWallet';
import showWalletErrorAlert from '../helpers/support';
import { WalletLoadingStates } from '../helpers/walletLoadingStates';
import WalletTypes from '../helpers/walletTypes';
import { cleanUpWalletKeys, createWallet } from '../model/wallet';
import { useNavigation } from '../navigation/Navigation';
import {
  addressSetSelected,
  createAccountForWallet,
  walletsLoadState,
  walletsSetSelected,
  walletsUpdate,
} from '../redux/wallets';
import { analytics } from '@/analytics';
import { PROFILES, useExperimentalFlag } from '@/config';
import WalletBackupTypes from '@/helpers/walletBackupTypes';
import { runCampaignChecks } from '@/campaigns/campaignChecks';
import {
  useAccountSettings,
  useInitializeWallet,
  useWallets,
  useWalletsWithBalancesAndNames,
  useWebData,
} from '@/hooks';
import Routes from '@/navigation/routesNames';
import styled from '@/styled-thing';
import {
  abbreviations,
  deviceUtils,
  doesWalletsContainAddress,
  showActionSheetWithOptions,
} from '@/utils';

import logger from '@/utils/logger';

const deviceHeight = deviceUtils.dimensions.height;
const footerHeight = 111;
const listPaddingBottom = 6;
const walletRowHeight = 59;
const maxListHeight = deviceHeight - 220;

const EditButton = styled(ButtonPressAnimation).attrs(({ editMode }) => ({
  scaleTo: 0.96,
  wrapperStyle: {
    width: editMode ? 70 : 58,
  },
}))(
  ios
    ? {
        position: 'absolute',
        right: 20,
        top: -11,
      }
    : {
        elevation: 10,
        position: 'relative',
        right: 20,
        top: 6,
      }
);

const EditButtonLabel = styled(Text).attrs(
  ({ theme: { colors }, editMode }) => ({
    align: 'right',
    color: colors.appleBlue,
    letterSpacing: 'roundedMedium',
    size: 'large',
    weight: editMode ? 'bold' : 'semibold',
  })
)({
  height: 40,
});

const Whitespace = styled.View({
  backgroundColor: ({ theme: { colors } }) => colors.white,
  bottom: -398,
  height: 400,
  position: 'absolute',
  width: '100%',
});

const getWalletRowCount = wallets => {
  let count = 0;
  if (wallets) {
    Object.keys(wallets).forEach(key => {
      // Addresses
      count += wallets[key].addresses.filter(account => account.visible).length;
    });
  }
  return count;
};

export default function ChangeWalletSheet() {
  const { params = {} } = useRoute();
  const { onChangeWallet, watchOnly = false, currentAccountAddress } = params;
  const {
    isDamaged,
    selectedWallet,
    setIsWalletLoading,
    wallets,
  } = useWallets();

  const { colors } = useTheme();
  const { updateWebProfile } = useWebData();
  const { accountAddress } = useAccountSettings();
  const { goBack, navigate } = useNavigation();
  const dispatch = useDispatch();
  const initializeWallet = useInitializeWallet();
  const walletsWithBalancesAndNames = useWalletsWithBalancesAndNames();
  const creatingWallet = useRef();
  const profilesEnabled = useExperimentalFlag(PROFILES);

  const [editMode, setEditMode] = useState(false);
  const [currentAddress, setCurrentAddress] = useState(
    currentAccountAddress || accountAddress
  );
  const [currentSelectedWallet, setCurrentSelectedWallet] = useState(
    selectedWallet
  );

  const walletRowCount = useMemo(() => getWalletRowCount(wallets), [wallets]);

  let headerHeight = 30;
  let listHeight =
    walletRowHeight * walletRowCount +
    (!watchOnly ? footerHeight + listPaddingBottom : android ? 20 : 0);
  let scrollEnabled = false;
  let showDividers = false;
  if (listHeight > maxListHeight) {
    headerHeight = 40;
    listHeight = maxListHeight;
    scrollEnabled = true;
    showDividers = true;
  }

  const onChangeAccount = useCallback(
    async (walletId, address, fromDeletion = false) => {
      if (editMode && !fromDeletion) return;
      const wallet = wallets[walletId];
      if (watchOnly) {
        setCurrentAddress(address);
        setCurrentSelectedWallet(wallet);
        onChangeWallet(address, wallet);
        return;
      }
      if (address === currentAddress) return;
      try {
        setCurrentAddress(address);
        setCurrentSelectedWallet(wallet);
        const p1 = dispatch(walletsSetSelected(wallet));
        const p2 = dispatch(addressSetSelected(address));
        await Promise.all([p1, p2]);

<<<<<<< HEAD
        initializeWallet(null, null, false, false, null, null, null, true);
        !fromDeletion && goBack();
=======
        initializeWallet(null, null, null, false, false, null, true);
        if (!fromDeletion) {
          goBack();
          InteractionManager.runAfterInteractions(() => {
            setTimeout(async () => {
              await runCampaignChecks();
            }, 5000);
          });
        }
>>>>>>> 95c6a9b3
      } catch (e) {
        logger.log('error while switching account', e);
      }
    },
    [
      currentAddress,
      dispatch,
      editMode,
      goBack,
      initializeWallet,
      onChangeWallet,
      wallets,
      watchOnly,
    ]
  );

  const deleteWallet = useCallback(
    async (walletId, address) => {
      const newWallets = {
        ...wallets,
        [walletId]: {
          ...wallets[walletId],
          addresses: wallets[walletId].addresses.map(account =>
            account.address.toLowerCase() === address.toLowerCase()
              ? { ...account, visible: false }
              : account
          ),
        },
      };
      // If there are no visible wallets
      // then delete the wallet
      const visibleAddresses = newWallets[walletId].addresses.filter(
        account => account.visible
      );
      if (visibleAddresses.length === 0) {
        delete newWallets[walletId];
        await dispatch(walletsUpdate(newWallets));
      } else {
        await dispatch(walletsUpdate(newWallets));
      }
      removeWalletData(address);
    },
    [dispatch, wallets]
  );

  const renameWallet = useCallback(
    (walletId, address) => {
      const wallet = wallets[walletId];
      const account = wallet.addresses.find(
        account => account.address === address
      );

      InteractionManager.runAfterInteractions(() => {
        goBack();
      });

      InteractionManager.runAfterInteractions(() => {
        setTimeout(() => {
          navigate(Routes.MODAL_SCREEN, {
            address,
            asset: [],
            onCloseModal: async args => {
              if (args) {
                if ('name' in args) {
                  analytics.track('Tapped "Done" after editing wallet', {
                    wallet_label: args.name,
                  });

                  const walletAddresses = wallets[walletId].addresses;
                  const walletAddressIndex = walletAddresses.findIndex(
                    account => account.address === address
                  );
                  const walletAddress = walletAddresses[walletAddressIndex];

                  const updatedWalletAddress = {
                    ...walletAddress,
                    color: args.color,
                    emoji: args.emoji,
                    label: args.name,
                  };
                  let updatedWalletAddresses = [...walletAddresses];
                  updatedWalletAddresses[
                    walletAddressIndex
                  ] = updatedWalletAddress;

                  const updatedWallet = {
                    ...wallets[walletId],
                    addresses: updatedWalletAddresses,
                  };
                  const updatedWallets = {
                    ...wallets,
                    [walletId]: updatedWallet,
                  };

                  if (currentSelectedWallet.id === walletId) {
                    await setCurrentSelectedWallet(updatedWallet);
                    await dispatch(walletsSetSelected(updatedWallet));
                  }

                  updateWebProfile(address, args.color, args.emoji);

                  await dispatch(walletsUpdate(updatedWallets));
                } else {
                  analytics.track('Tapped "Cancel" after editing wallet');
                }
              }
            },
            profile: {
              image: account.image || ``,
              name: account.label || ``,
            },
            type: 'wallet_profile',
          });
        }, 50);
      });
    },
    [
      wallets,
      goBack,
      navigate,
      dispatch,
      currentSelectedWallet.id,
      updateWebProfile,
    ]
  );

  const getEditMenuItems = () => {
    const buttons = [lang.t('wallet.action.edit')];
    buttons.push(lang.t('wallet.action.delete'));

    if (ios) {
      buttons.push(lang.t('button.cancel'));
    }

    return {
      menuItems: buttons.map(button => ({
        actionKey: button,
        actionTitle: button,
      })),
    };
  };

  const getOnMenuItemPress = (walletId, address, label) => buttonIndex => {
    // If there's more than 1 account
    // it's deletable
    let isLastAvailableWallet = false;
    for (let i = 0; i < Object.keys(wallets).length; i++) {
      const key = Object.keys(wallets)[i];
      const someWallet = wallets[key];
      const otherAccount = someWallet.addresses.find(
        account => account.visible && account.address !== address
      );
      if (otherAccount) {
        isLastAvailableWallet = true;
        break;
      }
    }

    if (buttonIndex === 0) {
      // Edit wallet
      analytics.track('Tapped "Edit Wallet"');
      renameWallet(walletId, address);
    } else if (buttonIndex === 1) {
      analytics.track('Tapped "Delete Wallet"');
      // Delete wallet with confirmation
      showActionSheetWithOptions(
        {
          cancelButtonIndex: 1,
          destructiveButtonIndex: 0,
          message: lang.t('wallet.action.delete_confirm'),
          options: [lang.t('wallet.action.delete'), lang.t('button.cancel')],
          title: `${label || abbreviations.address(address, 4, 6)}`,
        },
        async buttonIndex => {
          if (buttonIndex === 0) {
            analytics.track('Tapped "Delete Wallet" (final confirm)');
            await deleteWallet(walletId, address);
            ReactNativeHapticFeedback.trigger('notificationSuccess');
            if (!isLastAvailableWallet) {
              await cleanUpWalletKeys();
              goBack();
              navigate(Routes.WELCOME_SCREEN);
            } else {
              // If we're deleting the selected wallet
              // we need to switch to another one
              if (address === currentAddress) {
                const { wallet: foundWallet, key } =
                  doesWalletsContainAddress({
                    address: address,
                    wallets,
                  }) || {};
                if (foundWallet) {
                  await onChangeAccount(key, foundWallet.address, true);
                }
              }
            }
          }
        }
      );
    }
  };

  const onPressAddAccount = useCallback(async () => {
    try {
      analytics.track('Tapped "Create a new wallet"');
      if (creatingWallet.current) return;
      creatingWallet.current = true;

      // Show naming modal
      InteractionManager.runAfterInteractions(() => {
        goBack();
      });
      InteractionManager.runAfterInteractions(() => {
        setTimeout(() => {
          navigate(Routes.MODAL_SCREEN, {
            actionType: 'Create',
            asset: [],
            isNewProfile: true,
            onCloseModal: async args => {
              if (args) {
                setIsWalletLoading(WalletLoadingStates.CREATING_WALLET);
                const name = args?.name ?? '';
                // Check if the selected wallet is the primary
                let primaryWalletKey = selectedWallet.primary
                  ? selectedWallet.id
                  : null;

                // If it's not, then find it
                !primaryWalletKey &&
                  Object.keys(wallets).some(key => {
                    const wallet = wallets[key];
                    if (
                      wallet.type === WalletTypes.mnemonic &&
                      wallet.primary
                    ) {
                      primaryWalletKey = key;
                      return true;
                    }
                    return false;
                  });

                // If there's no primary wallet at all,
                // we fallback to an imported one with a seed phrase
                !primaryWalletKey &&
                  Object.keys(wallets).some(key => {
                    const wallet = wallets[key];
                    if (
                      wallet.type === WalletTypes.mnemonic &&
                      wallet.imported
                    ) {
                      primaryWalletKey = key;
                      return true;
                    }
                    return false;
                  });

                try {
                  // If we found it and it's not damaged use it to create the new account
                  if (primaryWalletKey && !wallets[primaryWalletKey].damaged) {
                    const newWallets = await dispatch(
                      createAccountForWallet(primaryWalletKey, name)
                    );
                    await initializeWallet();
                    // If this wallet was previously backed up to the cloud
                    // We need to update userData backup so it can be restored too
                    if (
                      wallets[primaryWalletKey].backedUp &&
                      wallets[primaryWalletKey].backupType ===
                        WalletBackupTypes.cloud
                    ) {
                      try {
                        await backupUserDataIntoCloud({ wallets: newWallets });
                      } catch (e) {
                        logger.sentry(
                          'Updating wallet userdata failed after new account creation'
                        );
                        captureException(e);
                        throw e;
                      }
                    }

                    // If doesn't exist, we need to create a new wallet
                  } else {
                    await createWallet(null, name);
                    await dispatch(walletsLoadState(profilesEnabled));
                    await initializeWallet();
                  }
                } catch (e) {
                  logger.sentry('Error while trying to add account');
                  captureException(e);
                  if (isDamaged) {
                    setTimeout(() => {
                      showWalletErrorAlert();
                    }, 1000);
                  }
                }
              }
              creatingWallet.current = false;
              setIsWalletLoading(null);
            },
            profile: {
              name: ``,
            },
            type: 'wallet_profile',
          });
        }, 50);
      });
    } catch (e) {
      setIsWalletLoading(null);
      logger.log('Error while trying to add account', e);
    }
  }, [
    dispatch,
    goBack,
    initializeWallet,
    isDamaged,
    navigate,
    selectedWallet.id,
    selectedWallet.primary,
    setIsWalletLoading,
    wallets,
    profilesEnabled,
  ]);

  const onPressImportSeedPhrase = useCallback(() => {
    analytics.track('Tapped "Add an existing wallet"');
    navigate(Routes.IMPORT_SEED_PHRASE_FLOW);
  }, [navigate]);

  const onPressEditMode = useCallback(() => {
    analytics.track('Tapped "Edit"');
    setEditMode(e => !e);
  }, []);

  return (
    <Sheet borderRadius={30}>
      {android && <Whitespace />}
      <Column height={headerHeight} justify="space-between">
        <Centered>
          <SheetTitle testID="change-wallet-sheet-title">
            {lang.t('wallet.label')}
          </SheetTitle>

          {!watchOnly && (
            <Row style={{ position: 'absolute', right: 0 }}>
              <EditButton editMode={editMode} onPress={onPressEditMode}>
                <EditButtonLabel editMode={editMode}>
                  {editMode ? lang.t('button.done') : lang.t('button.edit')}
                </EditButtonLabel>
              </EditButton>
            </Row>
          )}
        </Centered>
        {showDividers && (
          <Divider color={colors.rowDividerExtraLight} inset={[0, 15]} />
        )}
      </Column>
      <WalletList
        accountAddress={currentAddress}
        allWallets={walletsWithBalancesAndNames}
        currentWallet={currentSelectedWallet}
        editMode={editMode}
        getEditMenuItems={getEditMenuItems}
        getOnMenuItemPress={getOnMenuItemPress}
        height={listHeight}
        onChangeAccount={onChangeAccount}
        onPressAddAccount={onPressAddAccount}
        onPressImportSeedPhrase={onPressImportSeedPhrase}
        scrollEnabled={scrollEnabled}
        showDividers={showDividers}
        watchOnly={watchOnly}
      />
    </Sheet>
  );
}<|MERGE_RESOLUTION|>--- conflicted
+++ resolved
@@ -165,11 +165,7 @@
         const p2 = dispatch(addressSetSelected(address));
         await Promise.all([p1, p2]);
 
-<<<<<<< HEAD
         initializeWallet(null, null, false, false, null, null, null, true);
-        !fromDeletion && goBack();
-=======
-        initializeWallet(null, null, null, false, false, null, true);
         if (!fromDeletion) {
           goBack();
           InteractionManager.runAfterInteractions(() => {
@@ -178,7 +174,6 @@
             }, 5000);
           });
         }
->>>>>>> 95c6a9b3
       } catch (e) {
         logger.log('error while switching account', e);
       }
