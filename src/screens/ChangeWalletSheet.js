import { captureException } from '@sentry/react-native';
<<<<<<< HEAD
import { get, toLower } from 'lodash';
=======
import lang from 'i18n-js';
import { get } from 'lodash';
>>>>>>> ad0e1cd7
import React, {
  useCallback,
  useEffect,
  useMemo,
  useRef,
  useState,
} from 'react';
import { InteractionManager } from 'react-native';
import ReactNativeHapticFeedback from 'react-native-haptic-feedback';
import { useDispatch } from 'react-redux';
import styled from 'styled-components';
import Divider from '../components/Divider';
import { ButtonPressAnimation } from '../components/animations';
import WalletList from '../components/change-wallet/WalletList';
import { Column } from '../components/layout';
import { Sheet, SheetTitle } from '../components/sheet';
import { Text } from '../components/text';
import { backupUserDataIntoCloud } from '../handlers/cloudBackup';
import { removeWalletData } from '../handlers/localstorage/removeWallet';
import showWalletErrorAlert from '../helpers/support';
import WalletLoadingStates from '../helpers/walletLoadingStates';
import WalletTypes from '../helpers/walletTypes';
import { cleanUpWalletKeys, createWallet } from '../model/wallet';
import { useNavigation } from '../navigation/Navigation';
import {
  addressSetSelected,
  createAccountForWallet,
  walletsLoadState,
  walletsSetSelected,
  walletsUpdate,
} from '../redux/wallets';
import { getRandomColor } from '../styles/colors';
import WalletBackupTypes from '@rainbow-me/helpers/walletBackupTypes';
import {
  useAccountSettings,
  useInitializeWallet,
  useWallets,
  useWebData,
} from '@rainbow-me/hooks';
import { useWalletsWithBalancesAndNames } from '@rainbow-me/hooks/useWalletsWithBalancesAndNames';
import Routes from '@rainbow-me/routes';
import {
  abbreviations,
  deviceUtils,
  showActionSheetWithOptions,
} from '@rainbow-me/utils';

import logger from 'logger';

const deviceHeight = deviceUtils.dimensions.height;
const footerHeight = 111;
const listPaddingBottom = 6;
const walletRowHeight = 59;
const maxListHeight = deviceHeight - 220;

const EditButton = styled(ButtonPressAnimation).attrs(({ editMode }) => ({
  radiusAndroid: 24,
  scaleTo: 0.96,
  wrapperStyle: {
    alignSelf: 'flex-end',
    height: 40,
    marginRight: 7,
    width: editMode ? 70 : 58,
  },
}))`
  padding: 12px;
  ${ios
    ? `
  position: absolute;
  right: 7px;
  top: 6px;
  `
    : `
    position: relative;
    right: 0px;
    top: -10px;
    z-index: 99999;
  `}
`;

const EditButtonLabel = styled(Text).attrs(
  ({ theme: { colors }, editMode }) => ({
    align: 'right',
    color: colors.appleBlue,
    letterSpacing: 'roundedMedium',
    size: 'large',
    weight: editMode ? 'semibold' : 'medium',
  })
)`
  height: 40px;
`;
const Whitespace = styled.View`
  background-color: ${({ theme: { colors } }) => colors.white};
  bottom: -400px;
  height: 400px;
  position: absolute;
  width: 100%;
`;

const getWalletRowCount = wallets => {
  let count = 0;
  if (wallets) {
    Object.keys(wallets).forEach(key => {
      // Addresses
      count += wallets[key].addresses.filter(account => account.visible).length;
    });
  }
  return count;
};

export default function ChangeWalletSheet() {
  const {
    isDamaged,
    selectedWallet,
    setIsWalletLoading,
    wallets,
  } = useWallets();
  const [editMode, setEditMode] = useState(false);
  const { colors } = useTheme();
  const { updateWebProfile } = useWebData();

  const { goBack, navigate } = useNavigation();
  const dispatch = useDispatch();
  const { accountAddress } = useAccountSettings();
  const initializeWallet = useInitializeWallet();
  const walletsWithBalancesAndNames = useWalletsWithBalancesAndNames();
  const creatingWallet = useRef();
  const [currentAddress, setCurrentAddress] = useState(accountAddress);
  const [currentSelectedWallet, setCurrentSelectedWallet] = useState(
    selectedWallet
  );

  const walletRowCount = useMemo(() => getWalletRowCount(wallets), [wallets]);

  let headerHeight = android ? 0 : 30;
  let listHeight =
    walletRowHeight * walletRowCount + footerHeight + listPaddingBottom;
  let scrollEnabled = false;
  let showDividers = false;
  if (listHeight > maxListHeight) {
    headerHeight = android ? 0 : 40;
    listHeight = maxListHeight;
    scrollEnabled = true;
    showDividers = true;
  }

  useEffect(() => {
    setCurrentAddress(accountAddress);
  }, [accountAddress]);

  const onChangeAccount = useCallback(
    async (walletId, address, fromDeletion = false) => {
      if (editMode && !fromDeletion) return;
      if (address === currentAddress) return;
      try {
        const wallet = wallets[walletId];
        setCurrentAddress(address);
        setCurrentSelectedWallet(wallet);
        const p1 = dispatch(walletsSetSelected(wallet));
        const p2 = dispatch(addressSetSelected(address));
        await Promise.all([p1, p2]);

        initializeWallet(null, null, null, false, false, null, true);
        !fromDeletion && goBack();
      } catch (e) {
        logger.log('error while switching account', e);
      }
    },
    [currentAddress, dispatch, editMode, goBack, initializeWallet, wallets]
  );

  const deleteWallet = useCallback(
    async (walletId, address) => {
      const newWallets = {
        ...wallets,
        [walletId]: {
          ...wallets[walletId],
          addresses: wallets[walletId].addresses.map(account =>
            toLower(account.address) === toLower(address)
              ? { ...account, visible: false }
              : account
          ),
        },
      };
      // If there are no visible wallets
      // then delete the wallet
      const visibleAddresses = newWallets[walletId].addresses.filter(
        account => account.visible
      );
      if (visibleAddresses.length === 0) {
        delete newWallets[walletId];
        await dispatch(walletsUpdate(newWallets));
      } else {
        await dispatch(walletsUpdate(newWallets));
      }
      removeWalletData(address);
    },
    [dispatch, wallets]
  );

  const renameWallet = useCallback(
    (walletId, address) => {
      const wallet = wallets[walletId];
      const account = wallet.addresses.find(
        account => account.address === address
      );

      InteractionManager.runAfterInteractions(() => {
        goBack();
      });

      InteractionManager.runAfterInteractions(() => {
        setTimeout(() => {
          navigate(Routes.MODAL_SCREEN, {
            address,
            asset: [],
            onCloseModal: async args => {
              if (args) {
                const newWallets = { ...wallets };
                if ('name' in args) {
                  newWallets[walletId].addresses.some(
                    async (account, index) => {
                      if (account.address === address) {
                        newWallets[walletId].addresses[index].label = args.name;
                        newWallets[walletId].addresses[index].color =
                          args.color;
                        if (currentSelectedWallet.id === walletId) {
                          await setCurrentSelectedWallet(wallet);
                          await dispatch(
                            walletsSetSelected(newWallets[walletId])
                          );
                        }
                        updateWebProfile(
                          address,
                          args.name,
                          colors.avatarColor[args.color]
                        );
                        return true;
                      }
                      return false;
                    }
                  );
                  await dispatch(walletsUpdate(newWallets));
                }
              }
            },
            profile: {
              color: account.color,
              name: account.label || ``,
            },
            type: 'wallet_profile',
          });
        }, 50);
      });
    },
    [
      wallets,
      goBack,
      navigate,
      dispatch,
      currentSelectedWallet.id,
      updateWebProfile,
      colors.avatarColor,
    ]
  );

  const onEditWallet = useCallback(
    (walletId, address, label) => {
      // If there's more than 1 account
      // it's deletable
      let isLastAvailableWallet = false;
      for (let i = 0; i < Object.keys(wallets).length; i++) {
        const key = Object.keys(wallets)[i];
        const someWallet = wallets[key];
        const otherAccount = someWallet.addresses.find(
          account => account.visible && account.address !== address
        );
        if (otherAccount) {
          isLastAvailableWallet = true;
          break;
        }
      }

      const buttons = [lang.t('wallet.action.edit')];
      buttons.push(lang.t('wallet.action.delete'));
      buttons.push(lang.t('button.cancel'));

      showActionSheetWithOptions(
        {
          cancelButtonIndex: 2,
          destructiveButtonIndex: 1,
          options: buttons,
          title: `${label || abbreviations.address(address, 4, 6)}`,
        },
        buttonIndex => {
          if (buttonIndex === 0) {
            // Edit wallet
            renameWallet(walletId, address);
          } else if (buttonIndex === 1) {
            // Delete wallet with confirmation
            showActionSheetWithOptions(
              {
                cancelButtonIndex: 1,
                destructiveButtonIndex: 0,
                message: lang.t('wallet.action.delete_confirm'),
                options: [
                  lang.t('wallet.action.delete'),
                  lang.t('button.cancel'),
                ],
              },
              async buttonIndex => {
                if (buttonIndex === 0) {
                  await deleteWallet(walletId, address);
                  ReactNativeHapticFeedback.trigger('notificationSuccess');

                  if (!isLastAvailableWallet) {
                    await cleanUpWalletKeys();
                    goBack();
                    navigate(Routes.WELCOME_SCREEN);
                  } else {
                    // If we're deleting the selected wallet
                    // we need to switch to another one
                    if (address === currentAddress) {
                      for (let i = 0; i < Object.keys(wallets).length; i++) {
                        const key = Object.keys(wallets)[i];
                        const someWallet = wallets[key];
                        const found = someWallet.addresses.find(
                          account =>
                            account.visible && account.address !== address
                        );

                        if (found) {
                          await onChangeAccount(key, found.address, true);
                          break;
                        }
                      }
                    }
                  }
                }
              }
            );
          }
        }
      );
    },
    [
      currentAddress,
      deleteWallet,
      goBack,
      onChangeAccount,
      renameWallet,
      navigate,
      wallets,
    ]
  );

  const onPressAddAccount = useCallback(async () => {
    try {
      if (creatingWallet.current) return;
      creatingWallet.current = true;

      // Show naming modal
      InteractionManager.runAfterInteractions(() => {
        goBack();
      });
      InteractionManager.runAfterInteractions(() => {
        setTimeout(() => {
          navigate(Routes.MODAL_SCREEN, {
            actionType: 'Create',
            asset: [],
            isNewProfile: true,
            onCloseModal: async args => {
              if (args) {
                setIsWalletLoading(WalletLoadingStates.CREATING_WALLET);
                const name = get(args, 'name', '');
                const color = get(args, 'color', getRandomColor());
                // Check if the selected wallet is the primary
                let primaryWalletKey = selectedWallet.primary
                  ? selectedWallet.id
                  : null;

                // If it's not, then find it
                !primaryWalletKey &&
                  Object.keys(wallets).some(key => {
                    const wallet = wallets[key];
                    if (
                      wallet.type === WalletTypes.mnemonic &&
                      wallet.primary
                    ) {
                      primaryWalletKey = key;
                      return true;
                    }
                    return false;
                  });

                // If there's no primary wallet at all,
                // we fallback to an imported one with a seed phrase
                !primaryWalletKey &&
                  Object.keys(wallets).some(key => {
                    const wallet = wallets[key];
                    if (
                      wallet.type === WalletTypes.mnemonic &&
                      wallet.imported
                    ) {
                      primaryWalletKey = key;
                      return true;
                    }
                    return false;
                  });

                try {
                  // If we found it and it's not damaged use it to create the new account
                  if (primaryWalletKey && !wallets[primaryWalletKey].damaged) {
                    const newWallets = await dispatch(
                      createAccountForWallet(primaryWalletKey, color, name)
                    );
                    await initializeWallet();
                    // If this wallet was previously backed up to the cloud
                    // We need to update userData backup so it can be restored too
                    if (
                      wallets[primaryWalletKey].backedUp &&
                      wallets[primaryWalletKey].backupType ===
                        WalletBackupTypes.cloud
                    ) {
                      try {
                        await backupUserDataIntoCloud({ wallets: newWallets });
                      } catch (e) {
                        logger.sentry(
                          'Updating wallet userdata failed after new account creation'
                        );
                        captureException(e);
                        throw e;
                      }
                    }

                    // If doesn't exist, we need to create a new wallet
                  } else {
                    await createWallet(null, color, name);
                    await dispatch(walletsLoadState());
                    await initializeWallet();
                  }
                } catch (e) {
                  logger.sentry('Error while trying to add account');
                  captureException(e);
                  if (isDamaged) {
                    setTimeout(() => {
                      showWalletErrorAlert();
                    }, 1000);
                  }
                }
              }
              creatingWallet.current = false;
              setIsWalletLoading(null);
            },
            profile: {
              color: null,
              name: ``,
            },
            type: 'wallet_profile',
          });
        }, 50);
      });
    } catch (e) {
      setIsWalletLoading(null);
      logger.log('Error while trying to add account', e);
    }
  }, [
    dispatch,
    goBack,
    initializeWallet,
    isDamaged,
    navigate,
    selectedWallet.id,
    selectedWallet.primary,
    setIsWalletLoading,
    wallets,
  ]);

  const onPressImportSeedPhrase = useCallback(() => {
    navigate(Routes.IMPORT_SEED_PHRASE_FLOW);
  }, [navigate]);

  return (
    <Sheet borderRadius={30}>
      {android && <Whitespace />}
      <Column height={headerHeight} justify="space-between">
        <SheetTitle>{lang.t('wallet.label')}</SheetTitle>
        {showDividers && (
          <Divider color={colors.rowDividerExtraLight} inset={[0, 15]} />
        )}
      </Column>
      <EditButton editMode={editMode} onPress={() => setEditMode(e => !e)}>
        <EditButtonLabel editMode={editMode}>
          {editMode ? lang.t('button.done') : lang.t('button.edit')}
        </EditButtonLabel>
      </EditButton>
      <WalletList
        accountAddress={currentAddress}
        allWallets={walletsWithBalancesAndNames}
        currentWallet={currentSelectedWallet}
        editMode={editMode}
        height={listHeight}
        onChangeAccount={onChangeAccount}
        onEditWallet={onEditWallet}
        onPressAddAccount={onPressAddAccount}
        onPressImportSeedPhrase={onPressImportSeedPhrase}
        scrollEnabled={scrollEnabled}
        showDividers={showDividers}
      />
    </Sheet>
  );
}<|MERGE_RESOLUTION|>--- conflicted
+++ resolved
@@ -1,10 +1,6 @@
 import { captureException } from '@sentry/react-native';
-<<<<<<< HEAD
 import { get, toLower } from 'lodash';
-=======
 import lang from 'i18n-js';
-import { get } from 'lodash';
->>>>>>> ad0e1cd7
 import React, {
   useCallback,
   useEffect,
