import { useRoute } from '@react-navigation/native';
import analytics from '@segment/analytics-react-native';
import React, {
  useCallback,
  useEffect,
  useMemo,
  useRef,
  useState,
} from 'react';
import { ActivityIndicator, InteractionManager } from 'react-native';
import { ContextMenuButton } from 'react-native-ios-context-menu';
<<<<<<< HEAD
import { useDispatch } from 'react-redux';
import styled from 'styled-components';
=======
>>>>>>> 7477d912
import ChainLogo from '../components/ChainLogo';
import Divider from '../components/Divider';
import Spinner from '../components/Spinner';
import { Alert } from '../components/alerts';
import ButtonPressAnimation from '../components/animations/ButtonPressAnimation';
import { RequestVendorLogoIcon } from '../components/coin-icon';
import { ContactAvatar } from '../components/contacts';
import ImageAvatar from '../components/contacts/ImageAvatar';
import { Centered, Column, Flex, Row } from '../components/layout';
import {
  Sheet,
  SheetActionButton,
  SheetActionButtonRow,
} from '../components/sheet';
import { Text } from '@rainbow-me/design-system';
import { getAccountProfileInfo } from '@rainbow-me/helpers/accountInfo';
import {
  getDappHostname,
  isDappAuthenticated,
} from '@rainbow-me/helpers/dappNameHandler';
import networkInfo from '@rainbow-me/helpers/networkInfo';
import WalletConnectApprovalSheetType from '@rainbow-me/helpers/walletConnectApprovalSheetTypes';
import {
  androidShowNetworksActionSheet,
  NETWORK_MENU_ACTION_KEY_FILTER,
  networksMenuItems,
} from '@rainbow-me/helpers/walletConnectNetworks';
import { useAccountSettings, useWallets } from '@rainbow-me/hooks';
import { Navigation, useNavigation } from '@rainbow-me/navigation';
import { WC_VERSION_2 } from '@rainbow-me/redux/requests';
import { walletConnectV2UpdateSessions } from '@rainbow-me/redux/walletconnect';
import Routes from '@rainbow-me/routes';
import styled from '@rainbow-me/styled-components';
import { ethereumUtils } from '@rainbow-me/utils';

const LoadingSpinner = styled(android ? Spinner : ActivityIndicator).attrs(
  ({ theme: { colors } }) => ({
    color: colors.alpha(colors.blueGreyDark, 0.3),
    size: android ? 40 : 'large',
  })
)({});

const DappLogo = styled(RequestVendorLogoIcon).attrs(
  ({ theme: { colors } }) => ({
    backgroundColor: colors.transparent,
    borderRadius: 18,
    showLargeShadow: true,
    size: 60,
  })
)({
  marginBottom: 24,
});

const AvatarWrapper = styled(Column)({
  marginRight: 5,
  marginTop: 1,
});

const LabelText = ({ children, ...props }) => {
  return (
    <Text
      color="primary"
      numberOfLines={1}
      size="18px"
      weight="bold"
      {...props}
    >
      {children}
    </Text>
  );
};

const SwitchText = ({ children, ...props }) => {
  return (
    <Text color="secondary40" size="14px" weight="semibold" {...props}>
      {children}
    </Text>
  );
};

export default function WalletConnectApprovalSheet() {
  const { colors } = useTheme();
  const { goBack } = useNavigation();
  const { params } = useRoute();
  const dispatch = useDispatch();
  const { network, accountAddress } = useAccountSettings();
  const { navigate } = useNavigation();
  const { selectedWallet, walletNames } = useWallets();
  const handled = useRef(false);
  const [scam, setScam] = useState(false);

  const [approvalNetwork, setApprovalNetwork] = useState(
    (params?.chainId &&
      ethereumUtils.getNetworkFromChainId(Number(params.chainId))) ||
      network
  );
  const [approvalAccount, setApprovalAccount] = useState({
    address: accountAddress,
    wallet: selectedWallet,
  });

  const isWalletConnectV2Request = params?.version === WC_VERSION_2;

  const type = params?.type || WalletConnectApprovalSheetType.connect;
  const chainId = params?.chainId || 1;
  const meta = params?.meta || {};
  const timeout = params?.timeout;
  const callback = params?.callback;
  const receivedTimestamp = params?.receivedTimestamp;
  const timedOut = params?.timedOut;

  const { dappName, dappUrl, imageUrl } = meta;

  const checkIfScam = useCallback(
    async dappUrl => {
      const isScam = await ethereumUtils.checkIfUrlIsAScam(dappUrl);
      if (isScam) {
        Alert({
          buttons: [
            {
              text: 'Proceed Anyway',
            },
            {
              onPress: () => setScam(true),
              style: 'cancel',
              text: 'Ignore This Request',
            },
          ],
          message:
            'We found this website in a list of malicious crypto scams.\n\n We recommend that you ignore this request and stop using this website immediately',
          title: ' 🚨 Heads up! 🚨',
        });
      }
    },
    [setScam]
  );

  useEffect(() => {
    return () => {
      clearTimeout(timeout);
    };
  }, [timeout]);

  const isAuthenticated = useMemo(() => {
    return isDappAuthenticated(dappUrl);
  }, [dappUrl]);

  const formattedDappUrl = useMemo(() => {
    return getDappHostname(dappUrl);
  }, [dappUrl]);

  const approvalAccountInfo = useMemo(() => {
    const approvalAccountInfo = getAccountProfileInfo(
      approvalAccount.wallet,
      walletNames,
      approvalNetwork,
      approvalAccount.address
    );
    return {
      ...approvalAccountInfo,
      accountLabel:
        approvalAccountInfo.accountENS ||
        approvalAccountInfo.accountName ||
        approvalAccount.address,
    };
  }, [
    walletNames,
    approvalNetwork,
    approvalAccount.wallet,
    approvalAccount.address,
  ]);

  const approvalNetworkInfo = useMemo(() => {
    const value = networkInfo[approvalNetwork]?.value;
    return {
      chainId: ethereumUtils.getChainIdFromNetwork(approvalNetwork),
      color: networkInfo[approvalNetwork]?.color,
      name: networkInfo[approvalNetwork]?.name,
      value,
    };
  }, [approvalNetwork]);

  const handleOnPressNetworksMenuItem = useCallback(
    ({ nativeEvent }) =>
      setApprovalNetwork(
        nativeEvent.actionKey?.replace(NETWORK_MENU_ACTION_KEY_FILTER, '')
      ),
    [setApprovalNetwork]
  );

  const handleSuccess = useCallback(
    (success = false) => {
      if (callback) {
        setTimeout(
          async () => {
            const sessions = await callback(
              success,
              approvalNetworkInfo.chainId,
              approvalAccount.address
            );
            if (isWalletConnectV2Request) {
              dispatch(walletConnectV2UpdateSessions(sessions));
            }
          },

          300
        );
      }
    },
    [
      approvalAccount.address,
      callback,
      approvalNetworkInfo,
      dispatch,
      isWalletConnectV2Request,
    ]
  );

  useEffect(() => {
    if (chainId && type === WalletConnectApprovalSheetType.connect) {
      const network = ethereumUtils.getNetworkFromChainId(Number(chainId));
      setApprovalNetwork(network);
    }
  }, [chainId, type]);

  useEffect(() => {
    InteractionManager.runAfterInteractions(() => {
      analytics.track('Shown Walletconnect session request');
      type === WalletConnectApprovalSheetType.connect && checkIfScam(dappUrl);
    });
    // Reject if the modal is dismissed
    return () => {
      if (!handled.current) {
        handleSuccess(false);
      }
    };
    // eslint-disable-next-line react-hooks/exhaustive-deps
  }, []);

  const handleConnect = useCallback(() => {
    handled.current = true;
    goBack();
    handleSuccess(true);
  }, [handleSuccess, goBack]);

  const handleCancel = useCallback(() => {
    handled.current = true;
    goBack();
    handleSuccess(false);
  }, [handleSuccess, goBack]);

  const onPressAndroid = useCallback(() => {
    androidShowNetworksActionSheet(({ network }) =>
      setApprovalNetwork(network)
    );
  }, []);

  const handlePressChangeWallet = useCallback(() => {
    type === WalletConnectApprovalSheetType.connect &&
      Navigation.handleAction(Routes.CHANGE_WALLET_SHEET, {
        currentAccountAddress: approvalAccount.address,
        onChangeWallet: (address, wallet) => {
          setApprovalAccount({ address, wallet });
          goBack();
        },
        watchOnly: true,
      });
  }, [approvalAccount.address, goBack, type]);

  useEffect(() => {
    InteractionManager.runAfterInteractions(() => {
      analytics.track('Received wc connection', {
        dappName,
        dappUrl,
        waitingTime: (Date.now() - receivedTimestamp) / 1000,
      });
    });
  }, [dappName, dappUrl, receivedTimestamp]);

  useEffect(() => {
    if (!timedOut) return;
    goBack();
    navigate(Routes.EXPLAIN_SHEET, {
      type: 'failed_wc_connection',
    });
    return;
  }, [goBack, navigate, timedOut]);

  useEffect(() => {
    if (scam) {
      handleCancel();
    }
  }, [handleCancel, scam]);

  useEffect(() => {
    if (params?.chainId) {
      const network = ethereumUtils.getNetworkFromChainId(
        Number(params.chainId || 1)
      );
      setApprovalNetwork(network);
    }
  }, [params?.chainId]);

  const menuItems = useMemo(() => networksMenuItems(), []);
  const NetworkSwitcherParent =
    type === WalletConnectApprovalSheetType.connect && menuItems.length > 1
      ? ContextMenuButton
      : React.Fragment;

  const sheetHeight =
    type === WalletConnectApprovalSheetType.connect ? 408 : 438;

  return (
    <Sheet>
      {!Object.keys(meta).length ? (
        <Centered height={sheetHeight}>
          <LoadingSpinner />
        </Centered>
      ) : (
        <Flex direction="column">
          <Centered
            direction="column"
            paddingBottom={5}
            paddingHorizontal={19}
            paddingTop={17}
            testID="wc-approval-sheet"
          >
            <DappLogo dappName={dappName || ''} imageUrl={imageUrl} />
            <Centered paddingHorizontal={24}>
              <Row>
                <Text
                  align="center"
                  color="secondary60"
                  size="23px"
                  weight="semibold"
                >
                  <Text color="primary" size="23px" weight="heavy">
                    {dappName}
                  </Text>{' '}
                  {type === WalletConnectApprovalSheetType.connect
                    ? `wants to connect to your wallet`
                    : `wants to connect to the ${ethereumUtils.getNetworkNameFromChainId(
                        Number(chainId)
                      )} network`}
                </Text>
              </Row>
            </Centered>
            <Row marginBottom={30} marginTop={30}>
              <Text color="action" size="18px" weight="heavy">
                {isAuthenticated ? `􀇻 ${formattedDappUrl}` : formattedDappUrl}
              </Text>
            </Row>
            <Divider color={colors.rowDividerLight} inset={[0, 84]} />
          </Centered>
          <SheetActionButtonRow paddingBottom={android ? 20 : 30}>
            <SheetActionButton
              color={colors.white}
              label="Cancel"
              onPress={handleCancel}
              size="big"
              textColor={colors.alpha(colors.blueGreyDark, 0.8)}
              weight="bold"
            />
            <SheetActionButton
              color={colors.appleBlue}
              label="Connect"
              onPress={handleConnect}
              size="big"
              testID="wc-connect"
              weight="heavy"
            />
          </SheetActionButtonRow>
          <Row
            justify="space-between"
            paddingBottom={21}
            paddingHorizontal={24}
          >
            <Column style={{ flex: 1, marginRight: 16 }}>
              <SwitchText>Wallet</SwitchText>
              <ButtonPressAnimation
                onPress={handlePressChangeWallet}
                style={{
                  alignItems: 'center',
                  flexDirection: 'row',
                  height: 38,
                }}
              >
                <AvatarWrapper>
                  {approvalAccountInfo.accountImage ? (
                    <ImageAvatar
                      image={approvalAccountInfo.accountImage}
                      size="smaller"
                    />
                  ) : (
                    <ContactAvatar
                      color={
                        isNaN(approvalAccountInfo.accountColor)
                          ? colors.skeleton
                          : approvalAccountInfo.accountColor
                      }
                      size="smaller"
                      value={approvalAccountInfo.accountSymbol}
                    />
                  )}
                </AvatarWrapper>
                <Flex direction="row" flexShrink={1}>
                  <LabelText>{approvalAccountInfo.accountLabel}</LabelText>
                </Flex>
                {type === WalletConnectApprovalSheetType.connect && (
                  <LabelText> 􀁰</LabelText>
                )}
              </ButtonPressAnimation>
            </Column>
            <Column>
              <Flex justify="end">
                <SwitchText align="right">Network</SwitchText>
              </Flex>
              <NetworkSwitcherParent
                activeOpacity={0}
                isMenuPrimaryAction
                {...(android ? { onPress: onPressAndroid } : {})}
                menuConfig={{
                  menuItems,
                  menuTitle: 'Available Networks',
                }}
                onPressMenuItem={handleOnPressNetworksMenuItem}
                useActionSheetFallback={false}
                wrapNativeComponent={false}
              >
                <ButtonPressAnimation
                  style={{
                    alignItems: 'center',
                    flexDirection: 'row',
                    height: 38,
                  }}
                >
                  <Centered marginRight={5}>
                    <ChainLogo
                      network={
                        type === WalletConnectApprovalSheetType.connect
                          ? approvalNetworkInfo.value
                          : ethereumUtils.getNetworkFromChainId(Number(chainId))
                      }
                    />
                  </Centered>
                  <LabelText align="right" numberOfLines={1}>
                    {type === WalletConnectApprovalSheetType.connect
                      ? approvalNetworkInfo.name
                      : ethereumUtils.getNetworkNameFromChainId(
                          Number(chainId)
                        )}
                  </LabelText>
                  {type === WalletConnectApprovalSheetType.connect &&
                    menuItems.length > 1 && (
                      <LabelText align="right"> 􀁰</LabelText>
                    )}
                </ButtonPressAnimation>
              </NetworkSwitcherParent>
            </Column>
          </Row>
        </Flex>
      )}
    </Sheet>
  );
}<|MERGE_RESOLUTION|>--- conflicted
+++ resolved
@@ -9,11 +9,7 @@
 } from 'react';
 import { ActivityIndicator, InteractionManager } from 'react-native';
 import { ContextMenuButton } from 'react-native-ios-context-menu';
-<<<<<<< HEAD
 import { useDispatch } from 'react-redux';
-import styled from 'styled-components';
-=======
->>>>>>> 7477d912
 import ChainLogo from '../components/ChainLogo';
 import Divider from '../components/Divider';
 import Spinner from '../components/Spinner';
