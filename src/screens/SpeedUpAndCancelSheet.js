import { useRoute } from '@react-navigation/native';
import { captureException } from '@sentry/react-native';
import { BigNumber } from 'bignumber.js';
import { get, isEmpty, keys } from 'lodash';
import React, { useCallback, useEffect, useRef, useState } from 'react';
import { Alert, InteractionManager } from 'react-native';
import Animated, { useSharedValue, withSpring } from 'react-native-reanimated';
import { useDispatch } from 'react-redux';
import styled from 'styled-components';
import Divider from '../components/Divider';
import { GasSpeedButton } from '../components/gas';
import { Centered, Column, Row } from '../components/layout';
import {
  SheetActionButton,
  SheetActionButtonRow,
  SheetHandleFixedToTop,
  SheetKeyboardAnimation,
  SlackSheet,
} from '../components/sheet';
import { Emoji, Text } from '../components/text';
import { getTransaction, toHex } from '@rainbow-me/handlers/web3';
import TransactionStatusTypes from '@rainbow-me/helpers/transactionStatusTypes';
import TransactionTypes from '@rainbow-me/helpers/transactionTypes';
import {
  useAccountSettings,
  useBooleanState,
  useDimensions,
  useGas,
  useKeyboardHeight,
} from '@rainbow-me/hooks';
import { loadWallet, sendTransaction } from '@rainbow-me/model/wallet';
import { useNavigation } from '@rainbow-me/navigation';
import { getTitle, gweiToWei, weiToGwei } from '@rainbow-me/parsers';
<<<<<<< HEAD
=======
import { executeRap } from '@rainbow-me/raps';

>>>>>>> 805bb65d
import { dataUpdateTransaction } from '@rainbow-me/redux/data';
import { explorerInit } from '@rainbow-me/redux/explorer';
import { updateGasPriceForSpeed } from '@rainbow-me/redux/gas';
import { rapsAddOrUpdate } from '@rainbow-me/redux/raps';
import store from '@rainbow-me/redux/store';
import { ethUnits } from '@rainbow-me/references';
import { position } from '@rainbow-me/styles';
import { deviceUtils, safeAreaInsetValues } from '@rainbow-me/utils';
import logger from 'logger';

const springConfig = {
  damping: 500,
  mass: 3,
  stiffness: 1000,
};

const Container = styled(Centered).attrs({
  direction: 'column',
})`
  ${position.cover};
  ${({ deviceHeight, height }) =>
    height ? `height: ${height + deviceHeight}` : null};
`;

const CenteredSheet = styled(Centered)`
  border-top-left-radius: 39;
  border-top-right-radius: 39;
`;

const ExtendedSheetBackground = styled.View`
  background-color: ${({ theme: { colors } }) => colors.white};
  height: 1000;
  position: absolute;
  bottom: -800;
  width: 100%;
`;

const AnimatedContainer = Animated.createAnimatedComponent(Container);
const AnimatedSheet = Animated.createAnimatedComponent(CenteredSheet);

const GasSpeedButtonContainer = styled(Row)`
  justify-content: center;
  margin-bottom: 19px;
  margin-top: 4px;
  width: ${deviceUtils.dimensions.width - 10};
`;

const CANCEL_TX = 'cancel';
const SPEED_UP = 'speed_up';

const title = {
  [CANCEL_TX]: 'Cancel transaction',
  [SPEED_UP]: 'Speed up transaction',
};

const text = {
  [CANCEL_TX]: `This will attempt to cancel your pending transaction. It requires broadcasting another transaction!`,
  [SPEED_UP]: `This will speed up your pending transaction by replacing it. There’s still a chance your original transaction will confirm first!`,
};

let existingWallet;

const calcMinGasPriceAllowed = prevGasPrice => {
  const prevGasPriceBN = new BigNumber(prevGasPrice);

  const newGasPriceBN = prevGasPriceBN
    .times(new BigNumber('110'))
    .dividedBy(new BigNumber('100'));

  const newGasPrice = newGasPriceBN.toFixed();
  return Number(weiToGwei(newGasPrice));
};

export default function SpeedUpAndCancelSheet() {
  const { goBack } = useNavigation();
  const { accountAddress } = useAccountSettings();
  const dispatch = useDispatch();
  const { height: deviceHeight } = useDimensions();
  const keyboardHeight = useKeyboardHeight();
  const {
    gasPrices,
    updateGasPriceOption,
    selectedGasPrice,
    startPollingGasPrices,
    stopPollingGasPrices,
    updateTxFee,
  } = useGas();
  const calculatingGasLimit = useRef(false);
  const {
    params: { type, tx },
  } = useRoute();
  const [isKeyboardVisible, showKeyboard, hideKeyboard] = useBooleanState();
  const [minGasPrice, setMinGasPrice] = useState(
    calcMinGasPriceAllowed(tx.gasPrice)
  );
  const fetchedTx = useRef(false);
  const [gasLimit, setGasLimit] = useState(tx.gasLimit);
  const [data, setData] = useState(tx.data);
  const [value, setValue] = useState(tx.value);
  const [nonce, setNonce] = useState(tx.nonce);

  const getNewGasPrice = useCallback(() => {
    const rawGasPrice = get(selectedGasPrice, 'value.amount');
    const minGasPriceAllowed = gweiToWei(minGasPrice);
    const rawGasPriceBN = new BigNumber(rawGasPrice);
    const minGasPriceAllowedBN = new BigNumber(minGasPriceAllowed);
    return rawGasPriceBN.isGreaterThan(minGasPriceAllowedBN)
      ? toHex(rawGasPrice)
      : toHex(minGasPriceAllowed);
  }, [minGasPrice, selectedGasPrice]);

  const reloadTransactions = useCallback(
    transaction => {
      if (transaction.type !== TransactionTypes.send) {
        logger.log('Reloading zerion in 5!');
        setTimeout(() => {
          logger.log('Reloading tx from zerion NOW!');
          dispatch(explorerInit());
        }, 5000);
        return;
      }
    },
    [dispatch]
  );

  const replaceRapActionTx = useCallback(
    (originalHash, newTxData) => {
      // 1 - Find the rap based on the orignal tx hash
      let currentRap;
      const { raps } = store.getState().raps;
      keys(raps).forEach(rapId => {
        const rap = raps[rapId];
        rap.actions.forEach((action, index) => {
          if (action.transaction?.hash === originalHash) {
            // 2 - Set the new tx hash on the rap
            if (!action.transaction?.confirmed) {
              rap.actions[index].transaction = {
                ...rap.actions[index].transaction,
                ...newTxData,
              };
              // 3 - Update the rap on redux with the new tx hash
              dispatch(rapsAddOrUpdate(rap.id, rap));
              currentRap = rap;
            }
          }
        });
      });
      return currentRap;
    },
    [dispatch]
  );

  const handleCancellation = useCallback(async () => {
    try {
      const gasPrice = getNewGasPrice();
      const cancelTxPayload = {
        gasPrice,
        nonce,
        to: accountAddress,
      };
      const originalHash = tx.hash;
      const { hash } = await sendTransaction({
        transaction: cancelTxPayload,
      });

      const updatedTx = { ...tx };
      // Update the hash on the copy of the original tx
      updatedTx.hash = hash;
      if (originalHash.split('-').length > 1) {
        updatedTx.hash += `-${originalHash.split('-')[1]}`;
      }
      updatedTx.status = TransactionStatusTypes.cancelling;
      updatedTx.title = getTitle(updatedTx);
      dispatch(
        dataUpdateTransaction(originalHash, updatedTx, true, reloadTransactions)
      );
    } catch (e) {
      logger.log('Error submitting cancel tx', e);
    } finally {
      goBack();
    }
  }, [
    accountAddress,
    dispatch,
    getNewGasPrice,
    goBack,
    nonce,
    reloadTransactions,
    tx,
  ]);

  const handleSpeedUp = useCallback(async () => {
    try {
      const gasPrice = getNewGasPrice();
      const fasterTxPayload = {
        data,
        gasLimit,
        gasPrice,
        nonce,
        to: tx.to,
        value,
      };
      existingWallet = await loadWallet();
      const originalHash = tx.hash;
      const { hash } = await sendTransaction({
        existingWallet,
        transaction: fasterTxPayload,
      });
      const updatedTx = { ...tx };
      // Update the hash on the copy of the original tx
      updatedTx.hash = hash;
      if (originalHash.split('-').length > 1) {
        updatedTx.hash += `-${originalHash.split('-')[1]}`;
      }
      updatedTx.status = TransactionStatusTypes.speeding_up;
      updatedTx.title = getTitle(updatedTx);
      const originalHashNormalized = originalHash.split('-')[0];
      replaceRapActionTx(originalHashNormalized, { hash });

      dispatch(
        dataUpdateTransaction(
          originalHash,
          updatedTx,
          true,
          async transaction => {
            const hashNormalized = transaction.hash.split('-')[0];
            // The tx was confirmed
            const currentRap = replaceRapActionTx(hashNormalized, {
              confirmed: true,
            });

            // If there's a rap, we need to resume the execution
            if (currentRap && existingWallet) {
              logger.log('Resuming rap', currentRap);
              try {
                await executeRap(existingWallet, currentRap);
              } catch (e) {
                logger.log('Error resuming rap', e);
              } finally {
                existingWallet = null;
              }
            }
            logger.log('reloading transactions');
            reloadTransactions(transaction);
          }
        )
      );
    } catch (e) {
      logger.log('Error submitting speed up tx', e);
    } finally {
      goBack();
    }
  }, [
    data,
    dispatch,
    gasLimit,
    getNewGasPrice,
    goBack,
    nonce,
    reloadTransactions,
    replaceRapActionTx,
    tx,
    value,
  ]);

  useEffect(() => {
    InteractionManager.runAfterInteractions(async () => {
      if (!fetchedTx.current) {
        const txHash = tx.hash.split('-')[0];
        try {
          fetchedTx.current = true;
          const txObj = await getTransaction(txHash);
          if (txObj) {
            const hexGasLimit = toHex(txObj.gasLimit.toString());
            const hexGasPrice = toHex(txObj.gasPrice.toString());
            const hexValue = toHex(txObj.value.toString());
            const hexData = txObj.data;
            setNonce(txObj.nonce);
            setValue(hexValue);
            setData(hexData);
            setGasLimit(hexGasLimit);
            setMinGasPrice(calcMinGasPriceAllowed(hexGasPrice));
          }
        } catch (e) {
          logger.log('something went wrong while fetching tx info ', e);
          captureException(e);
          if (type === SPEED_UP) {
            Alert.alert(
              'Unable to speed up transaction',
              'There was a problem while fetching the transaction data. Please try again...'
            );
            goBack();
          }
          // We don't care about this for cancellations
        }
        startPollingGasPrices();
        // Always default to fast
        updateGasPriceOption('fast');
      }
    });
    return () => {
      stopPollingGasPrices();
    };
  }, [
    goBack,
    startPollingGasPrices,
    stopPollingGasPrices,
    tx,
    tx.gasLimit,
    tx.gasPrice,
    tx.hash,
    type,
    updateGasPriceOption,
  ]);

  useEffect(() => {
    if (!isEmpty(gasPrices) && !calculatingGasLimit.current) {
      calculatingGasLimit.current = true;
      if (Number(gweiToWei(minGasPrice)) > Number(gasPrices.fast.value)) {
        dispatch(updateGasPriceForSpeed('fast', gweiToWei(minGasPrice)));
      }
      const gasLimitForNewTx =
        type === CANCEL_TX ? ethUnits.basic_tx : tx.gasLimit;
      updateTxFee(gasLimitForNewTx);
      calculatingGasLimit.current = false;
    }
  }, [dispatch, gasPrices, minGasPrice, tx, tx.gasLimit, type, updateTxFee]);

  const offset = useSharedValue(0);

  useEffect(() => {
    if (isKeyboardVisible) {
      offset.value = withSpring(
        -keyboardHeight + safeAreaInsetValues.bottom - (android ? 50 : 10),
        springConfig
      );
    } else {
      offset.value = withSpring(0, springConfig);
    }
  }, [isKeyboardVisible, keyboardHeight, offset]);
  const sheetHeight = ios
    ? (type === CANCEL_TX ? 491 : 442) + safeAreaInsetValues.bottom
    : 850 + safeAreaInsetValues.bottom;

  const marginTop = android
    ? deviceHeight - sheetHeight + (type === CANCEL_TX ? 290 : 340)
    : null;

  const { colors, isDarkMode } = useTheme();

  return (
    <SheetKeyboardAnimation
      as={AnimatedContainer}
      isKeyboardVisible={isKeyboardVisible}
      translateY={offset}
    >
      <ExtendedSheetBackground />
      <SlackSheet
        backgroundColor={colors.transparent}
        borderRadius={0}
        height={sheetHeight}
        hideHandle
        scrollEnabled={false}
      >
        <Column>
          <AnimatedSheet
            backgroundColor={colors.white}
            borderRadius={39}
            direction="column"
            marginTop={marginTop}
            paddingBottom={android ? 30 : 0}
          >
            <SheetHandleFixedToTop showBlur={false} />
            <Centered direction="column">
              <Column marginBottom={12} marginTop={30}>
                <Emoji
                  name={type === CANCEL_TX ? 'skull_and_crossbones' : 'rocket'}
                  size="biggest"
                />
              </Column>
              <Column marginBottom={12}>
                <Text
                  align="center"
                  color={colors.dark}
                  size="big"
                  weight="bold"
                >
                  {title[type]}
                </Text>
              </Column>
              <Column marginBottom={30} maxWidth={375} paddingHorizontal={42}>
                <Text
                  align="center"
                  color={colors.blueGreyDark50}
                  lineHeight="looser"
                  size="large"
                  weight="regular"
                >
                  {text[type]}
                </Text>
              </Column>
              <Centered marginBottom={24}>
                <Divider
                  color={colors.rowDividerExtraLight}
                  inset={[0, 143.5]}
                />
              </Centered>
              {type === CANCEL_TX && (
                <Column>
                  <SheetActionButtonRow ignorePaddingBottom ignorePaddingTop>
                    <SheetActionButton
                      color={colors.red}
                      fullWidth
                      label="􀎽 Attempt Cancellation"
                      onPress={handleCancellation}
                      size="big"
                      weight="bold"
                    />
                  </SheetActionButtonRow>
                  <SheetActionButtonRow ignorePaddingBottom>
                    <SheetActionButton
                      color={colors.white}
                      fullWidth
                      label="Close"
                      onPress={goBack}
                      size="big"
                      textColor={colors.blueGreyDark80}
                      weight="bold"
                    />
                  </SheetActionButtonRow>
                </Column>
              )}
              {type === SPEED_UP && (
                <SheetActionButtonRow ignorePaddingBottom ignorePaddingTop>
                  <SheetActionButton
                    color={colors.white}
                    label="Cancel"
                    onPress={goBack}
                    size="big"
                    textColor={colors.blueGreyDark80}
                    weight="bold"
                  />
                  <SheetActionButton
                    color={colors.appleBlue}
                    label="􀎽 Confirm"
                    onPress={handleSpeedUp}
                    size="big"
                    weight="bold"
                  />
                </SheetActionButtonRow>
              )}
              <GasSpeedButtonContainer>
                <GasSpeedButton
                  minGasPrice={minGasPrice}
                  onCustomGasBlur={hideKeyboard}
                  onCustomGasFocus={showKeyboard}
                  options={['fast', 'custom']}
                  theme={isDarkMode ? 'dark' : 'light'}
                  type="transaction"
                />
              </GasSpeedButtonContainer>
            </Centered>
          </AnimatedSheet>
        </Column>
      </SlackSheet>
    </SheetKeyboardAnimation>
  );
}<|MERGE_RESOLUTION|>--- conflicted
+++ resolved
@@ -31,11 +31,7 @@
 import { loadWallet, sendTransaction } from '@rainbow-me/model/wallet';
 import { useNavigation } from '@rainbow-me/navigation';
 import { getTitle, gweiToWei, weiToGwei } from '@rainbow-me/parsers';
-<<<<<<< HEAD
-=======
 import { executeRap } from '@rainbow-me/raps';
-
->>>>>>> 805bb65d
 import { dataUpdateTransaction } from '@rainbow-me/redux/data';
 import { explorerInit } from '@rainbow-me/redux/explorer';
 import { updateGasPriceForSpeed } from '@rainbow-me/redux/gas';
