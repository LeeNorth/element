--- conflicted
+++ resolved
@@ -1,11 +1,5 @@
-<<<<<<< HEAD
-import React, { useCallback, useEffect, useState } from 'react';
+import React, { useCallback, useEffect, useMemo } from 'react';
 import { Keyboard } from 'react-native';
-=======
-import React, { useCallback, useEffect, useMemo } from 'react';
-import { Keyboard, Pressable } from 'react-native';
-import RadialGradient from 'react-native-radial-gradient';
->>>>>>> 3a0be962
 import Animated, {
   useAnimatedStyle,
   useSharedValue,
