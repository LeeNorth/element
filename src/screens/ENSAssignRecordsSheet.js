import { useFocusEffect, useRoute } from '@react-navigation/core';
import lang from 'i18n-js';
import { isEmpty } from 'lodash';
import React, { useCallback, useEffect, useMemo, useState } from 'react';
import { Keyboard } from 'react-native';
import Animated, {
  useAnimatedStyle,
  useSharedValue,
  withSpring,
  withTiming,
} from 'react-native-reanimated';
import { useRecoilState } from 'recoil';
import { ButtonPressAnimation } from '../components/animations/';
import TintButton from '../components/buttons/TintButton';
import {
  RegistrationAvatar,
  RegistrationCover,
  TextRecordsForm,
} from '../components/ens-registration';
import SelectableButton from '../components/ens-registration/TextRecordsForm/SelectableButton';
import { SheetActionButton, SheetActionButtonRow } from '../components/sheet';
import { useTheme } from '../context/ThemeContext';
import { delayNext } from '../hooks/useMagicAutofocus';
import { useNavigation } from '../navigation/Navigation';
import {
  ENSConfirmRegisterSheetHeight,
  ENSConfirmUpdateSheetHeight,
} from './ENSConfirmRegisterSheet';
import {
  AccentColorProvider,
  Bleed,
  Box,
  Cover,
  Heading,
  Inline,
  Inset,
  Row,
  Rows,
  Stack,
  Text,
} from '@rainbow-me/design-system';
import {
  getSeenOnchainDataDisclaimer,
  saveSeenOnchainDataDisclaimer,
} from '@rainbow-me/handlers/localstorage/ens';
import {
  accentColorAtom,
  ENS_RECORDS,
  REGISTRATION_MODES,
  textRecordFields,
} from '@rainbow-me/helpers/ens';
import {
  useENSModifiedRegistration,
  useENSRegistration,
  useENSRegistrationCosts,
  useENSRegistrationForm,
  useENSRegistrationStepHandler,
  useENSSearch,
  useKeyboardHeight,
  usePersistentDominantColorFromImage,
} from '@rainbow-me/hooks';
import Routes from '@rainbow-me/routes';

const AnimatedBox = Animated.createAnimatedComponent(Box);

export const BottomActionHeight = ios ? 281 : 250;

export default function ENSAssignRecordsSheet() {
  const { params } = useRoute();
  const { colors } = useTheme();
  const { name } = useENSRegistration();
  const {
    images: { avatarUrl: initialAvatarUrl },
  } = useENSModifiedRegistration({
    modifyChangedRecords: true,
    setInitialRecordsWhenInEditMode: true,
  });

  const { data: registrationData } = useENSSearch({
    name,
  });
  const { step } = useENSRegistrationStepHandler();

  const defaultFields = useMemo(
    () =>
      [
        ENS_RECORDS.displayName,
        ENS_RECORDS.description,
        ENS_RECORDS.url,
        ENS_RECORDS.twitter,
      ].map(fieldName => textRecordFields[fieldName]),
    []
  );
  const { profileQuery } = useENSRegistrationForm({
    defaultFields,
    initializeForm: true,
  });

<<<<<<< HEAD
  const displayTitleLabel = !profileQuery.isLoading;
  const isEmptyProfile = isEmpty(initialRecords);
=======
  const displayTitleLabel = useMemo(
    () => params.mode !== REGISTRATION_MODES.EDIT || profileQuery.isSuccess,
    [params.mode, profileQuery.isSuccess]
  );
  const isEmptyProfile = useMemo(() => isEmpty(profileQuery.data?.records), [
    profileQuery.data?.records,
  ]);
>>>>>>> 7f157dcd

  useENSRegistrationCosts({
    name,
    rentPrice: registrationData?.rentPrice,
    step,
    yearsDuration: 1,
  });

  const [avatarUrl, setAvatarUrl] = useState(initialAvatarUrl);
  const [accentColor, setAccentColor] = useRecoilState(accentColorAtom);

  const avatarImage =
    avatarUrl || initialAvatarUrl || params?.externalAvatarUrl || '';
  const { result: dominantColor } = usePersistentDominantColorFromImage(
    avatarImage
  );

  useFocusEffect(() => {
    if (dominantColor || (!dominantColor && !avatarImage)) {
      setAccentColor(dominantColor || colors.purple);
    }
  }, [avatarImage, colors.purple, dominantColor, setAccentColor]);

  const handleAutoFocusLayout = useCallback(
    ({
      nativeEvent: {
        layout: { y },
      },
    }) => {
      params?.sheetRef.current.scrollTo({ y });
    },
    [params?.sheetRef]
  );

  const handleError = useCallback(
    ({ yOffset }) => {
      params?.sheetRef.current.scrollTo({ y: yOffset });
    },
    [params?.sheetRef]
  );

  const [hasSeenExplainSheet, setHasSeenExplainSheet] = useState(false);

  useEffect(() => {
    (async () => {
      setHasSeenExplainSheet(Boolean(await getSeenOnchainDataDisclaimer()));
    })();
  }, []);

  const { navigate } = useNavigation();

  const handleFocus = useCallback(() => {
    if (!hasSeenExplainSheet) {
      android && Keyboard.dismiss();
      navigate(Routes.EXPLAIN_SHEET, {
        type: 'ensOnChainDataWarning',
      });
      setHasSeenExplainSheet(true);
      saveSeenOnchainDataDisclaimer(true);
    }
  }, [hasSeenExplainSheet, navigate, setHasSeenExplainSheet]);

  return (
    <AccentColorProvider color={accentColor}>
      <Box
        background="body"
        flexGrow={1}
        style={{ paddingBottom: BottomActionHeight + 20 }}
      >
        <Stack space="19px">
          <RegistrationCover
            hasSeenExplainSheet={hasSeenExplainSheet}
            onShowExplainSheet={handleFocus}
          />
          <Bleed top={{ custom: 38 }}>
            <Box alignItems="center">
              <RegistrationAvatar
                hasSeenExplainSheet={hasSeenExplainSheet}
                onChangeAvatarUrl={setAvatarUrl}
                onShowExplainSheet={handleFocus}
              />
            </Box>
          </Bleed>
          <Inset horizontal="19px">
            <Stack space="30px">
              <Stack alignHorizontal="center" space="15px">
                <Heading align="center" size="26px" weight="heavy">
                  {name}
                </Heading>
                <Text align="center" color="accent" size="16px" weight="heavy">
                  {displayTitleLabel
                    ? lang.t(
                        `profiles.${
                          isEmptyProfile &&
                          params.mode !== REGISTRATION_MODES.EDIT
                            ? 'create'
                            : 'edit'
                        }.label`
                      )
                    : ''}
                </Text>
              </Stack>
              <Box flexGrow={1}>
                <TextRecordsForm
                  autoFocusKey={params?.autoFocusKey}
                  onAutoFocusLayout={handleAutoFocusLayout}
                  onError={handleError}
                  onFocus={handleFocus}
                  selectionColor={accentColor}
                />
              </Box>
            </Stack>
          </Inset>
        </Stack>
      </Box>
    </AccentColorProvider>
  );
}

export function ENSAssignRecordsBottomActions({
  visible: defaultVisible,
  previousRouteName,
  currentRouteName,
}) {
  const { navigate, goBack } = useNavigation();
  const keyboardHeight = useKeyboardHeight();
  const { colors } = useTheme();
  const [accentColor, setAccentColor] = useRecoilState(accentColorAtom);
  const { mode } = useENSRegistration();
  const { profileQuery } = useENSModifiedRegistration();
  const [fromRoute, setFromRoute] = useState(previousRouteName);
  const {
    disabled,
    isEmpty,
    selectedFields,
    onAddField,
    onRemoveField,
    submit,
    values,
  } = useENSRegistrationForm();

  const handlePressBack = useCallback(() => {
    delayNext();
    navigate(fromRoute);
    setAccentColor(colors.purple);
  }, [colors.purple, fromRoute, navigate, setAccentColor]);

  const hasBackButton = useMemo(
    () =>
      fromRoute === Routes.ENS_SEARCH_SHEET ||
      fromRoute === Routes.ENS_INTRO_SHEET ||
      fromRoute === Routes.ENS_ASSIGN_RECORDS_SHEET,
    [fromRoute]
  );

  useEffect(() => {
    if (previousRouteName !== currentRouteName) {
      setFromRoute(previousRouteName);
    }
  }, [currentRouteName, previousRouteName]);

  const handlePressContinue = useCallback(() => {
    submit(() => {
      navigate(Routes.ENS_CONFIRM_REGISTER_SHEET, {
        longFormHeight:
          mode === REGISTRATION_MODES.EDIT
            ? ENSConfirmUpdateSheetHeight
            : ENSConfirmRegisterSheetHeight + (values.avatar ? 70 : 0),
      });
    });
  }, [mode, navigate, submit, values.avatar]);

  const navigateToAdditionalRecords = useCallback(() => {
    android && Keyboard.dismiss();
    navigate(Routes.ENS_ADDITIONAL_RECORDS_SHEET, {});
  }, [navigate]);

  const [visible, setVisible] = useState(false);
  useEffect(() => {
    if (mode === REGISTRATION_MODES.EDIT) {
      setTimeout(() => setVisible(profileQuery.isSuccess), 200);
    } else {
      setVisible(defaultVisible);
    }
  }, [defaultVisible, mode, profileQuery.isSuccess]);

  const animatedStyle = useAnimatedStyle(() => {
    return {
      bottom: withSpring(visible ? 0 : -BottomActionHeight - 10, {
        damping: 40,
        mass: 1,
        stiffness: 420,
      }),
    };
  });

  const keyboardButtonWrapperStyle = useMemo(
    () => ({ bottom: keyboardHeight }),
    [keyboardHeight]
  );

  return (
    <>
      {visible && (
        <Box position="absolute" right="0px" style={keyboardButtonWrapperStyle}>
          <Inset bottom="19px" right="19px">
            <HideKeyboardButton color={accentColor} />
          </Inset>
        </Box>
      )}
      <AnimatedBox
        background="body"
        style={[animatedStyle, { position: 'absolute', width: '100%' }]}
      >
        <AccentColorProvider color={accentColor}>
          <Box
            paddingBottom="19px"
            style={useMemo(() => ({ height: BottomActionHeight }), [])}
          >
            {ios ? <Shadow /> : null}
            <Rows>
              <Row>
                <Inset horizontal="19px" top="30px">
                  <SelectableAttributesButtons
                    navigateToAdditionalRecords={navigateToAdditionalRecords}
                    onAddField={onAddField}
                    onRemoveField={onRemoveField}
                    selectedFields={selectedFields}
                  />
                </Inset>
              </Row>
              <Row height="content">
                <SheetActionButtonRow
                  {...(android
                    ? {
                        ignorePaddingBottom: true,
                        paddingBottom: 8,
                      }
                    : {
                        ignorePaddingBottom: true,
                        paddingBottom: 36,
                      })}
                >
                  {hasBackButton && (
                    <TintButton onPress={handlePressBack}>
                      {lang.t('profiles.create.back')}
                    </TintButton>
                  )}
                  {isEmpty && mode === REGISTRATION_MODES.CREATE ? (
                    <TintButton
                      disabled={disabled}
                      onPress={handlePressContinue}
                      testID="ens-assign-records-skip"
                    >
                      {lang.t('profiles.create.skip')}
                    </TintButton>
                  ) : (
                    <Box>
                      {!disabled ? (
                        <SheetActionButton
                          color={accentColor}
                          label={lang.t('profiles.create.review')}
                          onPress={handlePressContinue}
                          size="big"
                          testID="ens-assign-records-review"
                          weight="heavy"
                        />
                      ) : (
                        <TintButton
                          onPress={() => goBack()}
                          testID="ens-assign-records-cancel"
                        >
                          {lang.t(`profiles.create.cancel`)}
                        </TintButton>
                      )}
                    </Box>
                  )}
                </SheetActionButtonRow>
              </Row>
            </Rows>
          </Box>
        </AccentColorProvider>
      </AnimatedBox>
    </>
  );
}

function HideKeyboardButton({ color }) {
  const show = useSharedValue(false);

  useEffect(() => {
    const handleShowKeyboard = () => (show.value = true);
    const handleHideKeyboard = () => (show.value = false);

    const showListener = android ? 'keyboardDidShow' : 'keyboardWillShow';
    const hideListener = android ? 'keyboardDidHide' : 'keyboardWillHide';

    Keyboard.addListener(showListener, handleShowKeyboard);
    Keyboard.addListener(hideListener, handleHideKeyboard);
    return () => {
      Keyboard.removeListener(showListener, handleShowKeyboard);
      Keyboard.removeListener(hideListener, handleHideKeyboard);
    };
  }, [show]);

  const style = useAnimatedStyle(() => {
    return {
      opacity: withTiming(show.value ? 1 : 0, { duration: 100 }),
    };
  });

  return (
    <AnimatedBox style={style}>
      <ButtonPressAnimation onPress={() => Keyboard.dismiss()} scaleTo={0.8}>
        <AccentColorProvider color={color}>
          <Box
            background="accent"
            borderRadius={15}
            height={{ custom: 30 }}
            shadow="15px light"
            width={{ custom: 30 }}
          >
            <Cover alignHorizontal="center" alignVertical="center">
              <Text align="center" color="primary" size="14px" weight="heavy">
                􀆈
              </Text>
            </Cover>
          </Box>
        </AccentColorProvider>
      </ButtonPressAnimation>
    </AnimatedBox>
  );
}

function Shadow() {
  return (
    <>
      <Cover>
        <Box
          background="body"
          height="30px"
          shadow={{
            custom: {
              android: {
                elevation: 30,
                opacity: 0.08,
              },
              ios: [
                {
                  blur: 30,
                  offset: {
                    x: 0,
                    y: -10,
                  },
                  opacity: 0.08,
                },
              ],
            },
          }}
          width="full"
        />
      </Cover>
      <Cover>
        <Box background="body" height="46px" width="full" />
      </Cover>
    </>
  );
}

const MAX_DISPLAY_BUTTONS = 9;

function SelectableAttributesButtons({
  selectedFields,
  onAddField,
  onRemoveField,
  navigateToAdditionalRecords,
}) {
  const dotsButtonIsSelected = useMemo(() => {
    const nonPrimaryRecordsIds = Object.values(textRecordFields)
      .slice(MAX_DISPLAY_BUTTONS)
      .map(({ id }) => id);
    const dotsSelected = selectedFields.some(field =>
      nonPrimaryRecordsIds.includes(field.id)
    );
    return dotsSelected;
  }, [selectedFields]);

  return (
    <Inline space="10px">
      {Object.values(textRecordFields)
        .slice(0, MAX_DISPLAY_BUTTONS)
        .map((textRecordField, i) => {
          const isSelected = selectedFields.some(
            field => field.id === textRecordField.id
          );
          return (
            <SelectableButton
              isSelected={isSelected}
              key={i}
              onSelect={() => {
                if (isSelected) {
                  const index = selectedFields.findIndex(
                    ({ id }) => textRecordField.id === id
                  );
                  const fieldToRemove = selectedFields[index];
                  let newFields = [...selectedFields];
                  newFields.splice(index, 1);
                  onRemoveField(fieldToRemove, newFields);
                } else {
                  const fieldToAdd = textRecordField;
                  const newSelectedFields = [...selectedFields];
                  newSelectedFields.splice(i, 0, fieldToAdd);
                  onAddField(fieldToAdd, newSelectedFields);
                }
              }}
              testID={`ens-selectable-attribute-${textRecordField.id}`}
            >
              {textRecordField.label}
            </SelectableButton>
          );
        })}
      <SelectableButton
        isSelected={dotsButtonIsSelected}
        onSelect={navigateToAdditionalRecords}
        testID="ens-selectable-attribute-dots"
      >
        􀍠
      </SelectableButton>
    </Inline>
  );
}<|MERGE_RESOLUTION|>--- conflicted
+++ resolved
@@ -96,18 +96,9 @@
     initializeForm: true,
   });
 
-<<<<<<< HEAD
-  const displayTitleLabel = !profileQuery.isLoading;
-  const isEmptyProfile = isEmpty(initialRecords);
-=======
-  const displayTitleLabel = useMemo(
-    () => params.mode !== REGISTRATION_MODES.EDIT || profileQuery.isSuccess,
-    [params.mode, profileQuery.isSuccess]
-  );
-  const isEmptyProfile = useMemo(() => isEmpty(profileQuery.data?.records), [
-    profileQuery.data?.records,
-  ]);
->>>>>>> 7f157dcd
+  const displayTitleLabel =
+    params.mode !== REGISTRATION_MODES.EDIT || profileQuery.isSuccess;
+  const isEmptyProfile = isEmpty(profileQuery.data?.records);
 
   useENSRegistrationCosts({
     name,
