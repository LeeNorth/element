import lang from 'i18n-js';
import PropTypes from 'prop-types';
import React, { Component } from 'react';
import { compose } from 'recompact';
import { AlertIOS } from 'react-native';
import { withAccountAddress, withWalletConnectors } from '../hoc';
import { walletConnectInit } from '../model/walletconnect';
import QRScannerScreen from './QRScannerScreen';

class QRScannerScreenWithData extends Component {
  static propTypes = {
    accountAddress: PropTypes.string,
    addWalletConnector: PropTypes.func,
    isScreenActive: PropTypes.bool,
    navigation: PropTypes.object,
  }

  handlePressBackButton = () => this.props.navigation.goBack()

<<<<<<< HEAD
      if (isScreenActive && isDisabled && isFunction(this.qrCodeScannerRef.enable)) {
        console.log('📠✅ Enabling QR Code Scanner');
        this.qrCodeScannerRef.enable();
      } else if (!isScreenActive && !isDisabled && isFunction(this.qrCodeScannerRef.disable)) {
        console.log('📠🚫 Disabling QR Code Scanner');
        this.qrCodeScannerRef.disable();
      }
    }

    return nextProps === omit(this.props, 'isScreenActive');
  }

  handlePressBackButton = () => this.props.navigation.goBack()
=======
  handleSuccess = async (event) => {
    const { accountAddress, navigation } = this.props;
    const data = JSON.parse(event.data);
>>>>>>> eaebecf6

  handleScannerRef = (ref) => { this.qrCodeScannerRef = ref; }

  handleSuccess = async (event) => {
    const { accountAddress, addWalletConnector, navigation } = this.props;
    const data = event.data;

    if (data) {
      try {
        const walletConnector = await walletConnectInit(accountAddress, data);
        addWalletConnector(walletConnector);
        navigation.navigate('WalletScreen');
      } catch (error) {
        AlertIOS.alert(lang.t('wallet.wallet_connect.error'), error);
        console.log('error initializing wallet connect', error);
      }
    }
  }

  render = () => (
    <QRScannerScreen
      {...this.props}
      onPressBackButton={this.handlePressBackButton}
      onSuccess={this.handleSuccess}
<<<<<<< HEAD
      scannerRef={this.handleScannerRef}
=======
>>>>>>> eaebecf6
    />
  )
}

export default compose(
  withAccountAddress,
  withWalletConnectors,
)(QRScannerScreenWithData);<|MERGE_RESOLUTION|>--- conflicted
+++ resolved
@@ -17,25 +17,9 @@
 
   handlePressBackButton = () => this.props.navigation.goBack()
 
-<<<<<<< HEAD
-      if (isScreenActive && isDisabled && isFunction(this.qrCodeScannerRef.enable)) {
-        console.log('📠✅ Enabling QR Code Scanner');
-        this.qrCodeScannerRef.enable();
-      } else if (!isScreenActive && !isDisabled && isFunction(this.qrCodeScannerRef.disable)) {
-        console.log('📠🚫 Disabling QR Code Scanner');
-        this.qrCodeScannerRef.disable();
-      }
-    }
-
-    return nextProps === omit(this.props, 'isScreenActive');
-  }
-
-  handlePressBackButton = () => this.props.navigation.goBack()
-=======
   handleSuccess = async (event) => {
     const { accountAddress, navigation } = this.props;
     const data = JSON.parse(event.data);
->>>>>>> eaebecf6
 
   handleScannerRef = (ref) => { this.qrCodeScannerRef = ref; }
 
@@ -60,10 +44,6 @@
       {...this.props}
       onPressBackButton={this.handlePressBackButton}
       onSuccess={this.handleSuccess}
-<<<<<<< HEAD
-      scannerRef={this.handleScannerRef}
-=======
->>>>>>> eaebecf6
     />
   )
 }
