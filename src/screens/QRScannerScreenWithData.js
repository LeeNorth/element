--- conflicted
+++ resolved
@@ -1,49 +1,28 @@
-import { withSafeTimeout } from '@hocs/safe-timers';
 import lang from 'i18n-js';
 import { get } from 'lodash';
 import PropTypes from 'prop-types';
 import React, { Component } from 'react';
 import { Vibration } from 'react-native';
-<<<<<<< HEAD
-import Piwik from 'react-native-matomo';
-import { compose } from 'recompact';
-import { Alert } from '../components/alerts';
-import { withWalletConnectOnSessionRequest } from '../hoc';
-import { getEthereumAddressFromQRCodeData } from '../utils';
-=======
 import firebase from 'react-native-firebase';
 import Permissions from 'react-native-permissions';
 import { withNavigationFocus } from 'react-navigation';
 import { compose } from 'recompact';
+import { withSafeTimeout } from '@hocs/safe-timers';
 import { Alert } from '../components/alerts';
-import {
-  withAccountAddress,
-  withAddWalletConnector,
-  withWalletConnectConnections,
-} from '../hoc';
-import { walletConnectInit } from '../model/walletconnect';
+import { withAccountAddress, withWalletConnectOnSessionRequest } from '../hoc';
 import { addressUtils } from '../utils';
->>>>>>> 6f5b7166
 import QRScannerScreen from './QRScannerScreen';
 import withStatusBarStyle from '../hoc/withStatusBarStyle';
 
 class QRScannerScreenWithData extends Component {
   static propTypes = {
     accountAddress: PropTypes.string,
-<<<<<<< HEAD
-    walletConnectOnSessionRequest: PropTypes.func,
-    isScreenActive: PropTypes.bool,
-=======
-    addWalletConnector: PropTypes.func,
     isFocused: PropTypes.bool,
->>>>>>> 6f5b7166
     navigation: PropTypes.object,
     setSafeTimeout: PropTypes.func,
+    walletConnectOnSessionRequest: PropTypes.func,
   };
 
-<<<<<<< HEAD
-  state = { enableScanning: true };
-=======
   state = {
     enableScanning: true,
     isCameraAuthorized: true,
@@ -60,7 +39,6 @@
           this.setState({ isCameraAuthorized });
         }
       });
->>>>>>> 6f5b7166
 
       this.setState({ enableScanning: true });
     }
@@ -74,8 +52,6 @@
 
   handleReenableScanning = () => this.setState({ enableScanning: true })
 
-<<<<<<< HEAD
-=======
   handleReenableScanningWithPushPermissions = () => this.setState({
     enableScanning: true,
     requestingNotificationPermissionAlert: false,
@@ -113,7 +89,6 @@
     }
   }
 
->>>>>>> 6f5b7166
   handleScanSuccess = async ({ data }) => {
     const {
       walletConnectOnSessionRequest,
@@ -136,22 +111,14 @@
       return setSafeTimeout(this.handleReenableScanning, 1000);
     }
 
-<<<<<<< HEAD
     if (data.startsWith('wc:')) {
-      Piwik.trackEvent('QRScanner', 'walletconnect', 'QRScannedWC');
       await walletConnectOnSessionRequest(data);
-      return setSafeTimeout(this.handleReenableScanning, 1000);
-=======
-    if (data.startsWith('ethereum:wc')) {
-      const walletConnector = await walletConnectInit(accountAddress, data);
-      addWalletConnector(walletConnector);
       const hasPushPermissions = await this.checkPushNotificationPermissions();
       if (hasPushPermissions) {
         return setSafeTimeout(this.handleReenableScanning, 2000);
       } else {
         return;
       }
->>>>>>> 6f5b7166
     }
 
     return Alert({
@@ -178,13 +145,9 @@
 }
 
 export default compose(
-<<<<<<< HEAD
+  withNavigationFocus,
   withWalletConnectOnSessionRequest,
-=======
-  withNavigationFocus,
   withAccountAddress,
-  withAddWalletConnector,
->>>>>>> 6f5b7166
   withSafeTimeout,
   withWalletConnectConnections,
   withStatusBarStyle('light-content'),
