import { useRoute } from '@react-navigation/core';
import analytics from '@segment/analytics-react-native';
import React, { createContext, useEffect, useMemo } from 'react';
import { StatusBar } from 'react-native';
import RecyclerAssetList2 from '../components/asset-list/RecyclerAssetList2';
import ProfileSheetHeader from '../components/ens-profile/ProfileSheetHeader';
import Skeleton from '../components/skeleton/Skeleton';
import {
  AccentColorProvider,
  Box,
  Column,
  Columns,
  Inline,
  Inset,
  Stack,
} from '@rainbow-me/design-system';
import { maybeSignUri } from '@rainbow-me/handlers/imgix';
import {
  useAccountSettings,
  useDimensions,
  useENSProfile,
  useENSProfileImages,
  useENSResolveName,
  useExternalWalletSectionsData,
  useFirstTransactionTimestamp,
  usePersistentDominantColorFromImage,
} from '@rainbow-me/hooks';
import { sharedCoolModalTopOffset } from '@rainbow-me/navigation/config';
import Routes from '@rainbow-me/routes';
import { useTheme } from '@rainbow-me/theme';
import { addressHashedColorIndex } from '@rainbow-me/utils/profileUtils';

export const ProfileSheetConfigContext = createContext<{
  enableZoomableImages: boolean;
}>({
  enableZoomableImages: false,
});

export default function ProfileSheet() {
  const { params, name } = useRoute<any>();
  const { colors } = useTheme();
  const { accountAddress } = useAccountSettings();

  const { height: deviceHeight } = useDimensions();
  const contentHeight = deviceHeight - sharedCoolModalTopOffset;

  const ensName = params?.address;
  const { isSuccess } = useENSProfile(ensName);
  const { data: images, isFetched: isImagesFetched } = useENSProfileImages(
    ensName
  );
  const avatarUrl = images?.avatarUrl;

  const { data: profileAddress } = useENSResolveName(ensName);

  // Prefetch first transaction timestamp
  useFirstTransactionTimestamp({
    ensName,
  });

  // Prefetch asset list
<<<<<<< HEAD
  const { isSuccess: hasListFetched } = useExternalWalletSectionsData({
    address: profileAddress || undefined,
=======
  const {
    isSuccess: hasListFetched,
    briefSectionsData,
  } = useExternalWalletSectionsData({
    address: profileAddress,
>>>>>>> b9c1ffc2
  });

  const colorIndex = useMemo(
    () => (profileAddress ? addressHashedColorIndex(profileAddress) : 0),
    [profileAddress]
  );

  const { result: dominantColor, state } = usePersistentDominantColorFromImage(
    maybeSignUri(avatarUrl || '') || ''
  );

  const wrapperStyle = useMemo(() => ({ height: contentHeight }), [
    contentHeight,
  ]);

  const accentColor =
    // Set accent color when ENS images have fetched & dominant
    // color is not loading.
    isImagesFetched && state !== 1 && typeof colorIndex === 'number'
      ? dominantColor ||
        colors.avatarBackgrounds[colorIndex] ||
        colors.appleBlue
      : colors.skeleton;

  const isPreview = name === Routes.PROFILE_PREVIEW_SHEET;
  const enableZoomableImages = !isPreview;

  useEffect(() => {
    if (profileAddress && accountAddress) {
      analytics.track('Viewed profile', {
        category: 'profiles',
        fromRoute: params.fromRoute,
        name: profileAddress !== accountAddress ? ensName : '',
      });
    }
  }, [params, ensName, profileAddress, accountAddress]);

  return (
    <AndroidWrapper>
      <ProfileSheetConfigContext.Provider value={{ enableZoomableImages }}>
        <StatusBar barStyle="light-content" />
        <AccentColorProvider color={accentColor}>
          <Box background="body">
            <Box style={wrapperStyle}>
              {!isPreview && (!isSuccess || !hasListFetched) ? (
                <Stack space="19px">
                  <ProfileSheetHeader isLoading />
                  <PlaceholderList />
                </Stack>
              ) : (
                <RecyclerAssetList2
                  externalAddress={profileAddress || ''}
                  type="ens-profile"
                  walletBriefSectionsData={briefSectionsData}
                />
              )}
            </Box>
          </Box>
        </AccentColorProvider>
      </ProfileSheetConfigContext.Provider>
    </AndroidWrapper>
  );
}

function AndroidWrapper({ children }: { children: React.ReactElement }) {
  return android ? (
    <Box
      borderTopRadius={30}
      style={{ overflow: 'hidden' }}
      top={{ custom: StatusBar.currentHeight || 0 }}
    >
      {children}
    </Box>
  ) : (
    children
  );
}

function PlaceholderList() {
  return (
    <Inset horizontal="19px">
      <Box height="full">
        <Skeleton animated>
          <Stack space="15px">
            <PlaceholderRow />
            <PlaceholderRow />
            <PlaceholderRow />
            <PlaceholderRow />
            <PlaceholderRow />
          </Stack>
        </Skeleton>
      </Box>
    </Inset>
  );
}

function PlaceholderRow() {
  return (
    <Columns>
      <Column width="content">
        <Inline alignVertical="center" space="10px" wrap={false}>
          <Box
            background="body"
            borderRadius={15}
            height={{ custom: 30 }}
            width={{ custom: 30 }}
          />
          <Box
            background="body"
            borderRadius={15}
            height={{ custom: 20 }}
            width={{ custom: 200 }}
          />
        </Inline>
      </Column>
    </Columns>
  );
}<|MERGE_RESOLUTION|>--- conflicted
+++ resolved
@@ -59,16 +59,11 @@
   });
 
   // Prefetch asset list
-<<<<<<< HEAD
-  const { isSuccess: hasListFetched } = useExternalWalletSectionsData({
-    address: profileAddress || undefined,
-=======
   const {
     isSuccess: hasListFetched,
     briefSectionsData,
   } = useExternalWalletSectionsData({
-    address: profileAddress,
->>>>>>> b9c1ffc2
+    address: profileAddress || undefined,
   });
 
   const colorIndex = useMemo(
