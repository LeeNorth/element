--- conflicted
+++ resolved
@@ -1,9 +1,6 @@
 import MaskedView from '@react-native-community/masked-view';
-<<<<<<< HEAD
 import lang from 'i18n-js';
-=======
 import analytics from '@segment/analytics-react-native';
->>>>>>> 31698389
 import React, { useCallback, useEffect, useRef, useState } from 'react';
 import { Animated, Easing, StyleSheet } from 'react-native';
 import { IS_TESTING } from 'react-native-dotenv';
