import { useRoute } from '@react-navigation/native';
import analytics from '@segment/analytics-react-native';
import lang from 'i18n-js';
import React, { Fragment, useCallback, useEffect, useMemo } from 'react';
import { Alert, StatusBar } from 'react-native';
import { getSoftMenuBarHeight } from 'react-native-extra-dimensions-android';
import { useSafeArea } from 'react-native-safe-area-context';
import styled from 'styled-components';
import Divider from '../components/Divider';
import { SavingsCoinRow } from '../components/coin-row';
import {
  FloatingEmojis,
  FloatingEmojisTapHandler,
} from '../components/floating-emojis';
import { Centered, Column } from '../components/layout';
import {
  SavingsPredictionStepper,
  SavingsSheetEmptyState,
  SavingsSheetHeader,
} from '../components/savings';
import {
  SheetActionButton,
  SheetActionButtonRow,
  SlackSheet,
} from '../components/sheet';
import { enableActionsOnReadOnlyWallet } from '@rainbow-me/config/debug';
import { isSymbolStablecoin } from '@rainbow-me/helpers/savings';
import { convertAmountToNativeDisplay } from '@rainbow-me/helpers/utilities';
import {
  useAccountSettings,
  useDimensions,
  useWallets,
} from '@rainbow-me/hooks';
import { useNavigation } from '@rainbow-me/navigation';
import Routes from '@rainbow-me/routes';
import { position } from '@rainbow-me/styles';

export const SavingsSheetEmptyHeight = 313;
export const SavingsSheetHeight = android
  ? 424 - getSoftMenuBarHeight() / 2
  : 352;

const Container = styled(Centered).attrs({ direction: 'column' })`
  ${position.cover};
  ${({ deviceHeight, height }) =>
    height ? `height: ${height + deviceHeight}` : null};
`;

const SavingsSheet = () => {
  const { colors, isDarkMode } = useTheme();
  const { height: deviceHeight } = useDimensions();
  const { navigate } = useNavigation();
  const { params } = useRoute();
  const insets = useSafeArea();
  const { isReadOnlyWallet } = useWallets();
  const { nativeCurrency, nativeCurrencySymbol } = useAccountSettings();
  const cTokenBalance = params['cTokenBalance'];
  const isEmpty = params['isEmpty'];
  const underlyingBalanceNativeValue = params['underlyingBalanceNativeValue'];
  const underlying = params['underlying'];
  const lifetimeSupplyInterestAccrued = params['lifetimeSupplyInterestAccrued'];
  const lifetimeSupplyInterestAccruedNative =
    params['lifetimeSupplyInterestAccruedNative'];
  const supplyBalanceUnderlying = params['supplyBalanceUnderlying'];
  const supplyRate = params['supplyRate'];

  const balance = nativeCurrencySymbol + underlyingBalanceNativeValue;
  const lifetimeAccruedInterest = convertAmountToNativeDisplay(
    lifetimeSupplyInterestAccruedNative,
    nativeCurrency
  );

  const savingsRowItem = useMemo(
    () => ({
      address: underlying.address,
      lifetimeSupplyInterestAccrued,
      name: underlying.name,
      supplyBalanceUnderlying,
      supplyRate,
      symbol: underlying.symbol,
    }),
    [
      lifetimeSupplyInterestAccrued,
      supplyBalanceUnderlying,
      supplyRate,
      underlying.address,
      underlying.name,
      underlying.symbol,
    ]
  );

  useEffect(() => {
    return () => {
      analytics.track('Closed Savings Sheet', {
        category: 'savings',
        empty: isEmpty,
        label: underlying.symbol,
      });
    };
    // eslint-disable-next-line react-hooks/exhaustive-deps
  }, []);

  const onWithdraw = useCallback(() => {
    if (!isReadOnlyWallet || enableActionsOnReadOnlyWallet) {
      navigate(Routes.SAVINGS_WITHDRAW_MODAL, {
        cTokenBalance,
        defaultInputAsset: underlying,
        supplyBalanceUnderlying,
      });

      analytics.track('Navigated to SavingsWithdrawModal', {
        category: 'savings',
        label: underlying.symbol,
      });
    } else {
      Alert.alert(`You need to import the wallet in order to do this`);
    }
  }, [
    cTokenBalance,
    isReadOnlyWallet,
    navigate,
    supplyBalanceUnderlying,
    underlying,
  ]);

  const onDeposit = useCallback(() => {
    if (!isReadOnlyWallet || enableActionsOnReadOnlyWallet) {
      navigate(Routes.SAVINGS_DEPOSIT_MODAL, {
        params: {
          params: {
            defaultInputAsset: underlying,
          },
          screen: Routes.MAIN_EXCHANGE_SCREEN,
        },
        screen: Routes.MAIN_EXCHANGE_NAVIGATOR,
      });

      analytics.track('Navigated to SavingsDepositModal', {
        category: 'savings',
        empty: isEmpty,
        label: underlying.symbol,
      });
    } else {
      Alert.alert(`You need to import the wallet in order to do this`);
    }
  }, [isEmpty, isReadOnlyWallet, navigate, underlying]);

  return (
    <Container
      deviceHeight={deviceHeight}
      height={isEmpty ? SavingsSheetEmptyHeight : SavingsSheetHeight}
      insets={insets}
    >
      <StatusBar barStyle="light-content" />
      <SlackSheet
        additionalTopPadding={android}
        contentHeight={isEmpty ? SavingsSheetEmptyHeight : SavingsSheetHeight}
      >
        {isEmpty ? (
          <SavingsSheetEmptyState
            isReadOnlyWallet={isReadOnlyWallet}
            supplyRate={supplyRate}
            underlying={underlying}
          />
        ) : (
          <Fragment>
            <SavingsSheetHeader
              balance={balance}
              lifetimeAccruedInterest={lifetimeAccruedInterest}
            />
            <SheetActionButtonRow>
              <SheetActionButton
<<<<<<< HEAD
                color={isDarkMode ? colors.darkModeDark : colors.dark}
                label="􀁏 Withdraw"
=======
                color={colors.dark}
                label={`􀁏 ${lang.t('savings.withdraw')}`}
>>>>>>> ad0e1cd7
                onPress={onWithdraw}
                radiusAndroid={24}
                weight="bold"
              />
              <SheetActionButton
                color={colors.swapPurple}
                label={`􀁍 ${lang.t('savings.deposit')}`}
                onPress={onDeposit}
                radiusAndroid={24}
                weight="bold"
              />
            </SheetActionButtonRow>
            <Divider color={colors.rowDividerLight} zIndex={0} />
            <FloatingEmojis
              disableHorizontalMovement
              distance={600}
              duration={600}
              emojis={['money_with_wings']}
              opacityThreshold={0.86}
              scaleTo={0.3}
              size={40}
              wiggleFactor={0}
            >
              {({ onNewEmoji }) => (
                <FloatingEmojisTapHandler onNewEmoji={onNewEmoji}>
                  <Column paddingBottom={9} paddingTop={4}>
                    <SavingsCoinRow
                      item={savingsRowItem}
                      key={underlying.address}
                    />
                  </Column>
                </FloatingEmojisTapHandler>
              )}
            </FloatingEmojis>
            <Divider color={colors.rowDividerLight} zIndex={0} />
            <SavingsPredictionStepper
              asset={underlying}
              balance={
                isSymbolStablecoin(underlying.symbol)
                  ? underlyingBalanceNativeValue
                  : supplyBalanceUnderlying
              }
              interestRate={supplyRate}
            />
          </Fragment>
        )}
      </SlackSheet>
    </Container>
  );
};

export default React.memo(SavingsSheet);<|MERGE_RESOLUTION|>--- conflicted
+++ resolved
@@ -170,13 +170,8 @@
             />
             <SheetActionButtonRow>
               <SheetActionButton
-<<<<<<< HEAD
                 color={isDarkMode ? colors.darkModeDark : colors.dark}
-                label="􀁏 Withdraw"
-=======
-                color={colors.dark}
                 label={`􀁏 ${lang.t('savings.withdraw')}`}
->>>>>>> ad0e1cd7
                 onPress={onWithdraw}
                 radiusAndroid={24}
                 weight="bold"
