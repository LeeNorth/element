--- conflicted
+++ resolved
@@ -81,13 +81,8 @@
     ExampleScreen,
     ExchangeModal: {
       navigationOptions: {
-<<<<<<< HEAD
         ...exchangePreset,
-=======
-        ...expandedPreset,
-        gestureVelocityImpact: 0.6,
         onTransitionEnd,
->>>>>>> af60de43
         onTransitionStart: props => {
           expandedPreset.onTransitionStart(props);
           onTransitionStart();
