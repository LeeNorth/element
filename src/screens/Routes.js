--- conflicted
+++ resolved
@@ -79,15 +79,12 @@
   cardStyle: {
     backgroundColor: 'transparent',
   },
-<<<<<<< HEAD
-=======
   onTransitionStart() {
     store.dispatch(updateTransitionProps({ isTransitioning: true }));
   },
   onTransitionEnd() {
     store.dispatch(updateTransitionProps({ isTransitioning: false }));
   },
->>>>>>> 73ba1a84
 });
 
 const IntroStack = createStackNavigator({
