--- conflicted
+++ resolved
@@ -1,11 +1,7 @@
 import { useRoute } from '@react-navigation/native';
 import { toChecksumAddress } from 'ethereumjs-util';
 import lang from 'i18n-js';
-<<<<<<< HEAD
-import { get, toLower } from 'lodash';
-=======
-import { capitalize, toLower } from 'lodash';
->>>>>>> a1d661b8
+import toLower from 'lodash/toLower';
 import React, { Fragment, useCallback, useEffect } from 'react';
 import { Keyboard, StatusBar } from 'react-native';
 import { useSafeArea } from 'react-native-safe-area-context';
