import { useRoute } from '@react-navigation/native';
import React, { createElement } from 'react';
<<<<<<< HEAD
import { StatusBar } from 'react-native';
import { useSafeAreaInsets } from 'react-native-safe-area-context';
=======
import { useSafeArea } from 'react-native-safe-area-context';
>>>>>>> 550b8908
import TouchableBackdrop from '../components/TouchableBackdrop';
import {
  ChartExpandedState,
  CustomGasState,
  LiquidityPoolExpandedState,
  SwapDetailsState,
  SwapSettingsState,
  TokenIndexExpandedState,
  UniqueTokenExpandedState,
} from '../components/expanded-state';
import { Centered } from '../components/layout';
import { isUnknownOpenSeaENS } from '@rainbow-me/handlers/ens';
import { useAsset, useDimensions } from '@rainbow-me/hooks';
import { useNavigation } from '@rainbow-me/navigation';
import styled from '@rainbow-me/styled-components';
import { position } from '@rainbow-me/styles';

const ScreenTypes = {
  custom_gas: CustomGasState,
  swap_details: SwapDetailsState,
  swap_settings: SwapSettingsState,
  token: ChartExpandedState,
  token_index: TokenIndexExpandedState,
  unique_token: UniqueTokenExpandedState,
  uniswap: LiquidityPoolExpandedState,
};

const Container = styled(Centered).attrs({
  alignItems: 'flex-end',
  bottom: 0,
  direction: 'column',
  flex: 1,
  justifyContent: 'flex-end',
})(({ deviceHeight, height }) => ({
  ...(height && {
    height: height + deviceHeight,
  }),
  ...position.coverAsObject,
}));

export default function ExpandedAssetSheet(props) {
  const { height: deviceHeight } = useDimensions();
  const insets = useSafeAreaInsets();
  const { goBack } = useNavigation();
  const { params } = useRoute();

  // We want to revalidate (ie. refresh OpenSea metadata) collectibles
  // to ensure the user can get the latest metadata of their collectible.
  const selectedAsset = useAsset(params.asset, {
    revalidateCollectibleInBackground: isUnknownOpenSeaENS(params?.asset),
  });

  return (
    <Container
      deviceHeight={deviceHeight}
      height={params.longFormHeight}
      insets={insets}
    >
      {ios && <TouchableBackdrop onPress={goBack} />}

      {createElement(ScreenTypes[params.type], {
        ...params,
        ...props,
        asset: {
          ...params.asset,
          ...selectedAsset,
        },
      })}
    </Container>
  );
}<|MERGE_RESOLUTION|>--- conflicted
+++ resolved
@@ -1,11 +1,6 @@
 import { useRoute } from '@react-navigation/native';
 import React, { createElement } from 'react';
-<<<<<<< HEAD
-import { StatusBar } from 'react-native';
 import { useSafeAreaInsets } from 'react-native-safe-area-context';
-=======
-import { useSafeArea } from 'react-native-safe-area-context';
->>>>>>> 550b8908
 import TouchableBackdrop from '../components/TouchableBackdrop';
 import {
   ChartExpandedState,
