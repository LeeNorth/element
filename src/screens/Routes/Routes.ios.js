--- conflicted
+++ resolved
@@ -221,20 +221,6 @@
 let appearListener = null;
 const setListener = listener => (appearListener = listener);
 
-<<<<<<< HEAD
-const NativeStack = createNativeStackNavigator(
-  {
-    AddCashSheet: function AddCashSheetWrapper(...props) {
-      return <AddCashSheet {...props} />;
-    },
-    ImportSeedPhraseSheet: function ImportSeedPhraseSheetWrapper(...props) {
-      return (
-        <ImportSeedPhraseSheetWithData
-          {...props}
-          setAppearListener={setListener}
-        />
-      );
-=======
 const savingsModalsRoutes = {
   SavingsDepositModal: {
     navigationOptions: {
@@ -244,7 +230,6 @@
         expandedPreset.onTransitionStart(props);
         onTransitionStart();
       },
->>>>>>> 2559eeb6
     },
     params: {
       isGestureBlocked: false,
@@ -260,25 +245,6 @@
         onTransitionStart();
       },
     },
-<<<<<<< HEAD
-    headerMode: 'none',
-    initialRouteName: 'MainNavigator',
-    mode: 'modal',
-  }
-);
-
-const nativeStackRoutes = {
-  AddCashSheet: {
-    navigationOptions: {
-      ...sheetPreset,
-      onTransitionStart: props => {
-        onTransitionStart(props);
-        sheetPreset.onTransitionStart(props);
-      },
-    },
-    screen: AddCashSheet,
-  },
-=======
     params: {
       isGestureBlocked: false,
     },
@@ -289,6 +255,9 @@
 const nativeStackWrapperRoutes = {
   NativeStack: createNativeStackNavigator(
     {
+      AddCashSheet: function AddCashSheetWrapper(...props) {
+        return <AddCashSheet {...props} />;
+      },
       ImportSeedPhraseSheet: function ImportSeedPhraseSheetWrapper(...props) {
         return (
           <ImportSeedPhraseSheetWithData
@@ -333,7 +302,17 @@
 });
 
 const routesWithNativeStack = {
->>>>>>> 2559eeb6
+  AddCashSheet: {
+    navigationOptions: {
+      ...sheetPreset,
+      onTransitionStart: props => {
+        StatusBar.setBarStyle('light-content');
+        onTransitionStart(props);
+        sheetPreset.onTransitionStart(props);
+      },
+    },
+    screen: AddCashSheet,
+  },
   ImportSeedPhraseSheet: {
     navigationOptions: {
       ...sheetPreset,
