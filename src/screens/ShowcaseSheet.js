--- conflicted
+++ resolved
@@ -41,11 +41,7 @@
 
 export default function ShowcaseScreen() {
   const {
-<<<<<<< HEAD
-    params: { address: addressOrDomain, backupAddress } = {},
-=======
     params: { address: addressOrDomain, setIsSearchModeEnabled } = {},
->>>>>>> 3dd5ecfc
   } = useRoute();
 
   const [userData, setUserData] = useState(null);
