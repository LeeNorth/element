import { BottomSheetScrollView } from '@gorhom/bottom-sheet';
import { BottomSheetContext } from '@gorhom/bottom-sheet/src/contexts/external';
import { useFocusEffect, useRoute } from '@react-navigation/core';
import lang from 'i18n-js';
import React, {
  useCallback,
  useContext,
  useEffect,
  useMemo,
  useState,
} from 'react';
import { Keyboard, ScrollView } from 'react-native';
import Animated, {
  useAnimatedStyle,
  useSharedValue,
  withSpring,
  withTiming,
} from 'react-native-reanimated';
import { useRecoilState } from 'recoil';
import { ButtonPressAnimation } from '../components/animations/';
import TintButton from '../components/buttons/TintButton';
import {
  RegistrationAvatar,
  RegistrationCover,
  TextRecordsForm,
} from '../components/ens-registration';
import SelectableButton from '../components/ens-registration/TextRecordsForm/SelectableButton';
import { SheetActionButton, SheetActionButtonRow } from '../components/sheet';
import { delayNext } from '../hooks/useMagicAutofocus';
import { useNavigation } from '../navigation/Navigation';
import { useTheme } from '../theme/ThemeContext';
import {
  ENSConfirmRegisterSheetHeight,
  ENSConfirmUpdateSheetHeight,
} from './ENSConfirmRegisterSheet';
import { abbreviateEnsForDisplay } from '@/utils/abbreviations';
import {
  AccentColorProvider,
  Bleed,
  Box,
  Cover,
  Heading,
  Inline,
  Inset,
  Row,
  Rows,
  Stack,
  Text,
} from '@/design-system';
import {
  getSeenOnchainDataDisclaimer,
  saveSeenOnchainDataDisclaimer,
} from '@/handlers/localstorage/ens';
import {
  accentColorAtom,
  ENS_RECORDS,
  REGISTRATION_MODES,
  TextRecordField,
  textRecordFields,
<<<<<<< HEAD
} from '@rainbow-me/helpers/ens';
import { isEmpty } from '@rainbow-me/helpers/utilities';
=======
} from '@/helpers/ens';
>>>>>>> c0ef4cbd
import {
  useAccountProfile,
  useDimensions,
  useENSModifiedRegistration,
  useENSRecords,
  useENSRegistration,
  useENSRegistrationCosts,
  useENSRegistrationForm,
  useENSRegistrationStepHandler,
  useENSSearch,
  useKeyboardHeight,
  usePersistentDominantColorFromImage,
  useWalletSectionsData,
} from '@/hooks';
import Routes from '@/navigation/routesNames';

const BottomActionHeight = ios ? 281 : 250;
const BottomActionHeightSmall = 215;
const ExtraBottomPadding = 55;

export default function ENSAssignRecordsSheet() {
  const { params } = useRoute<any>();
  const { colors } = useTheme();
  const { isSmallPhone } = useDimensions();
  const { name } = useENSRegistration();
  const { hasNFTs } = useWalletSectionsData();
  const isInsideBottomSheet = !!useContext(BottomSheetContext);

  const {
    images: { avatarUrl: initialAvatarUrl },
  } = useENSModifiedRegistration({
    modifyChangedRecords: true,
    setInitialRecordsWhenInEditMode: true,
  });

  const { data: registrationData } = useENSSearch({
    name,
  });
  const { step } = useENSRegistrationStepHandler();

  const defaultFields = useMemo(
    () =>
      [
        ENS_RECORDS.displayName,
        ENS_RECORDS.description,
        ENS_RECORDS.url,
        ENS_RECORDS.twitter,
      ].map(fieldName => textRecordFields[fieldName] as TextRecordField),
    []
  );

  const { isLoading } = useENSRegistrationForm({
    defaultFields,
    initializeForm: true,
  });

  const { data: { records } = {} } = useENSRecords(name);
  const isEmptyProfile = isEmpty(records);

  const displayTitleLabel =
    params.mode !== REGISTRATION_MODES.EDIT || !isLoading;

  useENSRegistrationCosts({
    name,
    rentPrice: registrationData?.rentPrice,
    step,
    yearsDuration: 1,
  });

  const [avatarUrl, setAvatarUrl] = useState(initialAvatarUrl);
  const [accentColor, setAccentColor] = useRecoilState(accentColorAtom);

  const avatarImage =
    avatarUrl || initialAvatarUrl || params?.externalAvatarUrl || '';
  const { result: dominantColor } = usePersistentDominantColorFromImage(
    avatarImage
  );

  const bottomActionHeight = isSmallPhone
    ? BottomActionHeightSmall
    : BottomActionHeight;

  useFocusEffect(() => {
    if (dominantColor || (!dominantColor && !avatarImage)) {
      setAccentColor(dominantColor || colors.purple);
    }
  });

  const handleAutoFocusLayout = useCallback(
    ({
      nativeEvent: {
        layout: { y },
      },
    }) => {
      params?.sheetRef.current.scrollTo({ y });
    },
    [params?.sheetRef]
  );

  const handleError = useCallback(
    ({ yOffset }) => {
      params?.sheetRef.current.scrollTo({ y: yOffset });
    },
    [params?.sheetRef]
  );

  const [hasSeenExplainSheet, setHasSeenExplainSheet] = useState(false);

  useEffect(() => {
    (async () => {
      setHasSeenExplainSheet(Boolean(await getSeenOnchainDataDisclaimer()));
    })();
  }, []);

  const { navigate } = useNavigation();

  const handleFocus = useCallback(() => {
    if (!hasSeenExplainSheet) {
      android && Keyboard.dismiss();
      navigate(Routes.EXPLAIN_SHEET, {
        type: 'ensOnChainDataWarning',
      });
      setHasSeenExplainSheet(true);
      saveSeenOnchainDataDisclaimer(true);
    }
  }, [hasSeenExplainSheet, navigate, setHasSeenExplainSheet]);

  return (
    <AccentColorProvider color={accentColor}>
      <Box
        as={
          (isInsideBottomSheet
            ? BottomSheetScrollView
            : ScrollView) as typeof ScrollView
        }
        background="body"
        contentContainerStyle={{
          paddingBottom: bottomActionHeight + ExtraBottomPadding,
        }}
        flexGrow={1}
        scrollEnabled={android}
        testID={`ens-${REGISTRATION_MODES.EDIT.toLowerCase()}-records-sheet`}
      >
        <Stack space="19px">
          <RegistrationCover
            enableNFTs={hasNFTs}
            hasSeenExplainSheet={hasSeenExplainSheet}
            onShowExplainSheet={handleFocus}
          />
          <Bleed top={{ custom: 38 }}>
            <Box alignItems="center">
              <RegistrationAvatar
                enableNFTs={hasNFTs}
                hasSeenExplainSheet={hasSeenExplainSheet}
                onChangeAvatarUrl={setAvatarUrl}
                onShowExplainSheet={handleFocus}
              />
            </Box>
          </Bleed>
          <Inset horizontal="19px">
            <Stack space="30px">
              <Stack alignHorizontal="center" space="15px">
                <Heading
                  align="center"
                  numberOfLines={1}
                  size="26px"
                  weight="heavy"
                >
                  {abbreviateEnsForDisplay(name, 15)}
                </Heading>
                <Text align="center" color="accent" size="16px" weight="heavy">
                  {displayTitleLabel
                    ? lang.t(
                        `profiles.${
                          isEmptyProfile &&
                          params.mode !== REGISTRATION_MODES.EDIT
                            ? 'create'
                            : 'edit'
                        }.label`
                      )
                    : ''}
                </Text>
              </Stack>
              <Box flexGrow={1}>
                <TextRecordsForm
                  autoFocusKey={params?.autoFocusKey}
                  key={name}
                  onAutoFocusLayout={handleAutoFocusLayout}
                  onError={handleError}
                  onFocus={handleFocus}
                  selectionColor={accentColor}
                />
              </Box>
            </Stack>
          </Inset>
        </Stack>
      </Box>
    </AccentColorProvider>
  );
}

export function ENSAssignRecordsBottomActions({
  visible: defaultVisible,
  previousRouteName,
  currentRouteName,
}: {
  visible: boolean;
  previousRouteName?: string;
  currentRouteName: string;
}) {
  const { navigate, goBack } = useNavigation();
  const { isSmallPhone } = useDimensions();
  const keyboardHeight = useKeyboardHeight();
  const { accountENS } = useAccountProfile();
  const { colors } = useTheme();
  const [accentColor, setAccentColor] = useRecoilState(accentColorAtom);
  const { mode, name } = useENSRegistration();
  const [fromRoute, setFromRoute] = useState(previousRouteName);
  const {
    disabled,
    errors,
    isValidating,
    isEmpty: isEmptyForm,
    selectedFields,
    onAddField,
    onRemoveField,
    submit,
    values,
  } = useENSRegistrationForm();
  const { isSuccess } = useENSModifiedRegistration();
  const handlePressBack = useCallback(() => {
    delayNext();
    navigate(fromRoute);
    setAccentColor(colors.purple);
  }, [colors.purple, fromRoute, navigate, setAccentColor]);

  const hasBackButton = useMemo(
    () =>
      fromRoute === Routes.ENS_SEARCH_SHEET ||
      fromRoute === Routes.ENS_INTRO_SHEET ||
      fromRoute === Routes.ENS_ASSIGN_RECORDS_SHEET,
    [fromRoute]
  );

  useEffect(() => {
    if (previousRouteName !== currentRouteName) {
      setFromRoute(previousRouteName);
    }
  }, [currentRouteName, previousRouteName]);

  const handlePressContinue = useCallback(() => {
    submit(() => {
      navigate(Routes.ENS_CONFIRM_REGISTER_SHEET, {
        longFormHeight:
          mode === REGISTRATION_MODES.EDIT
            ? ENSConfirmUpdateSheetHeight +
              (accountENS !== name ? 50 : 0) +
              (values.avatar ? 70 : 0)
            : ENSConfirmRegisterSheetHeight + (values.avatar ? 70 : 0),
      });
    });
  }, [accountENS, mode, name, navigate, submit, values.avatar]);

  const navigateToAdditionalRecords = useCallback(() => {
    android && Keyboard.dismiss();
    navigate(Routes.ENS_ADDITIONAL_RECORDS_SHEET, {});
  }, [navigate]);

  const [visible, setVisible] = useState(false);
  useEffect(() => {
    if (mode === REGISTRATION_MODES.EDIT) {
      setTimeout(() => setVisible(isSuccess), 200);
    } else {
      setVisible(defaultVisible);
    }
  }, [defaultVisible, mode, isSuccess]);

  const bottomActionHeight = isSmallPhone
    ? BottomActionHeightSmall
    : BottomActionHeight;

  const animatedStyle = useAnimatedStyle(() => {
    return {
      bottom: withSpring(visible ? 0 : -bottomActionHeight - 10, {
        damping: 40,
        mass: 1,
        stiffness: 420,
      }),
    };
  });

  const keyboardButtonWrapperStyle = useMemo(
    () => ({ bottom: keyboardHeight }),
    [keyboardHeight]
  );

  return (
    <>
      {visible && (
        <Box position="absolute" right="0px" style={keyboardButtonWrapperStyle}>
          <Inset bottom="19px" right="19px">
            <HideKeyboardButton color={accentColor} />
          </Inset>
        </Box>
      )}
      <Box
        as={Animated.View}
        background="body"
        style={[animatedStyle, { position: 'absolute', width: '100%' }]}
        testID="ens-assign-records-sheet"
      >
        <AccentColorProvider color={accentColor}>
          <Box paddingBottom="19px" style={{ height: bottomActionHeight }}>
            {ios ? <Shadow /> : null}
            <Rows>
              <Row>
                <Inset horizontal="19px" top={isSmallPhone ? '19px' : '30px'}>
                  <SelectableAttributesButtons
                    navigateToAdditionalRecords={navigateToAdditionalRecords}
                    onAddField={onAddField}
                    onRemoveField={onRemoveField}
                    selectedFields={selectedFields}
                  />
                </Inset>
              </Row>
              <Row height="content">
                {/* @ts-expect-error JavaScript component */}
                <SheetActionButtonRow
                  {...(android
                    ? {
                        ignorePaddingBottom: true,
                        paddingBottom: 8,
                      }
                    : {
                        ignorePaddingBottom: true,
                        paddingBottom: isSmallPhone ? 0 : 36,
                      })}
                >
                  {hasBackButton && (
                    <TintButton onPress={handlePressBack}>
                      {lang.t('profiles.create.back')}
                    </TintButton>
                  )}
                  {isEmptyForm && mode === REGISTRATION_MODES.CREATE ? (
                    <TintButton
                      disabled={disabled}
                      onPress={handlePressContinue}
                      testID="ens-assign-records-skip"
                    >
                      {lang.t('profiles.create.skip')}
                    </TintButton>
                  ) : (
                    <Box>
                      {!disabled ? (
                        <SheetActionButton
                          color={accentColor}
                          disabled={isValidating || !isEmpty(errors)}
                          // @ts-expect-error JavaScript component
                          label={lang.t('profiles.create.review')}
                          onPress={handlePressContinue}
                          // @ts-expect-error JavaScript component
                          size="big"
                          // @ts-expect-error JavaScript component
                          testID="ens-assign-records-review"
                          weight="heavy"
                        />
                      ) : (
                        <TintButton
                          onPress={() => goBack()}
                          testID="ens-assign-records-cancel"
                        >
                          {lang.t('profiles.create.cancel')}
                        </TintButton>
                      )}
                    </Box>
                  )}
                </SheetActionButtonRow>
              </Row>
            </Rows>
          </Box>
        </AccentColorProvider>
      </Box>
    </>
  );
}

function HideKeyboardButton({ color }: { color: string }) {
  const show = useSharedValue(false);

  useEffect(() => {
    const handleShowKeyboard = () => (show.value = true);
    const handleHideKeyboard = () => (show.value = false);

    const showListener = android ? 'keyboardDidShow' : 'keyboardWillShow';
    const hideListener = android ? 'keyboardDidHide' : 'keyboardWillHide';

    Keyboard.addListener(showListener, handleShowKeyboard);
    Keyboard.addListener(hideListener, handleHideKeyboard);
    return () => {
      Keyboard.removeListener(showListener, handleShowKeyboard);
      Keyboard.removeListener(hideListener, handleHideKeyboard);
    };
  }, [show]);

  const style = useAnimatedStyle(() => {
    return {
      opacity: withTiming(show.value ? 1 : 0, { duration: 100 }),
    };
  });

  return (
    <Box as={Animated.View} style={style}>
      <ButtonPressAnimation
        onPress={() => Keyboard.dismiss()}
        scaleTo={0.8}
        testID="hide-keyboard-button"
      >
        <AccentColorProvider color={color}>
          <Box
            background="accent"
            borderRadius={15}
            height={{ custom: 30 }}
            shadow="15px light"
            width={{ custom: 30 }}
          >
            <Cover alignHorizontal="center" alignVertical="center">
              <Box paddingTop={android ? '4px' : '2px'}>
                <Text align="center" color="primary" size="14px" weight="heavy">
                  􀆈
                </Text>
              </Box>
            </Cover>
          </Box>
        </AccentColorProvider>
      </ButtonPressAnimation>
    </Box>
  );
}

function Shadow() {
  return (
    <>
      <Cover>
        <Box
          background="body"
          height="30px"
          shadow={{
            custom: {
              android: {
                elevation: 30,
                opacity: 0.08,
              },
              ios: [
                {
                  blur: 30,
                  offset: {
                    x: 0,
                    y: -10,
                  },
                  opacity: 0.08,
                },
              ],
            },
          }}
          width="full"
        />
      </Cover>
      <Cover>
        <Box background="body" height="46px" width="full" />
      </Cover>
    </>
  );
}

const MAX_DISPLAY_BUTTONS = 9;

function SelectableAttributesButtons({
  selectedFields,
  onAddField,
  onRemoveField,
  navigateToAdditionalRecords,
}: {
  selectedFields: TextRecordField[];
  onAddField: (
    fieldsToAdd: TextRecordField,
    selectedFields: TextRecordField[]
  ) => void;
  onRemoveField: (
    fieldsToRemove: TextRecordField,
    selectedFields: TextRecordField[]
  ) => void;
  navigateToAdditionalRecords: () => void;
}) {
  const dotsButtonIsSelected = useMemo(() => {
    const nonPrimaryRecordsIds = Object.values(textRecordFields)
      .slice(MAX_DISPLAY_BUTTONS)
      .map(({ id }) => id);
    const dotsSelected = selectedFields.some(field =>
      nonPrimaryRecordsIds.includes(field.id)
    );
    return dotsSelected;
  }, [selectedFields]);

  return (
    <Inline space="10px">
      {Object.values(textRecordFields)
        .slice(0, MAX_DISPLAY_BUTTONS)
        .map((textRecordField, i) => {
          const isSelected = selectedFields.some(
            field => field.id === textRecordField.id
          );
          return (
            <SelectableButton
              isSelected={isSelected}
              key={i}
              onSelect={() => {
                if (isSelected) {
                  const index = selectedFields.findIndex(
                    ({ id }) => textRecordField.id === id
                  );
                  const fieldToRemove = selectedFields[index];
                  let newFields = [...selectedFields];
                  newFields.splice(index, 1);
                  onRemoveField(fieldToRemove, newFields);
                } else {
                  const fieldToAdd = textRecordField;
                  const newSelectedFields = [...selectedFields];
                  newSelectedFields.splice(i, 0, fieldToAdd);
                  onAddField(fieldToAdd, newSelectedFields);
                }
              }}
              testID={`ens-selectable-attribute-${textRecordField.id}`}
            >
              {textRecordField.label}
            </SelectableButton>
          );
        })}
      <SelectableButton
        isSelected={dotsButtonIsSelected}
        onSelect={navigateToAdditionalRecords}
        testID="ens-selectable-attribute-dots"
      >
        􀍠
      </SelectableButton>
    </Inline>
  );
}<|MERGE_RESOLUTION|>--- conflicted
+++ resolved
@@ -57,12 +57,8 @@
   REGISTRATION_MODES,
   TextRecordField,
   textRecordFields,
-<<<<<<< HEAD
-} from '@rainbow-me/helpers/ens';
-import { isEmpty } from '@rainbow-me/helpers/utilities';
-=======
 } from '@/helpers/ens';
->>>>>>> c0ef4cbd
+import { isEmpty } from '@/helpers/utilities';
 import {
   useAccountProfile,
   useDimensions,
