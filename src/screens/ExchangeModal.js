import { getMarketDetails as getUniswapMarketDetails } from '@uniswap/sdk';
import BigNumber from 'bignumber.js';
import { find, get, isNil, toLower } from 'lodash';
import PropTypes from 'prop-types';
import React, {
  Fragment,
  useCallback,
  useEffect,
  useRef,
  useState,
} from 'react';
import { TextInput, InteractionManager } from 'react-native';
import Animated from 'react-native-reanimated';
import { useDispatch } from 'react-redux';
import { toClass } from 'recompact';
import { interpolate } from '../components/animations';
import {
  ConfirmExchangeButton,
  ExchangeInputField,
  ExchangeModalHeader,
  ExchangeOutputField,
  SlippageWarning,
} from '../components/exchange';
import { FloatingPanel, FloatingPanels } from '../components/expanded-state';
import { GasSpeedButton } from '../components/gas';
import GestureBlocker from '../components/GestureBlocker';
import {
  Centered,
  Column,
  KeyboardFixedOpenLayout,
} from '../components/layout';
import {
  calculateTradeDetails,
  estimateSwapGasLimit,
} from '../handlers/uniswap';
import ExchangeModalTypes from '../helpers/exchangeModalTypes';
import {
  convertAmountFromNativeValue,
  convertAmountToNativeAmount,
  convertAmountToNativeDisplay,
  convertNumberToString,
  convertRawAmountToDecimalFormat,
  divide,
  greaterThanOrEqualTo,
  isZero,
  multiply,
  updatePrecisionToDisplay,
} from '../helpers/utilities';
import {
  useAccountAssets,
  useAccountSettings,
  useBlockPolling,
  useGas,
  useMagicFocus,
  usePrevious,
  useUniswapAllowances,
  useUniswapAssetsInWallet,
} from '../hooks';
import { loadWallet } from '../model/wallet';
import { executeRap } from '../raps/common';
import ethUnits from '../references/ethereum-units.json';
import { colors, padding, position } from '../styles';
import { ethereumUtils } from '../utils';
import { CurrencySelectionTypes } from './CurrencySelectModal';
import SwapInfo from '../components/exchange/SwapInfo';

export const exchangeModalBorderRadius = 30;

const AnimatedFloatingPanels = Animated.createAnimatedComponent(
  toClass(FloatingPanels)
);

const isSameAsset = (a, b) => {
  if (!a || !b) return false;
  const assetA = toLower(get(a, 'address', ''));
  const assetB = toLower(get(b, 'address', ''));
  return assetA === assetB;
};

const getNativeTag = field => get(field, '_inputRef._nativeTag');

const createMissingWithdrawalAsset = (asset, underlyingPrice, priceOfEther) => {
  const { address, decimals, name, symbol } = asset;
  const priceInUSD = multiply(priceOfEther, underlyingPrice);

  return {
    address,
    decimals,
    name,
    native: {
      price: {
        amount: priceInUSD,
        display: '',
      },
    },
    price: {
      value: priceInUSD,
    },
    symbol,
    uniqueId: address,
  };
};

const ExchangeModal = ({
  cTokenBalance,
  defaultInputAsset,
  inputHeaderTitle,
  isTransitioning,
  navigation,
  createRap,
  selectedGasPrice,
  showOutputField,
  supplyBalanceUnderlying,
  tabPosition,
  type,
  underlyingPrice,
}) => {
  const isDeposit = type === ExchangeModalTypes.deposit;
  const isWithdrawal = type === ExchangeModalTypes.withdrawal;

  const dispatch = useDispatch();
  const { allAssets } = useAccountAssets();
  const {
    gasPricesStartPolling,
    gasPricesStopPolling,
    gasUpdateDefaultGasLimit,
    gasUpdateTxFee,
  } = useGas();
  const {
    inputReserve,
    outputReserve,
    uniswapClearCurrenciesAndReserves,
    uniswapUpdateInputCurrency,
    uniswapUpdateOutputCurrency,
  } = useUniswapAllowances();
  const { web3ListenerInit, web3ListenerStop } = useBlockPolling();
  const { uniswapAssetsInWallet } = useUniswapAssetsInWallet();
  const { accountAddress, chainId, nativeCurrency } = useAccountSettings();

  const defaultInputAddress = get(defaultInputAsset, 'address');
  let defaultInputItem = ethereumUtils.getAsset(allAssets, defaultInputAddress);
  if (!defaultInputItem && isWithdrawal) {
    const eth = ethereumUtils.getAsset(allAssets);
    const priceOfEther = get(eth, 'native.price.amount', null);
    defaultInputItem = createMissingWithdrawalAsset(
      defaultInputAsset,
      underlyingPrice,
      priceOfEther
    );
  } else if (!defaultInputItem) {
    defaultInputItem = ethereumUtils.getAsset(allAssets);
  }
  const [inputCurrency, setInputCurrency] = useState(defaultInputItem);
  const [isMax, setIsMax] = useState(false);
  const [inputAmount, setInputAmount] = useState(null);
  const [inputAmountDisplay, setInputAmountDisplay] = useState(null);
  const [inputAsExactAmount, setInputAsExactAmount] = useState(true);

  const [extraTradeDetails, setExtraTradeDetails] = useState({});
  const [isAuthorizing, setIsAuthorizing] = useState(false);
  const [isSufficientBalance, setIsSufficientBalance] = useState(true);
  const [nativeAmount, setNativeAmount] = useState(null);
  const [outputAmount, setOutputAmount] = useState(null);
  const [outputAmountDisplay, setOutputAmountDisplay] = useState(null);
  const [outputCurrency, setOutputCurrency] = useState(null);
  const [showConfirmButton, setShowConfirmButton] = useState(
    isDeposit || isWithdrawal ? true : false
  );
  const [slippage, setSlippage] = useState(null);

  const previousInputCurrency = usePrevious(inputCurrency);
  const previousOutputCurrency = usePrevious(outputCurrency);

  const inputFieldRef = useRef();
  const nativeFieldRef = useRef();
  const outputFieldRef = useRef();

  const [lastFocusedInput, handleFocus] = useMagicFocus(inputFieldRef.current);

  useEffect(() => {
    dispatch(
      gasUpdateDefaultGasLimit(
        isDeposit
          ? ethUnits.basic_deposit
          : isWithdrawal
          ? ethUnits.basic_withdrawal
          : ethUnits.basic_swap
      )
    );
    dispatch(gasPricesStartPolling());
    dispatch(web3ListenerInit());
    return () => {
      dispatch(uniswapClearCurrenciesAndReserves());
      dispatch(gasPricesStopPolling());
      dispatch(web3ListenerStop());
    };
  }, [
    dispatch,
    gasPricesStartPolling,
    gasPricesStopPolling,
    gasUpdateDefaultGasLimit,
    isDeposit,
    isWithdrawal,
    uniswapClearCurrenciesAndReserves,
    web3ListenerInit,
    web3ListenerStop,
  ]);

  const inputCurrencyUniqueId = get(inputCurrency, 'uniqueId');
  const outputCurrencyUniqueId = get(outputCurrency, 'uniqueId');

  const inputReserveTokenAddress = get(inputReserve, 'token.address');
  const outputReserveTokenAddress = get(outputReserve, 'token.address');

  useEffect(() => {
    if (!isTransitioning) {
      navigation.emit('refocus');
    }
  }, [isTransitioning, navigation]);

  useEffect(() => {
    if (
      (isDeposit || isWithdrawal) &&
      inputCurrency &&
      inputCurrency.address === defaultInputAddress
    )
      return;
    const isNewNativeAmount = nativeFieldRef.current.isFocused();
    if (isNewNativeAmount) {
      getMarketDetails();
    }
  }, [
    defaultInputAddress,
    getMarketDetails,
    inputCurrency,
    isDeposit,
    isWithdrawal,
    nativeAmount,
  ]);

  useEffect(() => {
    if (
      (isDeposit || isWithdrawal) &&
      inputCurrency &&
      inputCurrency.address === defaultInputAddress
    )
      return;
    getMarketDetails();
  }, [
    defaultInputAddress,
    getMarketDetails,
    inputAmount,
    inputCurrency,
    inputCurrencyUniqueId,
    inputReserveTokenAddress,
    isDeposit,
    isWithdrawal,
    outputAmount,
    outputCurrencyUniqueId,
    outputReserveTokenAddress,
  ]);

  const getMarketPrice = useCallback(
    (useInputReserve = true) => {
      const ethPrice = ethereumUtils.getEthPriceUnit(allAssets);
      if (
        (useInputReserve && inputCurrency && inputCurrency.address === 'eth') ||
        (!useInputReserve && outputCurrency && outputCurrency.address === 'eth')
      )
        return ethPrice;

      if (
        (useInputReserve && !inputReserve) ||
        (!useInputReserve && !outputReserve)
      )
        return 0;
      const marketDetails = getUniswapMarketDetails(
        undefined,
        useInputReserve ? inputReserve : outputReserve
      );
<<<<<<< HEAD
    }
    if (this.inputRefocusInteractionHandle) {
      InteractionManager.clearInteractionHandle(
        this.inputRefocusInteractionHandle
      );
    }
    InteractionManager.runAfterInteractions(() => {
      this.props.uniswapClearCurrenciesAndReserves();
      this.props.gasPricesStopPolling();
      this.props.web3ListenerStop();
    });
  };

  lastFocusedInput = null;
  inputFieldRef = null;
  nativeFieldRef = null;
  outputFieldRef = null;

  assignInputFieldRef = ref => {
    this.inputFieldRef = ref;
  };
  assignNativeFieldRef = ref => {
    this.nativeFieldRef = ref;
  };
  assignOutputFieldRef = ref => {
    this.outputFieldRef = ref;
  };

  clearForm = () => {
    if (this.inputFieldRef) this.inputFieldRef.clear();
    if (this.nativeFieldRef) this.nativeFieldRef.clear();
    if (this.outputFieldRef) this.outputFieldRef.clear();
  };

  findNextFocused = () => {
    const inputRefTag = getNativeTag(this.inputFieldRef);
    const nativeInputRefTag = getNativeTag(this.nativeFieldRef);
    const outputRefTag = getNativeTag(this.outputFieldRef);

    const lastFocusedIsInputType =
      this.lastFocusedInput === inputRefTag ||
      this.lastFocusedInput === nativeInputRefTag;

    const lastFocusedIsOutputType = this.lastFocusedInput === outputRefTag;

    if (lastFocusedIsInputType && !this.state.inputCurrency) {
      return outputRefTag;
    }

    if (lastFocusedIsOutputType && !this.state.outputCurrency) {
      return inputRefTag;
    }

    return this.lastFocusedInput;
  };

  focusInputField = () => {
    if (this.inputFieldRef) {
      this.inputFieldRef.focus();
    }
  };
=======
      const assetToEthPrice = get(marketDetails, 'marketRate.rate');
      return divide(ethPrice, assetToEthPrice) || 0;
    },
    [allAssets, inputCurrency, inputReserve, outputCurrency, outputReserve]
  );

  const updateExtraTradeDetails = useCallback(
    tradeDetails => {
      let inputExecutionRate = '';
      let inputNativePrice = '';
      let outputExecutionRate = '';
      let outputNativePrice = '';
>>>>>>> 2559eeb6

      if (inputCurrency) {
        const inputPriceValue = getMarketPrice();
        inputExecutionRate = updatePrecisionToDisplay(
          get(tradeDetails, 'executionRate.rate', BigNumber(0)),
          inputPriceValue
        );

        inputNativePrice = convertAmountToNativeDisplay(
          inputPriceValue,
          nativeCurrency
        );
      }

      if (outputCurrency) {
        const outputPriceValue = getMarketPrice(false);
        outputExecutionRate = updatePrecisionToDisplay(
          get(tradeDetails, 'executionRate.rateInverted', BigNumber(0)),
          outputPriceValue
        );

        outputNativePrice = convertAmountToNativeDisplay(
          outputPriceValue,
          nativeCurrency
        );
      }

      setExtraTradeDetails({
        inputExecutionRate,
        inputNativePrice,
        outputExecutionRate,
        outputNativePrice,
      });
    },
    [getMarketPrice, inputCurrency, nativeCurrency, outputCurrency]
  );

  const updateTradeDetails = useCallback(() => {
    let updatedInputAmount = inputAmount;
    let updatedInputAsExactAmount = inputAsExactAmount;
    const isMissingAmounts = !inputAmount && !outputAmount;

    if (isMissingAmounts) {
      const DEFAULT_NATIVE_INPUT_AMOUNT = 50;
      const inputNativePrice = getMarketPrice();
      updatedInputAmount = convertAmountFromNativeValue(
        DEFAULT_NATIVE_INPUT_AMOUNT,
        inputNativePrice,
        inputCurrency.decimals
      );
      updatedInputAsExactAmount = true;
    }

    return calculateTradeDetails(
      chainId,
      updatedInputAmount,
      inputCurrency,
      inputReserve,
      outputAmount,
      outputCurrency,
      outputReserve,
      updatedInputAsExactAmount
    );
  }, [
    chainId,
    getMarketPrice,
    inputAmount,
    inputAsExactAmount,
    inputCurrency,
    inputReserve,
    outputAmount,
    outputCurrency,
    outputReserve,
  ]);

  const calculateInputGivenOutputChange = useCallback(
    (
      tradeDetails,
      isOutputEmpty,
      isOutputZero,
      inputDecimals,
      inputBalance
    ) => {
      if (isOutputEmpty || isOutputZero) {
        updateInputAmount();
        setIsSufficientBalance(true);
      } else {
        const updatedInputAmount = get(tradeDetails, 'inputAmount.amount');
        const rawUpdatedInputAmount = convertRawAmountToDecimalFormat(
          updatedInputAmount,
          inputDecimals
        );

        const updatedInputAmountDisplay = updatePrecisionToDisplay(
          rawUpdatedInputAmount,
          get(inputCurrency, 'price.value'),
          true
        );

        updateInputAmount(
          rawUpdatedInputAmount,
          updatedInputAmountDisplay,
          inputAsExactAmount
        );

        setIsSufficientBalance(
          greaterThanOrEqualTo(inputBalance, rawUpdatedInputAmount)
        );
      }
    },
    [inputAsExactAmount, inputCurrency, updateInputAmount]
  );

  const calculateOutputGivenInputChange = useCallback(
    (tradeDetails, isInputEmpty, isInputZero, outputDecimals) => {
      console.log('calculate OUTPUT given INPUT change');
      if (
        (isInputEmpty || isInputZero) &&
        outputFieldRef &&
        outputFieldRef.current &&
        !outputFieldRef.current.isFocused()
      ) {
        updateOutputAmount(null, null, true);
      } else {
        const updatedOutputAmount = get(tradeDetails, 'outputAmount.amount');
        const rawUpdatedOutputAmount = convertRawAmountToDecimalFormat(
          updatedOutputAmount,
          outputDecimals
        );
        if (rawUpdatedOutputAmount !== '0') {
          let outputNativePrice = get(outputCurrency, 'price.value', null);
          if (isNil(outputNativePrice)) {
            outputNativePrice = getMarketPrice(false);
          }
          const updatedOutputAmountDisplay = updatePrecisionToDisplay(
            rawUpdatedOutputAmount,
            outputNativePrice
          );

          updateOutputAmount(
            rawUpdatedOutputAmount,
            updatedOutputAmountDisplay,
            inputAsExactAmount
          );
        }
      }
    },
    [getMarketPrice, inputAsExactAmount, outputCurrency]
  );

  const getMarketDetails = useCallback(async () => {
    const isMissingCurrency = !inputCurrency || !outputCurrency;
    const isMissingReserves =
      (inputCurrency && inputCurrency.address !== 'eth' && !inputReserve) ||
      (outputCurrency && outputCurrency.address !== 'eth' && !outputReserve);
    if (isMissingCurrency || isMissingReserves) return;

    try {
      const tradeDetails = updateTradeDetails();
      updateExtraTradeDetails(tradeDetails);

      const isMissingAmounts = !inputAmount && !outputAmount;
      if (isMissingAmounts) return;

      const { decimals: inputDecimals } = inputCurrency;
      const { decimals: outputDecimals } = outputCurrency;

      // update slippage
      const slippage = convertNumberToString(
        get(tradeDetails, 'executionRateSlippage', 0)
      );
      setSlippage(slippage);

      // update sufficient balance
      const inputBalance = ethereumUtils.getBalanceAmount(
        selectedGasPrice,
        inputCurrency
      );

      const isSufficientBalance =
        !inputAmount || greaterThanOrEqualTo(inputBalance, inputAmount);
      setIsSufficientBalance(isSufficientBalance);

      const isInputEmpty = !inputAmount;
      const isNativeEmpty = !nativeAmount;
      const isOutputEmpty = !outputAmount;

      const isInputZero = Number(inputAmount) === 0;
      const isOutputZero = Number(outputAmount) === 0;

      if (
        nativeFieldRef &&
        nativeFieldRef.current &&
        nativeFieldRef.current.isFocused() &&
        isNativeEmpty
      ) {
        clearForm();
      }

      // update output amount given input amount changes
      if (inputAsExactAmount) {
        calculateOutputGivenInputChange(
          tradeDetails,
          isInputEmpty,
          isInputZero,
          outputDecimals
        );
      }

      // update input amount given output amount changes
      if (
        !inputAsExactAmount &&
        inputFieldRef &&
        inputFieldRef.current &&
        !inputFieldRef.current.isFocused()
      ) {
        calculateInputGivenOutputChange(
          tradeDetails,
          isOutputEmpty,
          isOutputZero,
          inputDecimals,
          inputBalance
        );
      }

      // update gas fee estimate
      try {
        const gasLimit = await estimateSwapGasLimit(
          accountAddress,
          tradeDetails
        );
        dispatch(gasUpdateTxFee(gasLimit));
      } catch (error) {
        dispatch(gasUpdateTxFee(ethUnits.basic_swap));
      }
    } catch (error) {
      console.log('error getting market details', error);
    }
  }, [
    accountAddress,
    calculateInputGivenOutputChange,
    calculateOutputGivenInputChange,
    clearForm,
    dispatch,
    gasUpdateTxFee,
    inputAmount,
    inputAsExactAmount,
    inputCurrency,
    inputReserve,
    nativeAmount,
    outputAmount,
    outputCurrency,
    outputReserve,
    selectedGasPrice,
    updateExtraTradeDetails,
    updateTradeDetails,
  ]);

  const assignInputFieldRef = ref => {
    inputFieldRef.current = ref;
  };

  const assignNativeFieldRef = ref => {
    nativeFieldRef.current = ref;
  };

  const assignOutputFieldRef = ref => {
    outputFieldRef.current = ref;
  };

  const findNextFocused = () => {
    const inputRefTag = getNativeTag(inputFieldRef.current);
    const nativeInputRefTag = getNativeTag(nativeFieldRef.current);
    const outputRefTag = getNativeTag(outputFieldRef.current);

    const lastFocusedIsInputType =
      lastFocusedInput &&
      (lastFocusedInput.current === inputRefTag ||
        lastFocusedInput.current === nativeInputRefTag);

    const lastFocusedIsOutputType =
      lastFocusedInput && lastFocusedInput.current === outputRefTag;

    if (lastFocusedIsInputType && !inputCurrency) {
      return outputRefTag;
    }

    if (lastFocusedIsOutputType && !outputCurrency) {
      return inputRefTag;
    }

    return lastFocusedInput.current;
  };

  const handlePressMaxBalance = () => {
    let maxBalance;
    if (isWithdrawal) {
      maxBalance = supplyBalanceUnderlying;
    } else {
      maxBalance = ethereumUtils.getBalanceAmount(
        selectedGasPrice,
        inputCurrency
      );
    }

    return updateInputAmount(maxBalance, maxBalance, true, true);
  };

  const handleSubmit = async () => {
    setIsAuthorizing(true);
    try {
      const wallet = await loadWallet();
      setIsAuthorizing(false);
      const callback = () => {
        navigation.setParams({ focused: false });
        navigation.navigate('ProfileScreen');
      };
      const rap = createRap({
        callback,
        inputAmount: isWithdrawal && isMax ? cTokenBalance : inputAmount,
        inputAsExactAmount,
        inputCurrency,
        isMax,
        outputAmount,
        outputCurrency,
        selectedGasPrice: null,
      });
      console.log('[exchange - handle submit] rap', rap);
      executeRap(wallet, rap);
      console.log('[exchange - handle submit] executed rap!');
    } catch (error) {
      setIsAuthorizing(false);
      console.log('[exchange - handle submit] error submitting swap', error);
      navigation.setParams({ focused: false });
      navigation.navigate('WalletScreen');
    }
  };

<<<<<<< HEAD
  handleUnlockAsset = async () => {
    try {
      const { inputCurrency } = this.state;
      const { gasLimit, gasPrices, uniswapAddPendingApproval } = this.props;
      const fastGasPrice = get(gasPrices, `[${gasUtils.FAST}]`);
      const {
        creationTimestamp: approvalCreationTimestamp,
        approval: { hash },
      } = await contractUtils.approve(
        inputCurrency.address,
        inputCurrency.exchangeAddress,
        gasLimit,
        get(fastGasPrice, 'value.amount')
      );
      const estimatedApprovalTimeInMs =
        parseInt(get(fastGasPrice, 'estimatedTime.amount')) ||
        DEFAULT_APPROVAL_ESTIMATION_TIME_IN_MS;
      uniswapAddPendingApproval(
        inputCurrency.address,
        hash,
        approvalCreationTimestamp,
        estimatedApprovalTimeInMs
      );
      this.setState({
        approvalCreationTimestamp,
        estimatedApprovalTimeInMs,
        isUnlockingAsset: true,
      });
    } catch (error) {
      console.log('could not unlock asset', error);
      this.setState({
        approvalCreationTimestamp: null,
        estimatedApprovalTimeInMs: null,
        isUnlockingAsset: false,
      });
    }
  };

  handleKeyboardManagement = () => {
    if (this.lastFocusedInput !== TextInput.State.currentlyFocusedField()) {
      TextInput.State.focusTextInput(this.findNextFocused());
      this.lastFocusedInput = null;
    }
  };

  handleRefocusLastInput = () => {
    this.inputRefocusInteractionHandle = InteractionManager.runAfterInteractions(
      () => {
        if (this.props.navigation.isFocused()) {
          TextInput.State.focusTextInput(this.findNextFocused());
        }
      }
    );
=======
  const handleRefocusLastInput = () => {
    InteractionManager.runAfterInteractions(() => {
      TextInput.State.focusTextInput(findNextFocused());
    });
>>>>>>> 2559eeb6
  };

  const navigateToSwapDetailsModal = () => {
    inputFieldRef.current.blur();
    outputFieldRef.current.blur();
    nativeFieldRef.current.blur();
    navigation.setParams({ focused: false });
    navigation.navigate('SwapDetailsScreen', {
      ...extraTradeDetails,
      inputCurrencySymbol: get(inputCurrency, 'symbol'),
      onRefocusInput: handleRefocusLastInput,
      outputCurrencySymbol: get(outputCurrency, 'symbol'),
      restoreFocusOnSwapModal: () => {
        navigation.setParams({ focused: true });
      },
      type: 'swap_details',
    });
  };

<<<<<<< HEAD
  navigateToSelectInputCurrency = () => {
    const initialCurrency = this.state.inputCurrency.uniqueId;
=======
  const navigateToSelectInputCurrency = () => {
>>>>>>> 2559eeb6
    InteractionManager.runAfterInteractions(() => {
      navigation.setParams({ focused: false });
      navigation.navigate('CurrencySelectScreen', {
        headerTitle: inputHeaderTitle,
        onSelectCurrency: updateInputCurrency,
        restoreFocusOnSwapModal: () => {
<<<<<<< HEAD
          if (initialCurrency !== this.state.inputCurrency.uniqueId) {
            this.setNativeAmount();
          }
          this.props.navigation.setParams({ focused: true });
=======
          navigation.setParams({ focused: true });
>>>>>>> 2559eeb6
        },
        type: CurrencySelectionTypes.input,
      });
    });
  };

<<<<<<< HEAD
  navigateToSelectOutputCurrency = () => {
    const initialCurrency =
      this.state.outputCurrency && this.state.outputCurrency.uniqueId;
=======
  const navigateToSelectOutputCurrency = () => {
    console.log('[nav to select output curr]', inputCurrency);
>>>>>>> 2559eeb6
    InteractionManager.runAfterInteractions(() => {
      navigation.setParams({ focused: false });
      navigation.navigate('CurrencySelectScreen', {
        headerTitle: 'Receive',
        onSelectCurrency: updateOutputCurrency,
        restoreFocusOnSwapModal: () => {
<<<<<<< HEAD
          if (initialCurrency !== this.state.outputCurrency.uniqueId) {
            this.setNativeAmount();
          }
          this.props.navigation.setParams({ focused: true });
=======
          navigation.setParams({ focused: true });
>>>>>>> 2559eeb6
        },
        type: CurrencySelectionTypes.output,
      });
    });
  };

  const updateInputAmount = useCallback(
    (
      newInputAmount,
      newAmountDisplay,
      newInputAsExactAmount = true,
      newIsMax = false
    ) => {
      setInputAmount(newInputAmount);
      setInputAsExactAmount(newInputAsExactAmount);
      setInputAmountDisplay(
        newAmountDisplay !== undefined ? newAmountDisplay : newInputAmount
      );
      setIsMax(newIsMax);

      if (!nativeFieldRef.current.isFocused()) {
        let newNativeAmount = null;

        const isInputZero = isZero(newInputAmount);

        if (newInputAmount && !isInputZero) {
          let newNativePrice = get(inputCurrency, 'native.price.amount', null);
          if (isNil(newNativePrice)) {
            newNativePrice = getMarketPrice();
          }
          newNativeAmount = convertAmountToNativeAmount(
            newInputAmount,
            newNativePrice
          );
        }
        setNativeAmount(newNativeAmount);

        // update sufficient balance
        if (inputCurrency) {
          const inputBalance = ethereumUtils.getBalanceAmount(
            selectedGasPrice,
            inputCurrency
          );

          const isSufficientBalance =
            !newInputAmount ||
            (isWithdrawal
              ? greaterThanOrEqualTo(supplyBalanceUnderlying, newInputAmount)
              : greaterThanOrEqualTo(inputBalance, newInputAmount));
          setIsSufficientBalance(isSufficientBalance);
        }
      }
    },
    [
      getMarketPrice,
      inputCurrency,
      isWithdrawal,
      selectedGasPrice,
      supplyBalanceUnderlying,
    ]
  );

  const clearForm = useCallback(() => {
    if (inputFieldRef && inputFieldRef.current) inputFieldRef.current.clear();
    if (nativeFieldRef && nativeFieldRef.current)
      nativeFieldRef.current.clear();
    if (outputFieldRef && outputFieldRef.current)
      outputFieldRef.current.clear();
    updateInputAmount();
  }, [updateInputAmount]);

  const updateInputCurrency = (newInputCurrency, userSelected = true) => {
    console.log(
      '[update input curr] new input curr, user selected?',
      newInputCurrency,
      userSelected
    );
    console.log('[update input curr] prev input curr', previousInputCurrency);
    if (!isSameAsset(newInputCurrency, previousInputCurrency)) {
      console.log('[update input curr] clear form');
      clearForm();
    }

    console.log('[update input curr] setting input curr', newInputCurrency);
    setInputCurrency(newInputCurrency);
    setShowConfirmButton(
      isDeposit || isWithdrawal
        ? !!newInputCurrency
        : !!newInputCurrency && !!outputCurrency
    );

    dispatch(uniswapUpdateInputCurrency(newInputCurrency));

    if (userSelected && isSameAsset(newInputCurrency, outputCurrency)) {
      console.log('[update input curr] setting output curr to prev input curr');
      if (isDeposit || isWithdrawal) {
        updateOutputCurrency(null, false);
      } else {
        updateOutputCurrency(previousInputCurrency, false);
      }
    }

    if (
      (isDeposit || isWithdrawal) &&
      newInputCurrency.address !== defaultInputAddress
    ) {
      const newDepositOutput = ethereumUtils.getAsset(
        allAssets,
        defaultInputAddress
      );
      updateOutputCurrency(newDepositOutput, false);
    }
  };

  const updateNativeAmount = nativeAmount => {
    console.log('update native amount', nativeAmount);
    let inputAmount = null;
    let inputAmountDisplay = null;

    const isNativeZero = isZero(nativeAmount);
    setNativeAmount(nativeAmount);

    setIsMax(false);

    if (nativeAmount && !isNativeZero) {
      let nativePrice = get(inputCurrency, 'native.price.amount', null);
      if (isNil(nativePrice)) {
        nativePrice = getMarketPrice();
      }
      inputAmount = convertAmountFromNativeValue(
        nativeAmount,
        nativePrice,
        inputCurrency.decimals
      );
      inputAmountDisplay = updatePrecisionToDisplay(
        inputAmount,
        nativePrice,
        true
      );
    }

    setInputAmount(inputAmount);
    setInputAmountDisplay(inputAmountDisplay);
    setInputAsExactAmount(true);
  };

  const updateOutputAmount = (
    newOutputAmount,
    newAmountDisplay,
    newInputAsExactAmount = false
  ) => {
    setInputAsExactAmount(newInputAsExactAmount);
    setOutputAmount(newOutputAmount);
    setOutputAmountDisplay(
      newAmountDisplay !== undefined ? newAmountDisplay : newOutputAmount
    );
  };

  const updateOutputCurrency = (newOutputCurrency, userSelected = true) => {
    console.log(
      '[update output curr] new output curr, user selected?',
      newOutputCurrency,
      userSelected
    );
    console.log(
      '[update output curr] input currency at the moment',
      inputCurrency
    );
    dispatch(uniswapUpdateOutputCurrency(newOutputCurrency));

    setInputAsExactAmount(true);
    setOutputCurrency(newOutputCurrency);
    setShowConfirmButton(
      isDeposit || isWithdrawal
        ? !!inputCurrency
        : !!inputCurrency && !!newOutputCurrency
    );

    console.log(
      '[update output curr] prev output curr',
      previousOutputCurrency
    );
    const existsInWallet = find(
      uniswapAssetsInWallet,
      asset => get(asset, 'address') === get(previousOutputCurrency, 'address')
    );
    if (userSelected && isSameAsset(inputCurrency, newOutputCurrency)) {
      if (existsInWallet) {
        console.log(
          '[update output curr] updating input curr with prev output curr'
        );
        updateInputCurrency(previousOutputCurrency, false);
      } else {
        console.log('[update output curr] updating input curr with nothing');
        updateInputCurrency(null, false);
      }
    }
  };

  const isSlippageWarningVisible =
    isSufficientBalance && !!inputAmount && !!outputAmount;

  const {
    inputExecutionRate,
    inputNativePrice,
    outputExecutionRate,
    outputNativePrice,
  } = extraTradeDetails;

  const showDetailsButton =
    !(isDeposit || isWithdrawal) &&
    get(inputCurrency, 'symbol') &&
    get(outputCurrency, 'symbol') &&
    inputExecutionRate !== 'NaN' &&
    inputExecutionRate &&
    inputNativePrice &&
    outputExecutionRate !== 'NaN' &&
    outputExecutionRate &&
    outputNativePrice;

  return (
    <KeyboardFixedOpenLayout>
      <Centered
        {...position.sizeAsObject('100%')}
        backgroundColor={colors.transparent}
        direction="column"
      >
        <AnimatedFloatingPanels
          margin={0}
          style={{
            opacity: interpolate(tabPosition, {
              extrapolate: Animated.Extrapolate.CLAMP,
              inputRange: [0, 1],
              outputRange: [1, 0],
            }),
          }}
        >
          <FloatingPanel
            radius={exchangeModalBorderRadius}
            overflow="visible"
            style={{ paddingBottom: showOutputField ? 0 : 26 }}
          >
            <GestureBlocker type="top" />
            <ExchangeModalHeader
              onPressDetails={navigateToSwapDetailsModal}
              showDetailsButton={showDetailsButton}
              title={inputHeaderTitle}
            />
            <ExchangeInputField
              disableInputCurrencySelection={isWithdrawal}
              inputAmount={inputAmountDisplay}
              inputCurrencyAddress={get(inputCurrency, 'address', null)}
              inputCurrencySymbol={get(inputCurrency, 'symbol', null)}
              assignInputFieldRef={assignInputFieldRef}
              nativeAmount={nativeAmount}
              nativeCurrency={nativeCurrency}
              assignNativeFieldRef={assignNativeFieldRef}
              onFocus={handleFocus}
              onPressMaxBalance={handlePressMaxBalance}
              onPressSelectInputCurrency={navigateToSelectInputCurrency}
              setInputAmount={updateInputAmount}
              setNativeAmount={updateNativeAmount}
            />
            {showOutputField && (
              <ExchangeOutputField
                bottomRadius={exchangeModalBorderRadius}
                onFocus={handleFocus}
                onPressSelectOutputCurrency={navigateToSelectOutputCurrency}
                outputAmount={outputAmountDisplay}
                outputCurrencyAddress={get(outputCurrency, 'address', null)}
                outputCurrencySymbol={get(outputCurrency, 'symbol', null)}
                assignOutputFieldRef={assignOutputFieldRef}
                setOutputAmount={updateOutputAmount}
              />
            )}
          </FloatingPanel>
          {isDeposit && (
            <SwapInfo
              asset={outputCurrency}
              amount={(inputAmount > 0 && outputAmountDisplay) || null}
            />
          )}
          {isSlippageWarningVisible && <SlippageWarning slippage={slippage} />}
          {showConfirmButton && (
            <Fragment>
              <Centered css={padding(24, 15, 0)} flexShrink={0} width="100%">
                <ConfirmExchangeButton
                  disabled={!Number(inputAmountDisplay)}
                  isAuthorizing={isAuthorizing}
                  isDeposit={isDeposit}
                  isSufficientBalance={isSufficientBalance}
                  onSubmit={handleSubmit}
                  slippage={slippage}
                  type={type}
                />
              </Centered>
              <GasSpeedButton />
            </Fragment>
          )}
          <Column>
            <GestureBlocker type="bottom" />
          </Column>
        </AnimatedFloatingPanels>
      </Centered>
    </KeyboardFixedOpenLayout>
  );
};

ExchangeModal.propTypes = {
  createRap: PropTypes.func,
  cTokenBalance: PropTypes.string,
  defaultInputAddress: PropTypes.string,
  inputHeaderTitle: PropTypes.string,
  navigation: PropTypes.object,
  selectedGasPrice: PropTypes.object,
  supplyBalanceUnderlying: PropTypes.string,
  tabPosition: PropTypes.object, // animated value
  tradeDetails: PropTypes.object,
  type: PropTypes.oneOf(Object.values(ExchangeModalTypes)),
  underlyingPrice: PropTypes.string,
};

export default ExchangeModal;<|MERGE_RESOLUTION|>--- conflicted
+++ resolved
@@ -274,73 +274,11 @@
         (!useInputReserve && !outputReserve)
       )
         return 0;
+
       const marketDetails = getUniswapMarketDetails(
         undefined,
         useInputReserve ? inputReserve : outputReserve
       );
-<<<<<<< HEAD
-    }
-    if (this.inputRefocusInteractionHandle) {
-      InteractionManager.clearInteractionHandle(
-        this.inputRefocusInteractionHandle
-      );
-    }
-    InteractionManager.runAfterInteractions(() => {
-      this.props.uniswapClearCurrenciesAndReserves();
-      this.props.gasPricesStopPolling();
-      this.props.web3ListenerStop();
-    });
-  };
-
-  lastFocusedInput = null;
-  inputFieldRef = null;
-  nativeFieldRef = null;
-  outputFieldRef = null;
-
-  assignInputFieldRef = ref => {
-    this.inputFieldRef = ref;
-  };
-  assignNativeFieldRef = ref => {
-    this.nativeFieldRef = ref;
-  };
-  assignOutputFieldRef = ref => {
-    this.outputFieldRef = ref;
-  };
-
-  clearForm = () => {
-    if (this.inputFieldRef) this.inputFieldRef.clear();
-    if (this.nativeFieldRef) this.nativeFieldRef.clear();
-    if (this.outputFieldRef) this.outputFieldRef.clear();
-  };
-
-  findNextFocused = () => {
-    const inputRefTag = getNativeTag(this.inputFieldRef);
-    const nativeInputRefTag = getNativeTag(this.nativeFieldRef);
-    const outputRefTag = getNativeTag(this.outputFieldRef);
-
-    const lastFocusedIsInputType =
-      this.lastFocusedInput === inputRefTag ||
-      this.lastFocusedInput === nativeInputRefTag;
-
-    const lastFocusedIsOutputType = this.lastFocusedInput === outputRefTag;
-
-    if (lastFocusedIsInputType && !this.state.inputCurrency) {
-      return outputRefTag;
-    }
-
-    if (lastFocusedIsOutputType && !this.state.outputCurrency) {
-      return inputRefTag;
-    }
-
-    return this.lastFocusedInput;
-  };
-
-  focusInputField = () => {
-    if (this.inputFieldRef) {
-      this.inputFieldRef.focus();
-    }
-  };
-=======
       const assetToEthPrice = get(marketDetails, 'marketRate.rate');
       return divide(ethPrice, assetToEthPrice) || 0;
     },
@@ -353,7 +291,6 @@
       let inputNativePrice = '';
       let outputExecutionRate = '';
       let outputNativePrice = '';
->>>>>>> 2559eeb6
 
       if (inputCurrency) {
         const inputPriceValue = getMarketPrice();
@@ -692,66 +629,10 @@
     }
   };
 
-<<<<<<< HEAD
-  handleUnlockAsset = async () => {
-    try {
-      const { inputCurrency } = this.state;
-      const { gasLimit, gasPrices, uniswapAddPendingApproval } = this.props;
-      const fastGasPrice = get(gasPrices, `[${gasUtils.FAST}]`);
-      const {
-        creationTimestamp: approvalCreationTimestamp,
-        approval: { hash },
-      } = await contractUtils.approve(
-        inputCurrency.address,
-        inputCurrency.exchangeAddress,
-        gasLimit,
-        get(fastGasPrice, 'value.amount')
-      );
-      const estimatedApprovalTimeInMs =
-        parseInt(get(fastGasPrice, 'estimatedTime.amount')) ||
-        DEFAULT_APPROVAL_ESTIMATION_TIME_IN_MS;
-      uniswapAddPendingApproval(
-        inputCurrency.address,
-        hash,
-        approvalCreationTimestamp,
-        estimatedApprovalTimeInMs
-      );
-      this.setState({
-        approvalCreationTimestamp,
-        estimatedApprovalTimeInMs,
-        isUnlockingAsset: true,
-      });
-    } catch (error) {
-      console.log('could not unlock asset', error);
-      this.setState({
-        approvalCreationTimestamp: null,
-        estimatedApprovalTimeInMs: null,
-        isUnlockingAsset: false,
-      });
-    }
-  };
-
-  handleKeyboardManagement = () => {
-    if (this.lastFocusedInput !== TextInput.State.currentlyFocusedField()) {
-      TextInput.State.focusTextInput(this.findNextFocused());
-      this.lastFocusedInput = null;
-    }
-  };
-
-  handleRefocusLastInput = () => {
-    this.inputRefocusInteractionHandle = InteractionManager.runAfterInteractions(
-      () => {
-        if (this.props.navigation.isFocused()) {
-          TextInput.State.focusTextInput(this.findNextFocused());
-        }
-      }
-    );
-=======
   const handleRefocusLastInput = () => {
     InteractionManager.runAfterInteractions(() => {
       TextInput.State.focusTextInput(findNextFocused());
     });
->>>>>>> 2559eeb6
   };
 
   const navigateToSwapDetailsModal = () => {
@@ -771,54 +652,29 @@
     });
   };
 
-<<<<<<< HEAD
-  navigateToSelectInputCurrency = () => {
-    const initialCurrency = this.state.inputCurrency.uniqueId;
-=======
   const navigateToSelectInputCurrency = () => {
->>>>>>> 2559eeb6
     InteractionManager.runAfterInteractions(() => {
       navigation.setParams({ focused: false });
       navigation.navigate('CurrencySelectScreen', {
         headerTitle: inputHeaderTitle,
         onSelectCurrency: updateInputCurrency,
         restoreFocusOnSwapModal: () => {
-<<<<<<< HEAD
-          if (initialCurrency !== this.state.inputCurrency.uniqueId) {
-            this.setNativeAmount();
-          }
-          this.props.navigation.setParams({ focused: true });
-=======
           navigation.setParams({ focused: true });
->>>>>>> 2559eeb6
         },
         type: CurrencySelectionTypes.input,
       });
     });
   };
 
-<<<<<<< HEAD
-  navigateToSelectOutputCurrency = () => {
-    const initialCurrency =
-      this.state.outputCurrency && this.state.outputCurrency.uniqueId;
-=======
   const navigateToSelectOutputCurrency = () => {
     console.log('[nav to select output curr]', inputCurrency);
->>>>>>> 2559eeb6
     InteractionManager.runAfterInteractions(() => {
       navigation.setParams({ focused: false });
       navigation.navigate('CurrencySelectScreen', {
         headerTitle: 'Receive',
         onSelectCurrency: updateOutputCurrency,
         restoreFocusOnSwapModal: () => {
-<<<<<<< HEAD
-          if (initialCurrency !== this.state.outputCurrency.uniqueId) {
-            this.setNativeAmount();
-          }
-          this.props.navigation.setParams({ focused: true });
-=======
           navigation.setParams({ focused: true });
->>>>>>> 2559eeb6
         },
         type: CurrencySelectionTypes.output,
       });
