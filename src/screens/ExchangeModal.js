import { useRoute } from '@react-navigation/native';
import lang from 'i18n-js';
import isEqual from 'lodash/isEqual';
import React, {
  useCallback,
  useEffect,
  useLayoutEffect,
  useRef,
  useState,
} from 'react';
import equal from 'react-fast-compare';
import { InteractionManager, Keyboard, NativeModules } from 'react-native';
import { useAndroidBackHandler } from 'react-navigation-backhandler';
import { useDispatch, useSelector } from 'react-redux';
import { useDebounce } from 'use-debounce/lib';
import { useMemoOne } from 'use-memo-one';
import { dismissingScreenListener } from '../../shim';
import {
  AnimatedExchangeFloatingPanels,
  ConfirmExchangeButton,
  DepositInfo,
  ExchangeDetailsRow,
  ExchangeHeader,
  ExchangeInputField,
  ExchangeNotch,
  ExchangeOutputField,
} from '../components/exchange';
import { FloatingPanel } from '../components/floating-panels';
import { GasSpeedButton } from '../components/gas';
import { Column, KeyboardFixedOpenLayout } from '../components/layout';
import { delayNext } from '../hooks/useMagicAutofocus';
import config from '../model/config';
import { WrappedAlert as Alert } from '@/helpers/alert';
<<<<<<< HEAD
import { analytics } from '@rainbow-me/analytics';
import { Box, Row, Rows } from '@rainbow-me/design-system';
import { AssetType } from '@rainbow-me/entities';
import { getProviderForNetwork } from '@rainbow-me/handlers/web3';
import {
  ExchangeModalTypes,
  isKeyboardOpen,
  Network,
} from '@rainbow-me/helpers';
import KeyboardTypes from '@rainbow-me/helpers/keyboardTypes';
import {
  divide,
  greaterThan,
  isEmpty,
  multiply,
} from '@rainbow-me/helpers/utilities';
=======
import { analytics } from '@/analytics';
import { Box, Row, Rows } from '@/design-system';
import { AssetType } from '@/entities';
import { getHasMerged, getProviderForNetwork } from '@/handlers/web3';
import { ExchangeModalTypes, isKeyboardOpen, Network } from '@/helpers';
import KeyboardTypes from '@/helpers/keyboardTypes';
import { divide, greaterThan, multiply } from '@/helpers/utilities';
>>>>>>> c0ef4cbd
import {
  useAccountSettings,
  useCurrentNonce,
  useDimensions,
  useGas,
  usePrevious,
  usePriceImpactDetails,
  useSwapCurrencies,
  useSwapCurrencyHandlers,
  useSwapDerivedOutputs,
  useSwapInputHandlers,
  useSwapInputRefs,
  useSwapIsSufficientBalance,
  useSwapSettings,
} from '@/hooks';
import { loadWallet } from '@/model/wallet';
import { useNavigation } from '@/navigation';
import {
  executeRap,
  getSwapRapEstimationByType,
  getSwapRapTypeByExchangeType,
} from '@/raps';
import {
  swapClearState,
  updateSwapSlippage,
  updateSwapTypeDetails,
} from '@/redux/swap';
import { ETH_ADDRESS, ethUnits } from '@/references';
import Routes from '@/navigation/routesNames';
import styled from '@/styled-thing';
import { position } from '@/styles';
import { ethereumUtils, gasUtils } from '@/utils';
import { useEthUSDPrice } from '@/utils/ethereumUtils';
import logger from '@/utils/logger';

export const DEFAULT_SLIPPAGE_BIPS = {
  [Network.mainnet]: 100,
  [Network.polygon]: 200,
  [Network.optimism]: 200,
  [Network.arbitrum]: 200,
};

export const getDefaultSlippageFromConfig = network => {
  const slippage =
    config.default_slippage_bips?.[network] ??
    DEFAULT_SLIPPAGE_BIPS[network] ??
    100;
  return slippage;
};
const NOOP = () => null;

const FloatingPanels = AnimatedExchangeFloatingPanels;

const Wrapper = KeyboardFixedOpenLayout;

const InnerWrapper = styled(Column).attrs({
  direction: 'column',
})({
  ...position.sizeAsObject('100%'),
});

const Spacer = styled.View({
  height: 20,
});

const getInputHeaderTitle = (type, defaultInputAsset) => {
  switch (type) {
    case ExchangeModalTypes.deposit:
      return lang.t('swap.modal_types.deposit');
    case ExchangeModalTypes.withdrawal:
      return lang.t('swap.modal_types.withdraw_symbol', {
        symbol: defaultInputAsset.symbol,
      });
    default:
      return lang.t('swap.modal_types.swap');
  }
};

const getShowOutputField = type => {
  switch (type) {
    case ExchangeModalTypes.deposit:
    case ExchangeModalTypes.withdrawal:
      return false;
    default:
      return true;
  }
};

export default function ExchangeModal({
  fromDiscover,
  ignoreInitialTypeCheck,
  testID,
  type,
  typeSpecificParams,
}) {
  const { isSmallPhone, isSmallAndroidPhone } = useDimensions();
  const dispatch = useDispatch();
  const {
    slippageInBips,
    maxInputUpdate,
    flipCurrenciesUpdate,
  } = useSwapSettings();
  const {
    params: { inputAsset: defaultInputAsset, outputAsset: defaultOutputAsset },
  } = useRoute();

  useLayoutEffect(() => {
    dispatch(updateSwapTypeDetails(type, typeSpecificParams));
  }, [dispatch, type, typeSpecificParams]);

  const title = getInputHeaderTitle(type, defaultInputAsset);
  const showOutputField = getShowOutputField(type);
  const priceOfEther = useEthUSDPrice();
  const genericAssets = useSelector(
    ({ data: { genericAssets } }) => genericAssets
  );

  const {
    navigate,
    setParams,
    dangerouslyGetParent,
    addListener,
  } = useNavigation();

  // if the default input is on a different network than
  // we want to update the output to be on the same, if its not available -> null
  const defaultOutputAssetOverride = useMemo(() => {
    let newOutput = defaultOutputAsset;

    if (
      defaultInputAsset &&
      defaultOutputAsset &&
      defaultInputAsset.type !== defaultOutputAsset.type
    ) {
      if (
        defaultOutputAsset?.implementations?.[
          defaultInputAsset?.type === AssetType.token
            ? 'ethereum'
            : defaultInputAsset?.type
        ]?.address
      ) {
        if (defaultInputAsset.type !== Network.mainnet) {
          newOutput.mainnet_address = defaultOutputAsset.address;
        }

        newOutput.address =
          defaultOutputAsset.implementations[defaultInputAsset?.type].address;
        newOutput.type = defaultInputAsset.type;
        newOutput.uniqueId =
          newOutput.type === Network.mainnet
            ? defaultOutputAsset?.address
            : `${defaultOutputAsset?.address}_${defaultOutputAsset?.type}`;
        return newOutput;
      } else {
        return null;
      }
    } else {
      return newOutput;
    }
  }, [defaultInputAsset, defaultOutputAsset]);

  const isDeposit = type === ExchangeModalTypes.deposit;
  const isWithdrawal = type === ExchangeModalTypes.withdrawal;
  const isSavings = isDeposit || isWithdrawal;
  const {
    selectedGasFee,
    gasFeeParamsBySpeed,
    startPollingGasFees,
    stopPollingGasFees,
    updateDefaultGasLimit,
    updateGasFeeOption,
    updateTxFee,
    txNetwork,
    isGasReady,
  } = useGas();
  const {
    accountAddress,
    flashbotsEnabled,
    nativeCurrency,
  } = useAccountSettings();

  const [isAuthorizing, setIsAuthorizing] = useState(false);
  const [currentProvider, setCurrentProvider] = useState(null);

  const prevGasFeesParamsBySpeed = usePrevious(gasFeeParamsBySpeed);
  const prevTxNetwork = usePrevious(txNetwork);

  useAndroidBackHandler(() => {
    navigate(Routes.WALLET_SCREEN);
    return true;
  });

  const { inputCurrency, outputCurrency } = useSwapCurrencies();

  const {
    handleFocus,
    inputFieldRef,
    lastFocusedInputHandle,
    setLastFocusedInputHandle,
    nativeFieldRef,
    outputFieldRef,
  } = useSwapInputRefs();

  const {
    updateInputAmount,
    updateMaxInputAmount,
    updateNativeAmount,
    updateOutputAmount,
  } = useSwapInputHandlers();

  const chainId = useMemo(
    () =>
      ethereumUtils.getChainIdFromType(
        inputCurrency?.type || outputCurrency?.type
      ),
    [inputCurrency, outputCurrency]
  );

  const currentNetwork = useMemo(
    () => ethereumUtils.getNetworkFromChainId(chainId || 1),
    [chainId]
  );

  const {
    flipCurrencies,
    navigateToSelectInputCurrency,
    navigateToSelectOutputCurrency,
  } = useSwapCurrencyHandlers({
    currentNetwork,
    defaultInputAsset,
    defaultOutputAsset: defaultOutputAssetOverride,
    fromDiscover,
    ignoreInitialTypeCheck,
    inputFieldRef,
    lastFocusedInputHandle,
    nativeFieldRef,
    outputFieldRef,
    setLastFocusedInputHandle,
    title,
    type,
  });
  const speedUrgentSelected = useRef(false);

  useEffect(() => {
    if (
      !speedUrgentSelected.current &&
      !isEmpty(gasFeeParamsBySpeed) &&
      (currentNetwork === Network.mainnet || currentNetwork === Network.polygon)
    ) {
      // Default to fast for networks with speed options
      updateGasFeeOption(gasUtils.FAST);
      speedUrgentSelected.current = true;
    }
  }, [
    currentNetwork,
    gasFeeParamsBySpeed,
    selectedGasFee,
    updateGasFeeOption,
    updateTxFee,
  ]);

  useEffect(() => {
    if (currentNetwork !== prevTxNetwork) {
      speedUrgentSelected.current = false;
    }
  }, [currentNetwork, prevTxNetwork]);

  const defaultGasLimit = useMemo(() => {
    const basicSwap = ethereumUtils.getBasicSwapGasLimit(Number(chainId));
    return isDeposit
      ? ethUnits.basic_deposit
      : isWithdrawal
      ? ethUnits.basic_withdrawal
      : basicSwap;
  }, [chainId, isDeposit, isWithdrawal]);

  const getNextNonce = useCurrentNonce(accountAddress, currentNetwork);

  useEffect(() => {
    const getProvider = async () => {
      const p = await getProviderForNetwork(currentNetwork);
      setCurrentProvider(p);
    };
    getProvider();
  }, [currentNetwork]);

  const {
    result: {
      derivedValues: { inputAmount, nativeAmount, outputAmount },
      displayValues: {
        inputAmountDisplay,
        outputAmountDisplay,
        nativeAmountDisplay,
      },
      tradeDetails,
    },
    loading,
    resetSwapInputs,
    quoteError,
  } = useSwapDerivedOutputs(chainId, type);

  const lastTradeDetails = usePrevious(tradeDetails);
  const isSufficientBalance = useSwapIsSufficientBalance(inputAmount);

  const {
    isHighPriceImpact,
    outputPriceValue,
    priceImpactColor,
    priceImpactNativeAmount,
    priceImpactPercentDisplay,
  } = usePriceImpactDetails(
    inputAmount,
    outputAmount,
    inputCurrency,
    outputCurrency,
    currentNetwork,
    loading
  );
  const [debouncedIsHighPriceImpact] = useDebounce(isHighPriceImpact, 1000);
  // For a limited period after the merge we need to block the use of flashbots.
  // This line should be removed after reenabling flashbots in remote config.
  const hideFlashbotsPostMerge =
    getHasMerged(currentNetwork) && !config.flashbots_enabled;
  const swapSupportsFlashbots =
    currentNetwork === Network.mainnet && !hideFlashbotsPostMerge;
  const flashbots = swapSupportsFlashbots && flashbotsEnabled;

  const isDismissing = useRef(false);
  useEffect(() => {
    if (ios) {
      return;
    }
    dismissingScreenListener.current = () => {
      Keyboard.dismiss();
      isDismissing.current = true;
    };
    const unsubscribe = (
      dangerouslyGetParent()?.dangerouslyGetParent()?.addListener || addListener
    )('transitionEnd', ({ data: { closing } }) => {
      if (!closing && isDismissing.current) {
        isDismissing.current = false;
        lastFocusedInputHandle?.current?.focus();
      }
    });
    return () => {
      unsubscribe();
      dismissingScreenListener.current = undefined;
    };
  }, [addListener, dangerouslyGetParent, lastFocusedInputHandle]);

  useEffect(() => {
    let slippage = DEFAULT_SLIPPAGE_BIPS?.[currentNetwork];
    if (config.default_slippage_bips?.[currentNetwork]) {
      slippage = config.default_slippage_bips?.[currentNetwork];
    }
    slippage && dispatch(updateSwapSlippage(slippage));
  }, [currentNetwork, dispatch]);

  useEffect(() => {
    return () => {
      dispatch(swapClearState());
      resetSwapInputs();
    };
    // eslint-disable-next-line react-hooks/exhaustive-deps
  }, []);

  const handleCustomGasBlur = useCallback(() => {
    lastFocusedInputHandle?.current?.focus();
  }, [lastFocusedInputHandle]);

  const updateGasLimit = useCallback(async () => {
    try {
      const swapParams = {
        chainId,
        inputAmount,
        outputAmount,
        provider: currentProvider,
        tradeDetails,
      };

      const rapType = getSwapRapTypeByExchangeType(type);
      const gasLimit = await getSwapRapEstimationByType(rapType, swapParams);
      if (gasLimit) {
        if (currentNetwork === Network.optimism) {
          if (tradeDetails) {
            const l1GasFeeOptimism = await ethereumUtils.calculateL1FeeOptimism(
              {
                data: tradeDetails.data,
                from: tradeDetails.from,
                to: tradeDetails.to,
                value: tradeDetails.value,
              },
              currentProvider
            );
            updateTxFee(gasLimit, null, l1GasFeeOptimism);
          } else {
            updateTxFee(
              gasLimit,
              null,
              ethUnits.default_l1_gas_fee_optimism_swap
            );
          }
        } else {
          updateTxFee(gasLimit);
        }
      }
    } catch (error) {
      updateTxFee(defaultGasLimit);
    }
  }, [
    chainId,
    currentNetwork,
    currentProvider,
    defaultGasLimit,
    inputAmount,
    outputAmount,
    tradeDetails,
    type,
    updateTxFee,
  ]);

  useEffect(() => {
    if (tradeDetails && !equal(tradeDetails, lastTradeDetails)) {
      updateGasLimit();
    }
  }, [lastTradeDetails, tradeDetails, updateGasLimit]);

  // Set default gas limit
  useEffect(() => {
    if (isEmpty(prevGasFeesParamsBySpeed) && !isEmpty(gasFeeParamsBySpeed)) {
      updateTxFee(defaultGasLimit);
    }
  }, [
    defaultGasLimit,
    gasFeeParamsBySpeed,
    prevGasFeesParamsBySpeed,
    updateTxFee,
  ]);
  // Update gas limit
  useEffect(() => {
    if (
      !isGasReady ||
      (!prevTxNetwork && txNetwork !== prevTxNetwork) ||
      (!isEmpty(gasFeeParamsBySpeed) &&
        !isEqual(gasFeeParamsBySpeed, prevGasFeesParamsBySpeed))
    ) {
      updateGasLimit();
    }
  }, [
    gasFeeParamsBySpeed,
    isGasReady,
    prevGasFeesParamsBySpeed,
    prevTxNetwork,
    txNetwork,
    updateGasLimit,
  ]);

  // Liten to gas prices, Uniswap reserves updates
  useEffect(() => {
    updateDefaultGasLimit(defaultGasLimit);
    InteractionManager.runAfterInteractions(() => {
      // Start polling in the current network
      startPollingGasFees(currentNetwork, flashbots);
    });
    return () => {
      stopPollingGasFees();
    };
  }, [
    defaultGasLimit,
    currentNetwork,
    startPollingGasFees,
    stopPollingGasFees,
    updateDefaultGasLimit,
    flashbots,
  ]);

  const handlePressMaxBalance = useCallback(async () => {
    updateMaxInputAmount();
  }, [updateMaxInputAmount]);

  const checkGasVsOutput = async (gasPrice, outputPrice) => {
    if (greaterThan(outputPrice, 0) && greaterThan(gasPrice, outputPrice)) {
      const res = new Promise(resolve => {
        Alert.alert(
          lang.t('swap.warning.cost.are_you_sure_title'),
          lang.t('swap.warning.cost.this_transaction_will_cost_you_more'),
          [
            {
              onPress: () => {
                resolve(false);
              },
              text: lang.t('button.proceed_anyway'),
            },
            {
              onPress: () => {
                resolve(true);
              },
              style: 'cancel',
              text: lang.t('button.cancel'),
            },
          ]
        );
      });
      return res;
    } else {
      return false;
    }
  };

  const submit = useCallback(
    async amountInUSD => {
      setIsAuthorizing(true);
      let NotificationManager = ios ? NativeModules.NotificationManager : null;
      try {
        const wallet = await loadWallet();
        if (!wallet) {
          setIsAuthorizing(false);
          logger.sentry(`aborting ${type} due to missing wallet`);
          return false;
        }

        const callback = (success = false, errorMessage = null) => {
          setIsAuthorizing(false);
          if (success) {
            setParams({ focused: false });
            navigate(Routes.PROFILE_SCREEN);
          } else if (errorMessage) {
            Alert.alert(errorMessage);
          }
        };
        logger.log('[exchange - handle submit] rap');
        const nonce = await getNextNonce();
        const swapParameters = {
          chainId,
          flashbots,
          inputAmount,
          nonce,
          outputAmount,
          tradeDetails,
        };
        const rapType = getSwapRapTypeByExchangeType(type);
        await executeRap(wallet, rapType, swapParameters, callback);
        logger.log('[exchange - handle submit] executed rap!');
        const slippage = slippageInBips / 100;
        analytics.track(`Completed ${type}`, {
          aggregator: tradeDetails?.source || '',
          amountInUSD,
          gasSetting: selectedGasFee?.option,
          inputTokenAddress: inputCurrency?.address || '',
          inputTokenName: inputCurrency?.name || '',
          inputTokenSymbol: inputCurrency?.symbol || '',
          isHighPriceImpact: debouncedIsHighPriceImpact,
          legacyGasPrice: selectedGasFee?.gasFeeParams?.gasPrice?.amount || '',
          liquiditySources: tradeDetails?.protocols || [],
          maxNetworkFee: selectedGasFee?.gasFee?.maxFee?.value?.amount || '',
          network: currentNetwork,
          networkFee: selectedGasFee?.gasFee?.estimatedFee?.value?.amount || '',
          outputTokenAddress: outputCurrency?.address || '',
          outputTokenName: outputCurrency?.name || '',
          outputTokenSymbol: outputCurrency?.symbol || '',
          priceImpact: priceImpactPercentDisplay,
          slippage: isNaN(slippage) ? 'Error calculating slippage.' : slippage,
          type,
        });
        // Tell iOS we finished running a rap (for tracking purposes)
        NotificationManager &&
          NotificationManager.postNotification('rapCompleted');
        return true;
      } catch (error) {
        setIsAuthorizing(false);
        logger.log('[exchange - handle submit] error submitting swap', error);
        setParams({ focused: false });
        navigate(Routes.WALLET_SCREEN);
        return false;
      }
    },
    [
      chainId,
      currentNetwork,
      debouncedIsHighPriceImpact,
      flashbots,
      getNextNonce,
      inputAmount,
      inputCurrency?.address,
      inputCurrency?.name,
      inputCurrency?.symbol,
      navigate,
      outputAmount,
      outputCurrency?.address,
      outputCurrency?.name,
      outputCurrency?.symbol,
      priceImpactPercentDisplay,
      setParams,
      slippageInBips,
      tradeDetails,
      type,
    ]
  );

  const handleSubmit = useCallback(async () => {
    let amountInUSD = 0;
    let NotificationManager = ios ? NativeModules.NotificationManager : null;
    try {
      // Tell iOS we're running a rap (for tracking purposes)
      NotificationManager &&
        NotificationManager.postNotification('rapInProgress');
      if (nativeCurrency === 'usd') {
        amountInUSD = nativeAmount;
      } else {
        const ethPriceInNativeCurrency =
          genericAssets[ETH_ADDRESS]?.price?.value ?? 0;
        const tokenPriceInNativeCurrency =
          genericAssets[inputCurrency?.address]?.price?.value ?? 0;
        const tokensPerEth = divide(
          tokenPriceInNativeCurrency,
          ethPriceInNativeCurrency
        );
        const inputTokensInEth = multiply(tokensPerEth, inputAmount);
        amountInUSD = multiply(priceOfEther, inputTokensInEth);
      }
    } catch (e) {
      logger.log('error getting the swap amount in USD price', e);
    } finally {
      const slippage = slippageInBips / 100;
      analytics.track(`Submitted ${type}`, {
        aggregator: tradeDetails?.source || '',
        amountInUSD,
        gasSetting: selectedGasFee?.option,
        inputTokenAddress: inputCurrency?.address || '',
        inputTokenName: inputCurrency?.name || '',
        inputTokenSymbol: inputCurrency?.symbol || '',
        isHighPriceImpact: debouncedIsHighPriceImpact,
        legacyGasPrice: selectedGasFee?.gasFeeParams?.gasPrice?.amount || '',
        liquiditySources: tradeDetails?.protocols || [],
        maxNetworkFee: selectedGasFee?.gasFee?.maxFee?.value?.amount || '',
        network: currentNetwork,
        networkFee: selectedGasFee?.gasFee?.estimatedFee?.value?.amount || '',
        outputTokenAddress: outputCurrency?.address || '',
        outputTokenName: outputCurrency?.name || '',
        outputTokenSymbol: outputCurrency?.symbol || '',
        priceImpact: priceImpactPercentDisplay,
        slippage: isNaN(slippage) ? 'Error caclulating slippage.' : slippage,
        type,
      });
    }

    const outputInUSD = multiply(outputPriceValue, outputAmount);
    const gasPrice = selectedGasFee?.gasFee?.maxFee?.native?.value?.amount;
    const cancelTransaction = await checkGasVsOutput(gasPrice, outputInUSD);

    if (cancelTransaction) {
      return false;
    }
    try {
      return await submit(amountInUSD);
    } catch (e) {
      return false;
    }
  }, [
    outputPriceValue,
    outputAmount,
    selectedGasFee,
    submit,
    nativeCurrency,
    nativeAmount,
    genericAssets,
    inputCurrency?.address,
    inputCurrency?.name,
    inputCurrency?.symbol,
    inputAmount,
    priceOfEther,
    slippageInBips,
    type,
    tradeDetails?.source,
    tradeDetails?.protocols,
    debouncedIsHighPriceImpact,
    currentNetwork,
    outputCurrency?.address,
    outputCurrency?.name,
    outputCurrency?.symbol,
    priceImpactPercentDisplay,
  ]);

  const confirmButtonProps = useMemoOne(
    () => ({
      currentNetwork,
      disabled:
        !Number(inputAmount) || (!loading && !tradeDetails && !isSavings),
      inputAmount,
      isAuthorizing,
      isHighPriceImpact: debouncedIsHighPriceImpact,
      isSufficientBalance,
      loading,
      onSubmit: handleSubmit,
      quoteError,
      tradeDetails,
      type,
    }),
    [
      currentNetwork,
      loading,
      handleSubmit,
      inputAmount,
      isAuthorizing,
      debouncedIsHighPriceImpact,
      testID,
      tradeDetails,
      type,
      quoteError,
      isSufficientBalance,
    ]
  );

  const navigateToSwapSettingsSheet = useCallback(() => {
    android && Keyboard.dismiss();
    const lastFocusedInputHandleTemporary = lastFocusedInputHandle.current;
    android && (lastFocusedInputHandle.current = null);
    inputFieldRef?.current?.blur();
    outputFieldRef?.current?.blur();
    nativeFieldRef?.current?.blur();
    const internalNavigate = () => {
      delayNext();
      android && Keyboard.removeListener('keyboardDidHide', internalNavigate);
      setParams({ focused: false });
      navigate(Routes.SWAP_SETTINGS_SHEET, {
        asset: outputCurrency,
        network: currentNetwork,
        restoreFocusOnSwapModal: () => {
          android &&
            (lastFocusedInputHandle.current = lastFocusedInputHandleTemporary);
          setParams({ focused: true });
        },
        swapSupportsFlashbots,
        type: 'swap_settings',
      });
      analytics.track('Opened Swap Settings');
    };
    ios || !isKeyboardOpen()
      ? internalNavigate()
      : Keyboard.addListener('keyboardDidHide', internalNavigate);
  }, [
    lastFocusedInputHandle,
    inputFieldRef,
    outputFieldRef,
    nativeFieldRef,
    setParams,
    navigate,
    outputCurrency,
    currentNetwork,
    swapSupportsFlashbots,
  ]);

  const navigateToSwapDetailsModal = useCallback(() => {
    android && Keyboard.dismiss();
    const lastFocusedInputHandleTemporary = lastFocusedInputHandle.current;
    android && (lastFocusedInputHandle.current = null);
    inputFieldRef?.current?.blur();
    outputFieldRef?.current?.blur();
    nativeFieldRef?.current?.blur();
    const internalNavigate = () => {
      android && Keyboard.removeListener('keyboardDidHide', internalNavigate);
      setParams({ focused: false });
      navigate(Routes.SWAP_DETAILS_SHEET, {
        confirmButtonProps,
        currentNetwork,
        flashbotTransaction: flashbots,
        restoreFocusOnSwapModal: () => {
          android &&
            (lastFocusedInputHandle.current = lastFocusedInputHandleTemporary);
          setParams({ focused: true });
        },
        type: 'swap_details',
      });
      analytics.track('Opened Swap Details modal', {
        inputTokenAddress: inputCurrency?.address || '',
        inputTokenName: inputCurrency?.name || '',
        inputTokenSymbol: inputCurrency?.symbol || '',
        outputTokenAddress: outputCurrency?.address || '',
        outputTokenName: outputCurrency?.name || '',
        outputTokenSymbol: outputCurrency?.symbol || '',
        type,
      });
    };
    ios || !isKeyboardOpen()
      ? internalNavigate()
      : Keyboard.addListener('keyboardDidHide', internalNavigate);
  }, [
    confirmButtonProps,
    currentNetwork,
    flashbots,
    inputCurrency?.address,
    inputCurrency?.name,
    inputCurrency?.symbol,
    inputFieldRef,
    lastFocusedInputHandle,
    nativeFieldRef,
    navigate,
    outputCurrency?.address,
    outputCurrency?.name,
    outputCurrency?.symbol,
    outputFieldRef,
    setParams,
    type,
  ]);

  const handleTapWhileDisabled = useCallback(() => {
    lastFocusedInputHandle?.current?.blur();
    navigate(Routes.EXPLAIN_SHEET, {
      inputToken: inputCurrency?.symbol,
      network: currentNetwork,
      onClose: () => {
        InteractionManager.runAfterInteractions(() => {
          setTimeout(() => {
            lastFocusedInputHandle?.current?.focus();
          }, 250);
        });
      },
      outputToken: outputCurrency?.symbol,
      type: 'output_disabled',
    });
  }, [
    currentNetwork,
    inputCurrency?.symbol,
    lastFocusedInputHandle,
    navigate,
    outputCurrency?.symbol,
  ]);

  const showConfirmButton = isSavings
    ? !!inputCurrency
    : !!inputCurrency && !!outputCurrency;

  return (
    <Wrapper keyboardType={KeyboardTypes.numpad}>
      <InnerWrapper
        isSmallPhone={isSmallPhone || (android && isSmallAndroidPhone)}
      >
        <FloatingPanels>
          <FloatingPanel
            overflow="visible"
            paddingBottom={showOutputField ? 0 : 26}
            radius={39}
            style={
              android && {
                left: -1,
              }
            }
            testID={testID}
          >
            {showOutputField && <ExchangeNotch testID={testID} />}
            <ExchangeHeader testID={testID} title={title} />
            <ExchangeInputField
              disableInputCurrencySelection={isWithdrawal}
              editable={!!inputCurrency}
              inputAmount={inputAmountDisplay}
              inputCurrencyAddress={inputCurrency?.address}
              inputCurrencyAssetType={inputCurrency?.type}
              inputCurrencyMainnetAddress={inputCurrency?.mainnet_address}
              inputCurrencySymbol={inputCurrency?.symbol}
              inputFieldRef={inputFieldRef}
              loading={loading}
              nativeAmount={nativeAmountDisplay}
              nativeCurrency={nativeCurrency}
              nativeFieldRef={nativeFieldRef}
              network={currentNetwork}
              onFocus={handleFocus}
              onPressMaxBalance={handlePressMaxBalance}
              onPressSelectInputCurrency={navigateToSelectInputCurrency}
              setInputAmount={updateInputAmount}
              setNativeAmount={updateNativeAmount}
              testID={`${testID}-input`}
              updateAmountOnFocus={maxInputUpdate || flipCurrenciesUpdate}
            />
            {showOutputField && (
              <ExchangeOutputField
                editable={
                  !!outputCurrency && currentNetwork !== Network.arbitrum
                }
                network={currentNetwork}
                onFocus={handleFocus}
                onPressSelectOutputCurrency={() =>
                  navigateToSelectOutputCurrency(chainId)
                }
                {...(currentNetwork === Network.arbitrum &&
                  !!outputCurrency && {
                    onTapWhileDisabled: handleTapWhileDisabled,
                  })}
                loading={loading}
                outputAmount={outputAmountDisplay}
                outputCurrencyAddress={outputCurrency?.address}
                outputCurrencyAssetType={outputCurrency?.type}
                outputCurrencyMainnetAddress={outputCurrency?.mainnet_address}
                outputCurrencySymbol={outputCurrency?.symbol}
                outputFieldRef={outputFieldRef}
                setOutputAmount={updateOutputAmount}
                testID={`${testID}-output`}
                updateAmountOnFocus={maxInputUpdate || flipCurrenciesUpdate}
              />
            )}
          </FloatingPanel>
          {isDeposit && (
            <DepositInfo
              amount={(inputAmount > 0 && outputAmount) || null}
              asset={outputCurrency}
              isHighPriceImpact={debouncedIsHighPriceImpact}
              onPress={navigateToSwapDetailsModal}
              priceImpactColor={priceImpactColor}
              priceImpactNativeAmount={priceImpactNativeAmount}
              priceImpactPercentDisplay={priceImpactPercentDisplay}
              testID="deposit-info-button"
            />
          )}
          {!isSavings && showConfirmButton && (
            <ExchangeDetailsRow
              isHighPriceImpact={
                !confirmButtonProps.disabled &&
                !confirmButtonProps.loading &&
                debouncedIsHighPriceImpact &&
                isSufficientBalance
              }
              onFlipCurrencies={loading ? NOOP : flipCurrencies}
              onPressImpactWarning={navigateToSwapDetailsModal}
              onPressSettings={navigateToSwapSettingsSheet}
              priceImpactColor={priceImpactColor}
              priceImpactNativeAmount={priceImpactNativeAmount}
              priceImpactPercentDisplay={priceImpactPercentDisplay}
              type={type}
            />
          )}

          {isWithdrawal && <Spacer />}
        </FloatingPanels>
        <Box height="content">
          <Rows alignVertical="bottom" space="19px">
            <Row height="content">
              {showConfirmButton && (
                <ConfirmExchangeButton
                  {...confirmButtonProps}
                  onPressViewDetails={
                    loading ? NOOP : navigateToSwapDetailsModal
                  }
                  testID={`${testID}-confirm-button`}
                />
              )}
            </Row>
            <Row height="content">
              <GasSpeedButton
                asset={outputCurrency}
                currentNetwork={currentNetwork}
                dontBlur
                flashbotTransaction={flashbots}
                marginBottom={0}
                marginTop={0}
                onCustomGasBlur={handleCustomGasBlur}
                testID={`${testID}-gas`}
              />
            </Row>
          </Rows>
        </Box>
      </InnerWrapper>
    </Wrapper>
  );
}<|MERGE_RESOLUTION|>--- conflicted
+++ resolved
@@ -31,32 +31,13 @@
 import { delayNext } from '../hooks/useMagicAutofocus';
 import config from '../model/config';
 import { WrappedAlert as Alert } from '@/helpers/alert';
-<<<<<<< HEAD
-import { analytics } from '@rainbow-me/analytics';
-import { Box, Row, Rows } from '@rainbow-me/design-system';
-import { AssetType } from '@rainbow-me/entities';
-import { getProviderForNetwork } from '@rainbow-me/handlers/web3';
-import {
-  ExchangeModalTypes,
-  isKeyboardOpen,
-  Network,
-} from '@rainbow-me/helpers';
-import KeyboardTypes from '@rainbow-me/helpers/keyboardTypes';
-import {
-  divide,
-  greaterThan,
-  isEmpty,
-  multiply,
-} from '@rainbow-me/helpers/utilities';
-=======
 import { analytics } from '@/analytics';
 import { Box, Row, Rows } from '@/design-system';
 import { AssetType } from '@/entities';
 import { getHasMerged, getProviderForNetwork } from '@/handlers/web3';
 import { ExchangeModalTypes, isKeyboardOpen, Network } from '@/helpers';
 import KeyboardTypes from '@/helpers/keyboardTypes';
-import { divide, greaterThan, multiply } from '@/helpers/utilities';
->>>>>>> c0ef4cbd
+import { divide, greaterThan, isEmpty, multiply } from '@/helpers/utilities';
 import {
   useAccountSettings,
   useCurrentNonce,
