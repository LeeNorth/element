import { useFocusEffect, useRoute } from '@react-navigation/core';
import lang from 'i18n-js';
import { isEmpty } from 'lodash';
<<<<<<< HEAD
import React, { useCallback, useEffect, useMemo, useState } from 'react';
import { InteractionManager } from 'react-native';
=======
import React, { useEffect, useMemo, useState } from 'react';
>>>>>>> 40f6736d
import { Switch } from 'react-native-gesture-handler';
import { useRecoilState } from 'recoil';
import brain from '../assets/brain.png';
import ActivityIndicator from '../components/ActivityIndicator';
import Spinner from '../components/Spinner';
import { ButtonPressAnimation } from '../components/animations';
import { HoldToAuthorizeButton } from '../components/buttons';
import { RegistrationReviewRows } from '../components/ens-registration';
import { GasSpeedButton } from '../components/gas';
import { SheetActionButtonRow, SlackSheet } from '../components/sheet';
import {
  AccentColorProvider,
  Box,
  Column,
  Columns,
  Divider,
  Heading,
  Inline,
  Inset,
  Row,
  Rows,
  Stack,
  Text,
} from '@rainbow-me/design-system';
import { fetchReverseRecord } from '@rainbow-me/handlers/ens';
import {
  accentColorAtom,
  ENS_DOMAIN,
  REGISTRATION_STEPS,
} from '@rainbow-me/helpers/ens';
import {
  useAccountSettings,
  useENSRegistration,
  useENSRegistrationActionHandler,
  useENSRegistrationCosts,
  useENSRegistrationForm,
  useENSSearch,
  useGas,
} from '@rainbow-me/hooks';
import { ImgixImage } from '@rainbow-me/images';
import { useNavigation } from '@rainbow-me/navigation';
import Routes from '@rainbow-me/routes';
import { colors } from '@rainbow-me/styles';

export const ENSConfirmRegisterSheetHeight = 600;
export const ENSConfirmUpdateSheetHeight = 600;
const avatarSize = 70;

const LoadingSpinner = android ? Spinner : ActivityIndicator;

function CommitContent({ registrationCostsData, setDuration, duration }) {
  return (
    <Inset horizontal="30px">
      <Stack space="34px">
        <Inline
          alignHorizontal="center"
          alignVertical="center"
          space="6px"
          wrap={false}
        >
          <Box>
            <ImgixImage source={brain} style={{ height: 20, width: 20 }} />
          </Box>
          <Text color="secondary50" size="14px" weight="heavy">
            {lang.t('profiles.confirm.suggestion')}
          </Text>
        </Inline>
        <RegistrationReviewRows
          duration={duration}
          estimatedCostETH={
            registrationCostsData?.estimatedTotalRegistrationCost?.eth
          }
          maxDuration={99}
          networkFee={registrationCostsData?.estimatedNetworkFee?.display}
          onChangeDuration={setDuration}
          registrationFee={
            registrationCostsData?.estimatedRentPrice?.total?.display
          }
          totalCost={
            registrationCostsData?.estimatedTotalRegistrationCost?.display
          }
        />
        <Divider color="divider40" />
      </Stack>
    </Inset>
  );
}

function RegisterContent({
  setSendReverseRecord,
  accentColor,
  sendReverseRecord,
}) {
  return (
    <Inset horizontal="30px">
      <Columns>
        <Column width="2/3">
          <Text
            color="secondary80"
            lineHeight="loose"
            size="16px"
            weight="bold"
          >
            {lang.t('profiles.confirm.set_ens_name')} 􀅵
          </Text>
        </Column>
        <Column width="1/3">
          <Box alignItems="flex-end">
            <Switch
              onValueChange={() =>
                setSendReverseRecord(sendReverseRecord => !sendReverseRecord)
              }
              testID="ens-reverse-record-switch"
              trackColor={{ false: colors.white, true: accentColor }}
              value={sendReverseRecord}
            />
          </Box>
        </Column>
      </Columns>
    </Inset>
  );
}

function WaitCommitmentConfirmationContent({ accentColor, action }) {
  return (
    <Box alignItems="center" height="full">
      <LoadingSpinner />
      <ButtonPressAnimation onPress={() => action(accentColor)}>
        <Text
          color={{ custom: accentColor }}
          containsEmoji
          size="16px"
          weight="heavy"
        >
          🚀 Speed Up
        </Text>
      </ButtonPressAnimation>
    </Box>
  );
}

function TransactionActionRow({
  action,
  accentColor,
  label,
  disabled,
  testID,
}) {
  return (
    <Box>
      <Box>
        <SheetActionButtonRow paddingBottom={5}>
          <HoldToAuthorizeButton
            color={accentColor}
            disabled={disabled}
            hideInnerBorder
            isLongPressAvailableForBiometryType
            label={label}
            onLongPress={action}
            parentHorizontalPadding={19}
            showBiometryIcon
            testID={`ens-transaction-action-${testID}`}
          />
        </SheetActionButtonRow>
      </Box>
      <Box alignItems="center" justifyContent="center">
        <GasSpeedButton
          asset={{ color: accentColor }}
          currentNetwork="mainnet"
          marginBottom={0}
          theme="light"
        />
      </Box>
    </Box>
  );
}

export default function ENSConfirmRegisterSheet() {
  const { params } = useRoute();
  const { accountAddress } = useAccountSettings();
  const { gasFeeParamsBySpeed, updateTxFee, startPollingGasFees } = useGas();
  const {
    images: { avatarUrl: initialAvatarUrl },
    name: ensName,
    mode,
  } = useENSRegistration();
  const [accentColor] = useRecoilState(accentColorAtom);

  const [duration, setDuration] = useState(1);
  const [gasLimit, setGasLimit] = useState(null);
  const [sendReverseRecord, setSendReverseRecord] = useState(true);
  const { step, stepGasLimit, action } = useENSRegistrationActionHandler({
    sendReverseRecord,
    yearsDuration: duration,
  });
<<<<<<< HEAD
  const prevStepGasLimit = usePrevious(stepGasLimit);
  const { navigate, goBack } = useNavigation();
=======
>>>>>>> 40f6736d

  const { blurFields, values } = useENSRegistrationForm();
  const avatarUrl = initialAvatarUrl || values.avatar;

  const name = ensName.replace(ENS_DOMAIN, '');
  const { data: registrationData } = useENSSearch({
    name,
  });

  const { data: registrationCostsData } = useENSRegistrationCosts({
    duration,
    name,
    rentPrice: registrationData?.rentPrice,
    sendReverseRecord,
  });

<<<<<<< HEAD
  const updateGasLimit = useCallback(async () => {
    updateTxFee(stepGasLimit);
  }, [stepGasLimit, updateTxFee]);

  const goToProfileScreen = useCallback(() => {
    goBack();
    setTimeout(() => {
      InteractionManager.runAfterInteractions(() => {
        navigate(Routes.PROFILE_SCREEN);
      });
    }, 100);
  }, [goBack, navigate]);

=======
>>>>>>> 40f6736d
  const boxStyle = useMemo(
    () => ({
      height: params.longFormHeight || ENSConfirmRegisterSheetHeight,
    }),
    [params.longFormHeight]
  );

  const stepLabel = useMemo(() => {
    if (mode === 'edit') return lang.t('profiles.confirm.confirm_update');
    if (step === REGISTRATION_STEPS.COMMIT)
      return lang.t('profiles.confirm.registration_details');
    if (step === REGISTRATION_STEPS.WAIT_COMMIT_CONFIRMATION)
      return lang.t('profiles.confirm.requesting_register');
    if (step === REGISTRATION_STEPS.WAIT_ENS_COMMITMENT)
      return lang.t('profiles.confirm.reserving_name');
    if (step === REGISTRATION_STEPS.REGISTER)
      return lang.t('profiles.confirm.confirm_registration');
  }, [mode, step]);

  const stepContent = useMemo(
    () => ({
      [REGISTRATION_STEPS.COMMIT]: (
        <CommitContent
          duration={duration}
          registrationCostsData={registrationCostsData}
          setDuration={setDuration}
        />
      ),
      [REGISTRATION_STEPS.REGISTER]: (
        <RegisterContent
          accentColor={accentColor}
          sendReverseRecord={sendReverseRecord}
          setSendReverseRecord={setSendReverseRecord}
        />
      ),
      [REGISTRATION_STEPS.EDIT]: (
        <Inset horizontal="30px">
          <Divider color="divider40" />
          <Text color="secondary50" size="14px" weight="heavy">
            TODO
          </Text>
        </Inset>
      ),
      [REGISTRATION_STEPS.WAIT_COMMIT_CONFIRMATION]: (
        <WaitCommitmentConfirmationContent
          accentColor={accentColor}
          action={action}
        />
      ),
      [REGISTRATION_STEPS.WAIT_ENS_COMMITMENT]: (
        <Box alignItems="center">
          <LoadingSpinner />
        </Box>
      ),
    }),
    [accentColor, action, duration, registrationCostsData, sendReverseRecord]
  );

  const stepActions = useMemo(
    () => ({
      [REGISTRATION_STEPS.COMMIT]: (
        <TransactionActionRow
          accentColor={accentColor}
          action={action}
          disabled={!stepGasLimit}
          label={lang.t('profiles.confirm.start_registration')}
          testID={step}
        />
      ),
      [REGISTRATION_STEPS.REGISTER]: (
        <TransactionActionRow
          accentColor={accentColor}
          action={() => {
            action();
            goToProfileScreen();
          }}
          disabled={!stepGasLimit}
          label={lang.t('profiles.confirm.confirm_registration')}
          testID={step}
        />
      ),
      [REGISTRATION_STEPS.EDIT]: (
        <TransactionActionRow
          accentColor={accentColor}
          action={action}
          disabled={!stepGasLimit}
          label={lang.t('profiles.confirm.confirm_update')}
          testID={step}
        />
      ),
      [REGISTRATION_STEPS.WAIT_COMMIT_CONFIRMATION]: null,
      [REGISTRATION_STEPS.WAIT_ENS_COMMITMENT]: null,
    }),
    [accentColor, action, goToProfileScreen, step, stepGasLimit]
  );

  // Update gas limit
  useEffect(() => {
    if (
      stepGasLimit &&
      !isEmpty(gasFeeParamsBySpeed) &&
      gasLimit !== stepGasLimit
    ) {
      updateTxFee(stepGasLimit);
      setGasLimit(stepGasLimit);
    }
  }, [gasFeeParamsBySpeed, gasLimit, stepGasLimit, updateTxFee]);

  useEffect(() => {
    if (
      step === REGISTRATION_STEPS.COMMIT ||
      step === REGISTRATION_STEPS.REGISTER ||
      step === REGISTRATION_STEPS.EDIT
    )
      startPollingGasFees();
  }, [startPollingGasFees, step]);

  useEffect(() => {
    // if reverse record is set, we don't want to send the reverse record tx by default
    const getReverseRecord = async () => {
      const reverseRecord = await fetchReverseRecord(accountAddress);
      if (reverseRecord) setSendReverseRecord(false);
    };
    getReverseRecord();
  }, [accountAddress]);

  useFocusEffect(() => {
    blurFields();
  });

  return (
    <SlackSheet
      additionalTopPadding
      contentHeight={params.longFormHeight || ENSConfirmRegisterSheetHeight}
      height="100%"
      scrollEnabled={false}
    >
      <AccentColorProvider color={accentColor}>
        <Box
          background="body"
          paddingVertical="30px"
          style={boxStyle}
          testID="ens-confirm-register-sheet"
        >
          <Rows>
            <Row height="content">
              <Box horizontal="30px">
                <Stack alignHorizontal="center" space="15px">
                  {avatarUrl && (
                    <Box
                      background="accent"
                      borderRadius={avatarSize / 2}
                      height={{ custom: avatarSize }}
                      shadow="12px heavy accent"
                      width={{ custom: avatarSize }}
                    >
                      <Box
                        as={ImgixImage}
                        borderRadius={avatarSize / 2}
                        height={{ custom: avatarSize }}
                        source={{ uri: avatarUrl }}
                        width={{ custom: avatarSize }}
                      />
                    </Box>
                  )}
                  <Heading size="26px">{ensName}</Heading>
                  <Text
                    color="accent"
                    testID={`ens-confirm-register-label-${step}`}
                    weight="heavy"
                  >
                    {stepLabel}
                  </Text>
                </Stack>
                <Inset vertical="24px">
                  <Divider color="divider40" />
                </Inset>
              </Box>
            </Row>
            <Row>{stepContent[step]}</Row>
            <Row height="content">{stepActions[step]}</Row>
          </Rows>
        </Box>
      </AccentColorProvider>
    </SlackSheet>
  );
}<|MERGE_RESOLUTION|>--- conflicted
+++ resolved
@@ -1,12 +1,8 @@
 import { useFocusEffect, useRoute } from '@react-navigation/core';
 import lang from 'i18n-js';
 import { isEmpty } from 'lodash';
-<<<<<<< HEAD
 import React, { useCallback, useEffect, useMemo, useState } from 'react';
 import { InteractionManager } from 'react-native';
-=======
-import React, { useEffect, useMemo, useState } from 'react';
->>>>>>> 40f6736d
 import { Switch } from 'react-native-gesture-handler';
 import { useRecoilState } from 'recoil';
 import brain from '../assets/brain.png';
@@ -202,11 +198,7 @@
     sendReverseRecord,
     yearsDuration: duration,
   });
-<<<<<<< HEAD
-  const prevStepGasLimit = usePrevious(stepGasLimit);
   const { navigate, goBack } = useNavigation();
-=======
->>>>>>> 40f6736d
 
   const { blurFields, values } = useENSRegistrationForm();
   const avatarUrl = initialAvatarUrl || values.avatar;
@@ -222,11 +214,6 @@
     rentPrice: registrationData?.rentPrice,
     sendReverseRecord,
   });
-
-<<<<<<< HEAD
-  const updateGasLimit = useCallback(async () => {
-    updateTxFee(stepGasLimit);
-  }, [stepGasLimit, updateTxFee]);
 
   const goToProfileScreen = useCallback(() => {
     goBack();
@@ -237,8 +224,6 @@
     }, 100);
   }, [goBack, navigate]);
 
-=======
->>>>>>> 40f6736d
   const boxStyle = useMemo(
     () => ({
       height: params.longFormHeight || ENSConfirmRegisterSheetHeight,
