--- conflicted
+++ resolved
@@ -56,16 +56,8 @@
 } from '@rainbow-me/hooks';
 import { sendTransaction } from '@rainbow-me/model/wallet';
 import { useNavigation } from '@rainbow-me/navigation/Navigation';
-<<<<<<< HEAD
 import { parseGasParamsForTransaction } from '@rainbow-me/parsers';
-import {
-  chainAssets,
-  ETH_ADDRESS,
-  rainbowTokenList,
-} from '@rainbow-me/references';
-=======
 import { chainAssets, rainbowTokenList } from '@rainbow-me/references';
->>>>>>> 3fd8f291
 import Routes from '@rainbow-me/routes';
 import { borders } from '@rainbow-me/styles';
 import {
@@ -316,15 +308,9 @@
   // Recalculate balance when gas price changes
   useEffect(() => {
     if (
-<<<<<<< HEAD
-      selected?.address === ETH_ADDRESS &&
+      selected?.isNativeAsset &&
       (prevSelectedGasFee?.gasFee?.estimatedFee?.value?.amount ?? 0) !==
         (selectedGasFee?.gasFee?.estimatedFee?.value?.amount ?? 0)
-=======
-      selected?.isNativeAsset &&
-      (prevSelectedGasPrice?.txFee?.value?.amount ?? 0) !==
-        (selectedGasPrice?.txFee?.value?.amount ?? 0)
->>>>>>> 3fd8f291
     ) {
       updateMaxInputBalance(selected);
     }
@@ -516,15 +502,11 @@
         );
 
         if (!lessThan(updatedGasLimit, gasLimit)) {
-<<<<<<< HEAD
-          updateTxFee(updatedGasLimit);
-=======
           if (network === networkTypes.optimism) {
             updateTxFeeForOptimism(updatedGasLimit);
           } else {
             updateTxFee(updatedGasLimit, null, currentNetwork);
           }
->>>>>>> 3fd8f291
         }
         // eslint-disable-next-line no-empty
       } catch (e) {}
@@ -802,13 +784,6 @@
         currentProvider,
         currentNetwork
       )
-<<<<<<< HEAD
-        .then(gasLimit => {
-          updateTxFee(gasLimit);
-        })
-        .catch(() => {
-          updateTxFee();
-=======
         .then(async gasLimit => {
           if (currentNetwork === networkTypes.optimism) {
             updateTxFeeForOptimism(gasLimit);
@@ -819,7 +794,6 @@
         .catch(e => {
           logger.sentry('Error getting optimism l1 fee', e);
           updateTxFee(null, null, currentNetwork);
->>>>>>> 3fd8f291
         });
     }
   }, [
