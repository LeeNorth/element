--- conflicted
+++ resolved
@@ -8,12 +8,8 @@
   useRef,
   useState,
 } from 'react';
-<<<<<<< HEAD
+import isEqual from 'react-fast-compare';
 import { InteractionManager, Keyboard } from 'react-native';
-=======
-import isEqual from 'react-fast-compare';
-import { InteractionManager, Keyboard, StatusBar } from 'react-native';
->>>>>>> 9896eb9a
 import { getStatusBarHeight } from 'react-native-iphone-x-helper';
 import { KeyboardArea } from 'react-native-keyboard-area';
 import { useDispatch } from 'react-redux';
