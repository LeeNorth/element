--- conflicted
+++ resolved
@@ -1,13 +1,7 @@
 import { useRoute } from '@react-navigation/native';
 import { captureEvent, captureException } from '@sentry/react-native';
 import lang from 'i18n-js';
-<<<<<<< HEAD
-import isEmpty from 'lodash/isEmpty';
 import isEqual from 'lodash/isEqual';
-import isString from 'lodash/isString';
-=======
-import isEqual from 'lodash/isEqual';
->>>>>>> 5bbc8848
 import React, {
   useCallback,
   useEffect,
