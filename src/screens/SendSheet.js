--- conflicted
+++ resolved
@@ -729,22 +729,13 @@
   }, [sendUpdateSelected]);
 
   const onChangeInput = useCallback(
-<<<<<<< HEAD
-    event => {
-      setCurrentInput(event);
-      setRecipient(event);
-      setNickname(event);
-      if (profilesEnabled && isENSAddressFormat(event)) {
-        prefetchENSAvatar(event);
-        prefetchENSCover(event);
-=======
     text => {
       setCurrentInput(text);
       setRecipient(text);
       setNickname(text);
       if (profilesEnabled && isENSAddressFormat(text)) {
-        prefetchENSProfileImages(text);
->>>>>>> 0ead4608
+        prefetchENSAvatar(text);
+        prefetchENSCover(text);
       }
     },
     [profilesEnabled]
