--- conflicted
+++ resolved
@@ -9,11 +9,7 @@
   useRef,
   useState,
 } from 'react';
-<<<<<<< HEAD
-import { Alert, InteractionManager, Keyboard } from 'react-native';
-=======
-import { InteractionManager, Keyboard, StatusBar } from 'react-native';
->>>>>>> 5617c215
+import { InteractionManager, Keyboard } from 'react-native';
 import { getStatusBarHeight } from 'react-native-iphone-x-helper';
 import { KeyboardArea } from 'react-native-keyboard-area';
 import { useDispatch } from 'react-redux';
