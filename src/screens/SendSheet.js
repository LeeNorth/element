--- conflicted
+++ resolved
@@ -525,13 +525,8 @@
       asset: selected,
       from: accountAddress,
       gasLimit: gasLimitToUse,
-<<<<<<< HEAD
       network: currentNetwork,
-      nonce: null,
-=======
-      gasPrice: selectedGasPrice.value?.amount,
       nonce: await getNextNonce(),
->>>>>>> be09bac5
       to: toAddress,
       ...gasParams,
     };
