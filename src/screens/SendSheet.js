--- conflicted
+++ resolved
@@ -2,12 +2,7 @@
 import analytics from '@segment/analytics-react-native';
 import { captureEvent, captureException } from '@sentry/react-native';
 import lang from 'i18n-js';
-<<<<<<< HEAD
 import { isEmpty, isString, toLower } from 'lodash';
-import React, { useCallback, useEffect, useRef, useState } from 'react';
-import isEqual from 'react-fast-compare';
-=======
-import { isEmpty, isEqual, isString, toLower } from 'lodash';
 import React, {
   useCallback,
   useEffect,
@@ -15,7 +10,7 @@
   useRef,
   useState,
 } from 'react';
->>>>>>> d5fc7c14
+import isEqual from 'react-fast-compare';
 import { Alert, InteractionManager, Keyboard, StatusBar } from 'react-native';
 import { getStatusBarHeight } from 'react-native-iphone-x-helper';
 import { KeyboardArea } from 'react-native-keyboard-area';
