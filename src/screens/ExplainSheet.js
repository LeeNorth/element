--- conflicted
+++ resolved
@@ -2,13 +2,8 @@
 import { useRoute } from '@react-navigation/native';
 import lang from 'i18n-js';
 import React, { useCallback, useMemo } from 'react';
-<<<<<<< HEAD
-import { Linking, StatusBar } from 'react-native';
+import { Linking } from 'react-native';
 import { useSafeAreaInsets } from 'react-native-safe-area-context';
-=======
-import { Linking } from 'react-native';
-import { useSafeArea } from 'react-native-safe-area-context';
->>>>>>> 550b8908
 import { ChainBadge, CoinIcon } from '../components/coin-icon';
 import { Centered, Column, ColumnWithMargins, Row } from '../components/layout';
 import { SheetActionButton, SheetTitle, SlackSheet } from '../components/sheet';
