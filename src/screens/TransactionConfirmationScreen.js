--- conflicted
+++ resolved
@@ -68,7 +68,7 @@
 } from '@rainbow-me/model/wallet';
 import { useNavigation } from '@rainbow-me/navigation';
 import { walletConnectRemovePendingRedirect } from '@rainbow-me/redux/walletconnect';
-import { colors, padding } from '@rainbow-me/styles';
+import { padding } from '@rainbow-me/styles';
 import { ethereumUtils, safeAreaInsetValues } from '@rainbow-me/utils';
 import { methodRegistryLookupAndParse } from '@rainbow-me/utils/methodRegistry';
 import {
@@ -80,24 +80,7 @@
   SEND_TRANSACTION,
   SIGN,
   SIGN_TYPED_DATA,
-<<<<<<< HEAD
 } from '@rainbow-me/utils/signingMethods';
-=======
-} from '../utils/signingMethods';
-import {
-  useAccountAssets,
-  useAccountProfile,
-  useAccountSettings,
-  useDimensions,
-  useGas,
-  useKeyboardHeight,
-  useTransactionConfirmation,
-  useWalletBalances,
-  useWallets,
-} from '@rainbow-me/hooks';
-import { useNavigation } from '@rainbow-me/navigation';
-import { padding } from '@rainbow-me/styles';
->>>>>>> 805bb65d
 import logger from 'logger';
 
 const springConfig = {
@@ -138,17 +121,6 @@
   margin-bottom: 3;
 `;
 
-<<<<<<< HEAD
-const WalletText = styled(Text).attrs(({ balanceTooLow }) => ({
-  color: balanceTooLow ? colors.avatarColor[7] : colors.blueGreyDark80,
-  size: 'larger',
-  weight: balanceTooLow ? 'bold' : 'semibold',
-}))``;
-
-const NOOP = () => undefined;
-
-export default function TransactionConfirmationScreen() {
-=======
 const WalletText = styled(Text).attrs(
   ({ balanceTooLow, theme: { colors } }) => ({
     color: balanceTooLow
@@ -161,9 +133,8 @@
 
 const NOOP = () => undefined;
 
-const TransactionConfirmationScreen = () => {
+export default function TransactionConfirmationScreen() {
   const { colors } = useTheme();
->>>>>>> 805bb65d
   const { allAssets } = useAccountAssets();
   const [isAuthorizing, setIsAuthorizing] = useState(false);
   const [isKeyboardVisible, showKeyboard, hideKeyboard] = useBooleanState();
@@ -791,21 +762,19 @@
               >
                 {isAuthenticated ? dappName : formattedDappUrl}
               </Text>
-              {
-                //We only show the checkmark
-                // if it's on the override list (dappNameHandler.js)
-                isAuthenticated && (
-                  <Text
-                    align="center"
-                    color={colors.appleBlue}
-                    letterSpacing="roundedMedium"
-                    size="large"
-                    weight="bold"
-                  >
-                    {' 􀇻'}
-                  </Text>
-                )
-              }
+              {//We only show the checkmark
+              // if it's on the override list (dappNameHandler.js)
+              isAuthenticated && (
+                <Text
+                  align="center"
+                  color={colors.appleBlue}
+                  letterSpacing="roundedMedium"
+                  size="large"
+                  weight="bold"
+                >
+                  {' 􀇻'}
+                </Text>
+              )}
             </Row>
             <Centered marginBottom={24} paddingHorizontal={24}>
               <Text
@@ -818,7 +787,7 @@
                 {methodName || 'Placeholder'}
               </Text>
             </Centered>
-            {(!keyboardVisible || ios) && (
+            {(!isKeyboardVisible || ios) && (
               <Divider color={colors.rowDividerLight} inset={[0, 143.5]} />
             )}
             {renderTransactionSection()}
