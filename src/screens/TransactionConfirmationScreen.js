--- conflicted
+++ resolved
@@ -627,11 +627,11 @@
     if (calculatedGasLimit) {
       txPayloadUpdated.gasLimit = calculatedGasLimit;
     }
-<<<<<<< HEAD
-    txPayloadUpdated = omitFlatten(txPayloadUpdated, ['from', 'gas']);
-=======
-    txPayloadUpdated = omit(txPayloadUpdated, ['from', 'gas', 'chainId']);
->>>>>>> b359a28d
+    txPayloadUpdated = omitFlatten(txPayloadUpdated, [
+      'from',
+      'gas',
+      'chainId',
+    ]);
     let response = null;
 
     try {
