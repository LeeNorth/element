--- conflicted
+++ resolved
@@ -219,29 +219,19 @@
       ...profileInfo,
       address,
     };
-<<<<<<< HEAD
-  }, [address, network, walletNames, wallets]);
-
-  const isL2 = useMemo(() => isL2Network(network), [network]);
-
-  useEffect(() => {
-    setNetwork(ethereumUtils.getNetworkFromChainId(Number(chainId)));
-  }, [chainId]);
-=======
   }, [currentNetwork, walletConnector?._accounts, walletNames, wallets]);
 
-  const getNextNonce = useCurrentNonce(accountInfo.address, currentNetwork);
-
-  const isL2 = useMemo(() => {
-    return isL2Network(currentNetwork);
-  }, [currentNetwork]);
-
-  useEffect(() => {
-    setCurrentNetwork(
-      ethereumUtils.getNetworkFromChainId(Number(walletConnector?._chainId))
-    );
-  }, [walletConnector?._chainId]);
->>>>>>> 6e7bbd45
+const getNextNonce = useCurrentNonce(accountInfo.address, currentNetwork);
+
+const isL2 = useMemo(() => {
+  return isL2Network(currentNetwork);
+}, [currentNetwork]);
+
+useEffect(() => {
+  setCurrentNetwork(
+    ethereumUtils.getNetworkFromChainId(Number(walletConnector?._chainId))
+  );
+}, [walletConnector?._chainId]);
 
   useEffect(() => {
     const initProvider = async () => {
