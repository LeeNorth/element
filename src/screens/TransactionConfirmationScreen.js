--- conflicted
+++ resolved
@@ -631,11 +631,8 @@
           network,
           nonce: result.nonce,
           to: displayDetails?.request?.to,
-<<<<<<< HEAD
+          value: result.value,
           ...selectedGasFee.gasFeeParams,
-=======
-          value: result.value,
->>>>>>> db9aef6c
         };
         if (toLower(accountAddress) === toLower(txDetails.from)) {
           dispatch(dataAddNewTransaction(txDetails, null, false, provider));
@@ -677,7 +674,7 @@
         const error = new Error(`WC Tx failure - ${formattedDappUrl}`);
         captureException(error);
         // eslint-disable-next-line no-empty
-      } catch (e) {}
+      } catch (e) { }
 
       await onCancel(error);
     }
@@ -930,8 +927,8 @@
     (isMessageRequest
       ? MessageSheetHeight
       : (amount && amount !== '0.00') || !isBalanceEnough
-      ? TallSheetHeight
-      : ShortSheetHeight) * (android ? 1.5 : 1);
+        ? TallSheetHeight
+        : ShortSheetHeight) * (android ? 1.5 : 1);
 
   let marginTop = android
     ? method === SIGN_TYPED_DATA
@@ -1126,7 +1123,7 @@
               onCustomGasFocus={showKeyboard}
               options={
                 network === networkTypes.optimism ||
-                network === networkTypes.arbitrum
+                  network === networkTypes.arbitrum
                   ? ['normal']
                   : undefined
               }
