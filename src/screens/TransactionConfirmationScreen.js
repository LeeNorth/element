--- conflicted
+++ resolved
@@ -591,12 +591,8 @@
     const nonce = await getNextNonce();
     let txPayloadUpdated = {
       ...txPayload,
-<<<<<<< HEAD
       ...gasParams,
-=======
-      gasPrice,
       nonce,
->>>>>>> be09bac5
     };
     if (calculatedGasLimit) {
       txPayloadUpdated.gasLimit = calculatedGasLimit;
