import { get } from 'lodash';
import React, { Component } from 'react';
import { AlertIOS, StatusBar, Vibration } from 'react-native';
import lang from 'i18n-js';
import { connect } from 'react-redux';
import { compose, withHandlers, onlyUpdateForKeys } from 'recompact';
import PropTypes from 'prop-types';
import { withTransactionConfirmationScreen } from '../hoc';
import { sendTransaction } from '../model/wallet';
import { walletConnectSendTransactionHash } from '../model/walletconnect';
import TransactionConfirmationScreen from './TransactionConfirmationScreen';

class TransactionConfirmationScreenWithData extends Component {
  static propTypes = {
    accountUpdateHasPendingTransaction: PropTypes.func,
    accountUpdateTransactions: PropTypes.func,
    navigation: PropTypes.any,
    removeTransaction: PropTypes.func,
  }

  componentDidMount() {
    StatusBar.setBarStyle('light-content', true);
    Vibration.vibrate();
  }

  handleConfirmTransaction = async () => {
    try {
      const { transactionDetails } = this.props.navigation.state.params;
      const txPayload = transactionDetails.callData;
      const transactionHash = await sendTransaction(txPayload, lang.t('wallet.transaction.confirm'));

      if (transactionHash) {
        const txDetails = {
          asset: get(transactionDetails, 'transactionDisplayDetails.asset'),
          from: get(transactionDetails, 'transactionDisplayDetails.from'),
          gasLimit: get(transactionDetails, 'transactionDisplayDetails.gasLimit'),
          gasPrice: get(transactionDetails, 'transactionDisplayDetails.gasPrice'),
          hash: transactionHash,
          nonce: get(transactionDetails, 'transactionDisplayDetails.nonce'),
          to: get(transactionDetails, 'transactionDisplayDetails.to'),
          value: get(transactionDetails, 'transactionDisplayDetails.value'),
        };
        this.props.accountUpdateHasPendingTransaction();
        this.props.accountUpdateTransactions(txDetails);
        this.props.removeTransaction(transactionDetails.callId);
        const walletConnector = this.props.walletConnectors[transactionDetails.sessionId];
<<<<<<< HEAD
        await walletConnectSendTransactionHash(walletConnector, transactionDetails.transactionId, true, transactionHash);
=======
        await walletConnectSendTransactionHash(walletConnector, transactionDetails.callId, true, transactionReceipt.hash);
>>>>>>> 219894b6
        this.closeTransactionScreen();
      } else {
        await this.handleCancelTransaction();
      }
    } catch (error) {
      await this.sendFailedTransactionStatus();
      AlertIOS.alert(lang.t('wallet.transaction.alert.authentication'));
    }
  };

  sendFailedTransactionStatus = async () => {
    try {
      this.closeTransactionScreen();
      const { transactionDetails } = this.props.navigation.state.params;
      const walletConnector = this.props.walletConnectors[transactionDetails.sessionId];
      await walletConnectSendTransactionHash(walletConnector, transactionDetails.callId, false, null);
    } catch (error) {
      this.closeTransactionScreen();
      AlertIOS.alert(lang.t('wallet.transaction.alert.cancelled_transaction'));
    }
  }

  handleCancelTransaction = async () => {
    try {
      await this.sendFailedTransactionStatus();
      const { transactionDetails } = this.props.navigation.state.params;
      this.props.removeTransaction(transactionDetails.callId);
    } catch (error) {
      this.closeTransactionScreen();
      AlertIOS.alert('Failed to send rejected transaction status');
    }
  }

  closeTransactionScreen = () => {
    StatusBar.setBarStyle('dark-content', true);
    this.props.navigation.goBack();
  }

  render = () => {
    const { transactionDetails } = this.props.navigation.state.params;
    const { transactionDisplayDetails:
      {
        asset,
        nativeAmount,
        to,
        value,
      }
    } = transactionDetails;
    return (
      <TransactionConfirmationScreen
        asset={{
          address: to,
          amount: value || '0.00',
          dappName: transactionDetails.dappName || '',
          name: asset.name || 'No data',
          nativeAmount: nativeAmount,
          symbol: asset.symbol || 'N/A',
        }}
        onCancelTransaction={this.handleCancelTransaction}
        onConfirmTransaction={this.handleConfirmTransaction}
      />
    );
  }
}

export default compose(
  withTransactionConfirmationScreen,
)(TransactionConfirmationScreenWithData);<|MERGE_RESOLUTION|>--- conflicted
+++ resolved
@@ -44,11 +44,7 @@
         this.props.accountUpdateTransactions(txDetails);
         this.props.removeTransaction(transactionDetails.callId);
         const walletConnector = this.props.walletConnectors[transactionDetails.sessionId];
-<<<<<<< HEAD
-        await walletConnectSendTransactionHash(walletConnector, transactionDetails.transactionId, true, transactionHash);
-=======
-        await walletConnectSendTransactionHash(walletConnector, transactionDetails.callId, true, transactionReceipt.hash);
->>>>>>> 219894b6
+        await walletConnectSendTransactionHash(walletConnector, transactionDetails.callId, true, transactionHash);
         this.closeTransactionScreen();
       } else {
         await this.handleCancelTransaction();
