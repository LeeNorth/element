import { estimateGas, getTransactionCount, toHex } from '@rainbow-me/rainbow-common';
import analytics from '@segment/analytics-react-native';
import { ethers } from 'ethers';
import lang from 'i18n-js';
import { get, isNil, omit } from 'lodash';
import PropTypes from 'prop-types';
import React, { PureComponent } from 'react';
import { Alert, StatusBar, Vibration } from 'react-native';
import { withNavigationFocus } from 'react-navigation';
import { compose } from 'recompact';
import { withTransactionConfirmationScreen } from '../hoc';
import { signMessage, sendTransaction } from '../model/wallet';
import { estimateGas, getTransactionCount, toHex } from '../handlers/web3';
import TransactionConfirmationScreen from './TransactionConfirmationScreen';

class TransactionConfirmationScreenWithData extends PureComponent {
  static propTypes = {
    dataAddNewTransaction: PropTypes.func,
    isFocused: PropTypes.bool.isRequired,
    navigation: PropTypes.any,
    removeRequest: PropTypes.func,
    transactionCountNonce: PropTypes.number,
    updateTransactionCountNonce: PropTypes.func,
    walletConnectSendStatus: PropTypes.func,
  }

  componentDidMount() {
    StatusBar.setBarStyle('light-content', true);

    const autoOpened = get(this.props, 'navigation.state.params.autoOpened');
    if (autoOpened) {
      Vibration.vibrate();
    }
  }

  handleConfirm = async (requestType) => {
    if (requestType === 'message') {
      return this.handleSignMessage();
    }
    return this.handleConfirmTransaction();
  };

  handleConfirmTransaction = async () => {
    const { transactionDetails } = this.props.navigation.state.params;

    const txPayload = get(transactionDetails, 'payload.params[0]');
    let { gasLimit } = txPayload;

    if (isNil(gasLimit)) {
      try {
        const rawGasLimit = await estimateGas(txPayload);
        gasLimit = toHex(rawGasLimit);
      } catch (error) {
        console.log('error estimating gas', error);
      }
    }
    const web3TxnCount = await getTransactionCount(txPayload.from);
    const maxTxnCount = Math.max(this.props.transactionCountNonce, web3TxnCount);
    const nonce = ethers.utils.hexlify(maxTxnCount);
    let txPayloadLatestNonce = { ...txPayload, nonce };
    txPayloadLatestNonce = omit(txPayloadLatestNonce, 'from');
    const transactionHash = await sendTransaction({
      transaction: txPayloadLatestNonce,
    });

    if (transactionHash) {
      this.props.updateTransactionCountNonce(maxTxnCount + 1);
      const txDetails = {
        asset: get(transactionDetails, 'displayDetails.payload.asset'),
        dappName: get(transactionDetails, 'dappName'),
        from: get(transactionDetails, 'displayDetails.payload.from'),
        gasLimit: get(transactionDetails, 'displayDetails.payload.gasLimit'),
        gasPrice: get(transactionDetails, 'displayDetails.payload.gasPrice'),
        hash: transactionHash,
        nonce: get(transactionDetails, 'displayDetails.payload.nonce'),
        to: get(transactionDetails, 'displayDetails.payload.to'),
        value: get(transactionDetails, 'displayDetails.payload.value'),
      };
<<<<<<< HEAD
      this.props.dataAddNewTransaction(txDetails);
      this.props.removeRequest(transactionDetails.requestId);
      try {
        await this.props.walletConnectSendStatus(transactionDetails.peerId, transactionDetails.requestId, transactionHash);
      } catch (error) {
      }
=======
      this.props.transactionsAddNewTransaction(txDetails);
      this.props.removeTransaction(transactionDetails.requestId);
      await this.props.walletConnectSendStatus(transactionDetails.peerId, transactionDetails.requestId, transactionHash);
      analytics.track('Approved WalletConnect transaction request');
>>>>>>> 262825a7
      this.closeScreen();
    } else {
      await this.handleCancelRequest();
    }
  };

  handleSignMessage = async () => {
    const { transactionDetails } = this.props.navigation.state.params;
    const message = get(transactionDetails, 'displayDetails.payload');
    const flatFormatSignature = await signMessage(message);

    if (flatFormatSignature) {
      this.props.removeRequest(transactionDetails.requestId);
      await this.props.walletConnectSendStatus(transactionDetails.peerId, transactionDetails.requestId, flatFormatSignature);
      analytics.track('Approved WalletConnect signature request');
      this.closeScreen();
    } else {
      await this.handleCancelRequest();
    }
  };

  sendFailedTransactionStatus = async () => {
    try {
      this.closeScreen();
      const { transactionDetails } = this.props.navigation.state.params;
      await this.props.walletConnectSendStatus(transactionDetails.peerId, transactionDetails.requestId, null);
    } catch (error) {
      this.closeScreen();
      Alert.alert(lang.t('wallet.transaction.alert.cancelled_transaction'));
    }
  }

  handleCancelRequest = async () => {
    try {
      await this.sendFailedTransactionStatus();
      const { transactionDetails } = this.props.navigation.state.params;
<<<<<<< HEAD
      this.props.removeRequest(transactionDetails.requestId);
=======
      const { requestId, transactionDisplayDetails: { requestType } } = transactionDetails;
      this.props.removeTransaction(requestId);
      const rejectionType = requestType === 'message' ? 'signature' : 'transaction';
      analytics.track(`Rejected WalletConnect ${rejectionType} request`);
>>>>>>> 262825a7
    } catch (error) {
      this.closeScreen();
      Alert.alert('Failed to send rejected transaction status');
    }
  }

  closeScreen = () => {
    StatusBar.setBarStyle('dark-content', true);
    this.props.navigation.popToTop();
  }

  render = () => {
    const {
      transactionDetails: {
        dappName,
        imageUrl,
        displayDetails: {
          type,
          payload,
        },
      },
    } = this.props.navigation.state.params;

    return (
      <TransactionConfirmationScreen
        dappName={dappName || ''}
        imageUrl={imageUrl || ''}
        request={payload}
        requestType={type}
        onCancel={this.handleCancelRequest}
        onConfirm={this.handleConfirm}
      />
    );
  }
}

export default compose(
  withNavigationFocus,
  withTransactionConfirmationScreen,
)(TransactionConfirmationScreenWithData);<|MERGE_RESOLUTION|>--- conflicted
+++ resolved
@@ -76,19 +76,13 @@
         to: get(transactionDetails, 'displayDetails.payload.to'),
         value: get(transactionDetails, 'displayDetails.payload.value'),
       };
-<<<<<<< HEAD
       this.props.dataAddNewTransaction(txDetails);
       this.props.removeRequest(transactionDetails.requestId);
       try {
         await this.props.walletConnectSendStatus(transactionDetails.peerId, transactionDetails.requestId, transactionHash);
       } catch (error) {
       }
-=======
-      this.props.transactionsAddNewTransaction(txDetails);
-      this.props.removeTransaction(transactionDetails.requestId);
-      await this.props.walletConnectSendStatus(transactionDetails.peerId, transactionDetails.requestId, transactionHash);
       analytics.track('Approved WalletConnect transaction request');
->>>>>>> 262825a7
       this.closeScreen();
     } else {
       await this.handleCancelRequest();
@@ -125,14 +119,10 @@
     try {
       await this.sendFailedTransactionStatus();
       const { transactionDetails } = this.props.navigation.state.params;
-<<<<<<< HEAD
-      this.props.removeRequest(transactionDetails.requestId);
-=======
-      const { requestId, transactionDisplayDetails: { requestType } } = transactionDetails;
-      this.props.removeTransaction(requestId);
+      const { requestId, displayDetails: { requestType } } = transactionDetails;
+      this.props.removeRequest(requestId);
       const rejectionType = requestType === 'message' ? 'signature' : 'transaction';
       analytics.track(`Rejected WalletConnect ${rejectionType} request`);
->>>>>>> 262825a7
     } catch (error) {
       this.closeScreen();
       Alert.alert('Failed to send rejected transaction status');
