--- conflicted
+++ resolved
@@ -1,12 +1,7 @@
-import { produce } from 'immer';
 import { concat, get, isEmpty, map } from 'lodash';
 import matchSorter from 'match-sorter';
 import PropTypes from 'prop-types';
-<<<<<<< HEAD
 import React, { useCallback, useEffect, useRef, useState } from 'react';
-=======
-import React, { Component } from 'react';
->>>>>>> 3da99a16
 import { InteractionManager } from 'react-native';
 import Animated from 'react-native-reanimated';
 import { NavigationEvents, withNavigationFocus } from 'react-navigation';
@@ -18,12 +13,8 @@
   useUniswapAssetsInWallet,
 } from '../hooks';
 import { position } from '../styles';
-<<<<<<< HEAD
-import { filterList } from '../utils/search';
-=======
 import { isNewValueForObjectPaths } from '../utils';
 import { filterList, filterScams } from '../utils/search';
->>>>>>> 3da99a16
 import { interpolate } from '../components/animations';
 import {
   CurrencySelectionList,
@@ -33,7 +24,6 @@
 import GestureBlocker from '../components/GestureBlocker';
 import { Column, KeyboardFixedOpenLayout } from '../components/layout';
 import { Modal } from '../components/modal';
-import { isNewValueForObjectPaths } from '../utils';
 import { exchangeModalBorderRadius } from './ExchangeModal';
 
 const headerlessSection = data => [{ data, title: '' }];
@@ -43,7 +33,6 @@
   output: 'output',
 };
 
-<<<<<<< HEAD
 const CurrencySelectModal = ({
   headerTitle,
   navigation,
@@ -56,7 +45,7 @@
     favorites,
     globalHighLiquidityAssets,
     globalLowLiquidityAssets,
-    uniswapGetAllExchanges,
+    isInitialized,
     uniswapUpdateFavorites,
   } = useUniswapAssets();
   const { uniswapAssetsInWallet } = useUniswapAssetsInWallet();
@@ -68,19 +57,14 @@
   const debounceHandler = useRef();
 
   useEffect(() => {
-    /*
-    InteractionManager.runAfterInteractions(() => {
-      dispatch(uniswapGetAllExchanges());
-    });
-    */
-  }, [dispatch, uniswapGetAllExchanges]);
-
-  useEffect(() => {
     if (debounceHandler && debounceHandler.current)
       clearTimeout(debounceHandler.current);
-    debounceHandler.current = setTimeout(() => {
-      setSearchQueryForSearch(searchQuery);
-    }, 250);
+    debounceHandler.current = setTimeout(
+      () => {
+        setSearchQueryForSearch(searchQuery);
+      },
+      searchQuery === '' ? 1 : 250
+    );
   }, [searchQuery]);
 
   const isFocused = navigation.getParam('focused', false);
@@ -91,42 +75,11 @@
       handleWillFocus();
     } else if (wasFocused && !isFocused) {
       handleWillBlur();
-=======
-class CurrencySelectModal extends Component {
-  static propTypes = {
-    curatedAssets: PropTypes.array,
-    favorites: PropTypes.array,
-    globalHighLiquidityAssets: PropTypes.array,
-    globalLowLiquidityAssets: PropTypes.array,
-    navigation: PropTypes.object,
-    transitionPosition: PropTypes.object,
-    type: PropTypes.oneOf(Object.keys(CurrencySelectionTypes)),
-    uniswapAssetsInWallet: PropTypes.arrayOf(PropTypes.object),
-  };
-
-  state = {
-    assetsToFavoriteQueue: {},
-    searchQuery: '',
-    searchQueryForSearch: '',
-  };
-
-  shouldComponentUpdate = (nextProps, nextState) => {
-    const isNewType = this.props.type !== nextProps.type;
-
-    const isFocused = this.props.navigation.getParam('focused', false);
-    const willBeFocused = nextProps.navigation.getParam('focused', false);
-
-    if (!isFocused && willBeFocused) {
-      this.handleWillFocus();
-    } else if (isFocused && !willBeFocused) {
-      this.handleWillBlur();
->>>>>>> 3da99a16
       InteractionManager.runAfterInteractions(() => {
         handleDidBlur();
         navigation.state.params.restoreFocusOnSwapModal();
       });
     }
-<<<<<<< HEAD
   }, [
     handleDidBlur,
     handleWillBlur,
@@ -151,46 +104,6 @@
         [assetAddress]: isFavorited,
       };
       return newFavoriteQueue;
-=======
-
-    const isNewProps = isNewValueForObjectPaths(
-      { ...this.props, isFocused },
-      { ...nextProps, isFocused: willBeFocused },
-      ['isFocused', 'type', 'globalHighLiquidityAssets']
-    );
-
-    const isNewState = isNewValueForObjectPaths(this.state, nextState, [
-      'searchQuery',
-      'searchQueryForSearch',
-      'assetsToFavoriteQueue',
-    ]);
-
-    return isNewType || isNewProps || isNewState;
-  };
-
-  debounceHandler = null;
-
-  dangerouslySetIsGestureBlocked = isGestureBlocked => {
-    // dangerouslyGetParent is a bad pattern in general, but in this case is exactly what we expect
-    this.props.navigation
-      .dangerouslyGetParent()
-      .setParams({ isGestureBlocked });
-  };
-
-  handleChangeSearchQuery = searchQuery => {
-    // When searching for the input field
-    // or clearing the search no need for debouncing
-    this.setState({ searchQuery }, () => {
-      if (this.debounceHandler) clearTimeout(this.debounceHandler);
-      this.debounceHandler = setTimeout(
-        () => {
-          this.setState({
-            searchQueryForSearch: searchQuery,
-          });
-        },
-        searchQuery === '' ? 1 : 250
-      );
->>>>>>> 3da99a16
     });
   };
 
@@ -235,121 +148,59 @@
     }
   }, [dangerouslySetIsGestureBlocked, searchInputRef]);
 
-<<<<<<< HEAD
   if (type === null || type === undefined) {
     return null;
   }
-=======
-  render = () => {
-    const {
-      curatedAssets,
-      favorites,
-      globalHighLiquidityAssets,
-      globalLowLiquidityAssets,
-      isInitialized,
-      transitionPosition,
-      type,
-      uniswapAssetsInWallet,
-    } = this.props;
->>>>>>> 3da99a16
 
   let filteredList = [];
   if (type === CurrencySelectionTypes.input) {
     filteredList = headerlessSection(uniswapAssetsInWallet);
     if (!isEmpty(searchQueryForSearch)) {
-      filteredList = filterList(uniswapAssetsInWallet, searchQueryForSearch, [
-        'symbol',
-        'name',
-      ]);
+      filteredList = filterList(
+        uniswapAssetsInWallet,
+        searchQueryForSearch,
+        ['symbol', 'name'],
+        { threshold: matchSorter.rankings.CONTAINS }
+      );
       filteredList = headerlessSection(filteredList);
     }
-<<<<<<< HEAD
   } else if (type === CurrencySelectionTypes.output) {
     const curatedSection = concat(favorites, curatedAssets);
     if (!isEmpty(searchQueryForSearch)) {
       const [filteredBest, filteredHigh, filteredLow] = map(
         [curatedSection, globalHighLiquidityAssets, globalLowLiquidityAssets],
-        section => filterList(section, searchQueryForSearch, ['symbol', 'name'])
+        section =>
+          filterList(section, searchQueryForSearch, ['symbol', 'name'], {
+            threshold: matchSorter.rankings.CONTAINS,
+          })
       );
 
       filteredList = [];
       filteredBest.length &&
         filteredList.push({ data: filteredBest, title: '' });
 
-      filteredHigh.length &&
+      const filteredHighWithoutScams = filterScams(filteredBest, filteredHigh);
+
+      filteredHighWithoutScams.length &&
         filteredList.push({
-          data: filteredHigh,
+          data: filteredHighWithoutScams,
           title: filteredBest.length ? 'MORE RESULTS' : '',
         });
 
-      filteredLow.length &&
-        filteredList.push({ data: filteredLow, title: 'LOW LIQUIDITY' });
+      const filteredLowWithoutScams = filterScams(filteredBest, filteredLow);
+
+      filteredLowWithoutScams.length &&
+        filteredList.push({
+          data: filteredLowWithoutScams,
+          title: 'LOW LIQUIDITY',
+        });
     } else {
       filteredList = headerlessSection(concat(favorites, curatedAssets));
-=======
-
-    const { searchQuery, searchQueryForSearch } = this.state;
-
-    let headerTitle = '';
-    let filteredList = [];
-    if (type === CurrencySelectionTypes.input) {
-      headerTitle = 'Swap';
-      filteredList = headerlessSection(uniswapAssetsInWallet);
-      if (!isEmpty(searchQueryForSearch)) {
-        filteredList = filterList(
-          uniswapAssetsInWallet,
-          searchQueryForSearch,
-          ['symbol', 'name'],
-          { threshold: matchSorter.rankings.CONTAINS }
-        );
-        filteredList = headerlessSection(filteredList);
-      }
-    } else if (type === CurrencySelectionTypes.output) {
-      headerTitle = 'Receive';
-      const curatedSection = concat(favorites, curatedAssets);
-      if (!isEmpty(searchQueryForSearch)) {
-        const [filteredBest, filteredHigh, filteredLow] = map(
-          [curatedSection, globalHighLiquidityAssets, globalLowLiquidityAssets],
-          section => {
-            return filterList(
-              section,
-              searchQueryForSearch,
-              ['symbol', 'name'],
-              { threshold: matchSorter.rankings.CONTAINS }
-            );
-          }
-        );
-
-        filteredList = [];
-
-        filteredBest.length &&
-          filteredList.push({ data: filteredBest, title: '' });
-
-        const filteredHighWithoutScams = filterScams(
-          filteredBest,
-          filteredHigh
-        );
-
-        filteredHighWithoutScams.length &&
-          filteredList.push({
-            data: filteredHighWithoutScams,
-            title: filteredBest.length ? 'MORE RESULTS' : '',
-          });
-
-        const filteredLowWithoutScams = filterScams(filteredBest, filteredLow);
-        filteredLowWithoutScams.length &&
-          filteredList.push({
-            data: filteredLowWithoutScams,
-            title: 'LOW LIQUIDITY',
-          });
-      } else {
-        filteredList = headerlessSection(concat(favorites, curatedAssets));
-      }
->>>>>>> 3da99a16
     }
   }
 
-<<<<<<< HEAD
+  const loading = !isInitialized;
+
   return (
     <KeyboardFixedOpenLayout>
       <Animated.View
@@ -367,22 +218,6 @@
           height="100%"
           overflow="hidden"
           radius={exchangeModalBorderRadius}
-=======
-    const isFocused = this.props.navigation.getParam('focused', false);
-    const loading = !isInitialized;
-
-    return (
-      <KeyboardFixedOpenLayout>
-        <Animated.View
-          style={{
-            ...position.sizeAsObject('100%'),
-            opacity: interpolate(transitionPosition, {
-              extrapolate: Animated.Extrapolate.CLAMP,
-              inputRange: [0, 1],
-              outputRange: [0, 1],
-            }),
-          }}
->>>>>>> 3da99a16
         >
           <GestureBlocker type="top" />
           <NavigationEvents
@@ -395,7 +230,6 @@
               onPressBack={handlePressBack}
               title={headerTitle}
             />
-<<<<<<< HEAD
             <ExchangeSearch
               autoFocus={false}
               onChangeText={handleChangeSearchQuery}
@@ -410,6 +244,7 @@
                 showFavoriteButton: type === CurrencySelectionTypes.output,
               }}
               listItems={filteredList}
+              loading={loading}
               showList={isFocused}
               type={type}
               query={searchQueryForSearch}
@@ -452,63 +287,4 @@
 
     return isNewType || isNewProps;
   })
-=======
-            <Column flex={1}>
-              <CurrencySelectModalHeader
-                onPressBack={this.handlePressBack}
-                title={headerTitle}
-              />
-              <ExchangeSearch
-                autoFocus={false}
-                onChangeText={this.handleChangeSearchQuery}
-                ref={this.searchInputRef}
-                searchQuery={searchQuery}
-              />
-              <CurrencySelectionList
-                itemProps={{
-                  onFavoriteAsset: this.handleFavoriteAsset,
-                  onPress: this.handleSelectAsset,
-                  showBalance: type === CurrencySelectionTypes.input,
-                  showFavoriteButton: type === CurrencySelectionTypes.output,
-                }}
-                listItems={filteredList}
-                showList={isFocused}
-                type={type}
-                query={searchQueryForSearch}
-                loading={loading}
-              />
-            </Column>
-            <GestureBlocker type="bottom" />
-          </Modal>
-        </Animated.View>
-      </KeyboardFixedOpenLayout>
-    );
-  };
-}
-
-export default compose(
-  withNavigationFocus,
-  withUniswapAssets,
-  mapProps(
-    ({
-      curatedAssets,
-      favorites,
-      globalHighLiquidityAssets,
-      globalLowLiquidityAssets,
-      isInitialized,
-      navigation,
-      ...props
-    }) => ({
-      ...props,
-      curatedAssets: normalizeAssetItems(curatedAssets),
-      favorites: normalizeAssetItems(favorites),
-      globalHighLiquidityAssets: normalizeAssetItems(globalHighLiquidityAssets),
-      globalLowLiquidityAssets: normalizeAssetItems(globalLowLiquidityAssets),
-      isInitialized,
-      navigation,
-      transitionPosition: get(navigation, 'state.params.position'),
-      type: get(navigation, 'state.params.type', null),
-    })
-  )
->>>>>>> 3da99a16
 )(CurrencySelectModal);