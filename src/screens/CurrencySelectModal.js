import { useIsFocused, useRoute } from '@react-navigation/native';
import analytics from '@segment/analytics-react-native';
import { find, toLower } from 'lodash';
import { matchSorter } from 'match-sorter';
import React, {
  Fragment,
  useCallback,
  useEffect,
  useMemo,
  useRef,
  useState,
} from 'react';
import { StatusBar } from 'react-native';
import Animated, { useAnimatedStyle } from 'react-native-reanimated';
<<<<<<< HEAD
import { useSelector } from 'react-redux';
import styled from 'styled-components';
=======
>>>>>>> 5469c85d
import GestureBlocker from '../components/GestureBlocker';
import {
  CurrencySelectionList,
  CurrencySelectModalHeader,
  ExchangeSearch,
} from '../components/exchange';
import { Column, KeyboardFixedOpenLayout } from '../components/layout';
import { Modal } from '../components/modal';
import { usePagerPosition } from '../navigation/ScrollPositionContext';
import { addHexPrefix } from '@rainbow-me/handlers/web3';
import { CurrencySelectionTypes } from '@rainbow-me/helpers';
import { readableUniswapSelector } from '@rainbow-me/helpers/uniswapLiquidityTokenInfoSelector';
import {
  useCoinListEditOptions,
  useInteraction,
  useMagicAutofocus,
  usePrevious,
  useTimeout,
  useUniswapAssetsInWallet,
  useUniswapCurrencyList,
} from '@rainbow-me/hooks';
import { delayNext } from '@rainbow-me/hooks/useMagicAutofocus';
import { useNavigation } from '@rainbow-me/navigation/Navigation';
import Routes from '@rainbow-me/routes';
import styled from '@rainbow-me/styled-components';
import { position } from '@rainbow-me/styles';
import { filterList } from '@rainbow-me/utils';

const TabTransitionAnimation = styled(Animated.View)(
  position.sizeAsObject('100%')
);

const headerlessSection = data => [{ data, title: '' }];
const Wrapper = ios ? KeyboardFixedOpenLayout : Fragment;

const searchWalletCurrencyList = (searchList, query) => {
  const isAddress = query.match(/^(0x)?[0-9a-fA-F]{40}$/);

  if (isAddress) {
    const formattedQuery = toLower(addHexPrefix(query));
    return filterList(searchList, formattedQuery, ['address'], {
      threshold: matchSorter.rankings.CASE_SENSITIVE_EQUAL,
    });
  }

  return filterList(searchList, query, ['symbol', 'name'], {
    threshold: matchSorter.rankings.CONTAINS,
  });
};

export default function CurrencySelectModal() {
  const isFocused = useIsFocused();
  const prevIsFocused = usePrevious(isFocused);
  const { navigate, dangerouslyGetState } = useNavigation();
  const {
    params: {
      onSelectCurrency,
      restoreFocusOnSwapModal,
      setPointerEvents,
      toggleGestureEnabled,
      type,
    },
  } = useRoute();

  const scrollPosition = usePagerPosition();

  const searchInputRef = useRef();
  const { handleFocus } = useMagicAutofocus(searchInputRef, undefined, true);

  const [assetsToFavoriteQueue, setAssetsToFavoriteQueue] = useState({});
  const [searchQuery, setSearchQuery] = useState('');
  const [isSearching, setIsSearching] = useState(false);
  const [searchQueryForSearch, setSearchQueryForSearch] = useState('');
  const searchQueryExists = useMemo(() => searchQuery.length > 0, [
    searchQuery,
  ]);
  const uniswapAssetsInWallet = useUniswapAssetsInWallet();
  const { hiddenCoins } = useCoinListEditOptions();

  const { uniswap: poolsInWallet } = useSelector(readableUniswapSelector);

  const filteredUniswapAssetsInWallet = useMemo(
    () =>
      uniswapAssetsInWallet.filter(
        ({ uniqueId }) =>
          !hiddenCoins.includes(uniqueId) &&
          !find(poolsInWallet, ['uniqueId', uniqueId])
      ),
    [uniswapAssetsInWallet, hiddenCoins, poolsInWallet]
  );

  const {
    uniswapCurrencyList,
    uniswapCurrencyListLoading,
    updateFavorites,
  } = useUniswapCurrencyList(searchQueryForSearch);
  const getWalletCurrencyList = () => {
    if (searchQueryForSearch !== '') {
      const searchResults = searchWalletCurrencyList(
        filteredUniswapAssetsInWallet,
        searchQueryForSearch
      );
      return headerlessSection(searchResults);
    } else {
      return headerlessSection(filteredUniswapAssetsInWallet);
    }
  };
  const currencyList =
    type === CurrencySelectionTypes.input
      ? getWalletCurrencyList()
      : uniswapCurrencyList;

  const [startQueryDebounce, stopQueryDebounce] = useTimeout();
  useEffect(() => {
    stopQueryDebounce();
    startQueryDebounce(
      () => {
        setIsSearching(true);
        setSearchQueryForSearch(searchQuery);
      },
      searchQuery === '' ? 1 : 250
    );
  }, [searchQuery, startQueryDebounce, stopQueryDebounce]);

  const handleFavoriteAsset = useCallback(
    (asset, isFavorited) => {
      setAssetsToFavoriteQueue(prevFavoriteQueue => ({
        ...prevFavoriteQueue,
        [asset.address]: isFavorited,
      }));
      analytics.track('Toggled an asset as Favorited', {
        isFavorited,
        name: asset.name,
        symbol: asset.symbol,
        tokenAddress: asset.address,
        type,
      });
    },
    [type]
  );

  const handleSelectAsset = useCallback(
    item => {
      setPointerEvents(false);
      onSelectCurrency(item);
      if (searchQueryForSearch) {
        analytics.track('Selected a search result in Swap', {
          name: item.name,
          searchQueryForSearch,
          symbol: item.symbol,
          tokenAddress: item.address,
          type,
        });
      }
      delayNext();
      dangerouslyGetState().index = 1;
      setSearchQuery('');
      navigate(Routes.MAIN_EXCHANGE_SCREEN);
    },
    [
      setPointerEvents,
      onSelectCurrency,
      searchQueryForSearch,
      dangerouslyGetState,
      navigate,
      type,
    ]
  );

  const itemProps = useMemo(
    () => ({
      onActionAsset: handleFavoriteAsset,
      onPress: handleSelectAsset,
      showBalance: type === CurrencySelectionTypes.input,
      showFavoriteButton: type === CurrencySelectionTypes.output,
    }),
    [handleFavoriteAsset, handleSelectAsset, type]
  );

  const handleApplyFavoritesQueue = useCallback(
    () =>
      Object.keys(assetsToFavoriteQueue).map(assetToFavorite =>
        updateFavorites(assetToFavorite, assetsToFavoriteQueue[assetToFavorite])
      ),
    [assetsToFavoriteQueue, updateFavorites]
  );

  const [startInteraction] = useInteraction();
  useEffect(() => {
    // on new focus state
    if (isFocused !== prevIsFocused) {
      android && toggleGestureEnabled(!isFocused);
      startInteraction(() => {
        ios && toggleGestureEnabled(!isFocused);
      });
    }

    // on page blur
    if (!isFocused && prevIsFocused) {
      handleApplyFavoritesQueue();
      restoreFocusOnSwapModal?.();
    }
  }, [
    handleApplyFavoritesQueue,
    isFocused,
    startInteraction,
    prevIsFocused,
    restoreFocusOnSwapModal,
    toggleGestureEnabled,
  ]);

  const isFocusedAndroid = useIsFocused() && android;

  const shouldUpdateFavoritesRef = useRef(false);
  useEffect(() => {
    if (!searchQueryExists && shouldUpdateFavoritesRef.current) {
      shouldUpdateFavoritesRef.current = false;
      handleApplyFavoritesQueue();
    } else if (searchQueryExists) {
      shouldUpdateFavoritesRef.current = true;
    }
  }, [assetsToFavoriteQueue, handleApplyFavoritesQueue, searchQueryExists]);

  useEffect(() => {
    setIsSearching(uniswapCurrencyListLoading);
  }, [uniswapCurrencyListLoading]);

  const style = useAnimatedStyle(() => ({
    opacity: scrollPosition.value,
    transform: [
      { scale: 0.9 + scrollPosition.value / 10 },
      { translateX: (1 - scrollPosition.value) * 8 },
    ],
  }));

  return (
    <Wrapper>
      <TabTransitionAnimation style={style}>
        <Modal
          containerPadding={0}
          fullScreenOnAndroid
          height="100%"
          overflow="hidden"
          radius={30}
        >
          {isFocusedAndroid && <StatusBar barStyle="dark-content" />}
          <GestureBlocker type="top" />
          <Column flex={1}>
            <CurrencySelectModalHeader
              setSearchQuery={setSearchQuery}
              testID="currency-select-header"
            />
            <ExchangeSearch
              isFetching={uniswapCurrencyListLoading}
              isSearching={isSearching}
              onChangeText={setSearchQuery}
              onFocus={handleFocus}
              ref={searchInputRef}
              searchQuery={searchQuery}
              testID="currency-select-search"
            />
            {type === null || type === undefined ? null : (
              <CurrencySelectionList
                itemProps={itemProps}
                listItems={currencyList}
                loading={uniswapCurrencyListLoading}
                query={searchQueryForSearch}
                showList={isFocused}
                testID="currency-select-list"
                type={type}
              />
            )}
          </Column>
          <GestureBlocker type="bottom" />
        </Modal>
      </TabTransitionAnimation>
    </Wrapper>
  );
}<|MERGE_RESOLUTION|>--- conflicted
+++ resolved
@@ -12,11 +12,7 @@
 } from 'react';
 import { StatusBar } from 'react-native';
 import Animated, { useAnimatedStyle } from 'react-native-reanimated';
-<<<<<<< HEAD
 import { useSelector } from 'react-redux';
-import styled from 'styled-components';
-=======
->>>>>>> 5469c85d
 import GestureBlocker from '../components/GestureBlocker';
 import {
   CurrencySelectionList,
