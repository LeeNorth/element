--- conflicted
+++ resolved
@@ -1,10 +1,7 @@
 import { ChainId } from '@rainbow-me/swaps';
 import { useIsFocused, useRoute } from '@react-navigation/native';
 import analytics from '@segment/analytics-react-native';
-<<<<<<< HEAD
-import { toLower, uniqBy } from 'lodash';
-=======
->>>>>>> ca6eb99a
+import { uniqBy } from 'lodash';
 import { matchSorter } from 'match-sorter';
 import React, {
   Fragment,
