import { get } from 'lodash';
import PropTypes from 'prop-types';
import React from 'react';
import { compose, onlyUpdateForPropTypes, withHandlers, withState } from 'recompact';
import { AssetList, UniqueTokenRow } from '../components/asset-list';
import Avatar from '../components/Avatar';
<<<<<<< HEAD
=======
import { BalanceCoinRow } from '../components/coin-row';
>>>>>>> 5df273ab
import { ActivityHeaderButton, Header, HeaderButton } from '../components/header';
import { FlexItem, Page } from '../components/layout';
import {
  buildUniqueTokenList,
  groupAssetsByMarketValue,
  sortAssetsByNativeAmount,
} from '../helpers/assets';
import { withAccountAssets, withHideSplashScreenOnMount } from '../hoc';
import { position } from '../styles';

const BalanceRenderItem = renderItemProps => <BalanceCoinRow {...renderItemProps} />;
const filterEmptyAssetSections = sections => sections.filter(({ totalItems }) => totalItems);

const WalletScreen = ({
  assets,
  assetsCount,
  assetsTotalUSD,
  fetching,
  onPressProfile,
  onPressWalletConnect,
  onToggleShowShitcoins,
  showShitcoins,
  uniqueTokens,
}) => {
  const sections = {
    balances: {
<<<<<<< HEAD
      data: sortAssetsByNativeAmount(accountInfo.assets, showShitcoins),
      // eslint-disable-next-line react/display-name
      renderItem: renderItemProps => <BalanceCoinRow {...renderItemProps} />,
=======
      data: sortAssetsByNativeAmount(assets, showShitcoins),
      renderItem: BalanceRenderItem,
>>>>>>> 5df273ab
      title: 'Balances',
      totalItems: get(assetsTotalUSD, 'amount') ? assetsCount : 0,
      totalValue: get(assetsTotalUSD, 'display', ''),
    },
    collectibles: {
      data: buildUniqueTokenList(uniqueTokens),
      renderItem: UniqueTokenRow,
      title: 'Collectibles',
      totalItems: uniqueTokens.length,
      totalValue: '',
    },
  };

  const assetsByMarketValue = groupAssetsByMarketValue(assets);
  const totalShitcoins = get(assetsByMarketValue, 'noValue', []).length;
  if (totalShitcoins) {
    sections.balances.contextMenuOptions = {
      cancelButtonIndex: 1,
      destructiveButtonIndex: showShitcoins ? 0 : 99, // 99 is an arbitrarily high number used to disable the 'destructiveButton' option
      onPress: onToggleShowShitcoins,
      options: [`${showShitcoins ? 'Hide' : 'Show'} assets with no price data`, 'Cancel'],
    };
  }

  return (
    <Page component={FlexItem} style={position.sizeAsObject('100%')}>
      <Header justify="space-between">
        <HeaderButton onPress={onPressProfile}>
          <Avatar />
        </HeaderButton>
        <ActivityHeaderButton />
      </Header>
      <AssetList
        onPressWalletConnect={onPressWalletConnect}
        sections={filterEmptyAssetSections([sections.balances, sections.collectibles])}
        showShitcoins={showShitcoins}
      />
    </Page>
  );
};

WalletScreen.propTypes = {
  assets: PropTypes.array,
  assetsCount: PropTypes.number,
  assetsTotalUSD: PropTypes.shape({
    amount: PropTypes.string,
    display: PropTypes.string,
  }),
  fetching: PropTypes.bool.isRequired,
  fetchingUniqueTokens: PropTypes.bool.isRequired,
  onPressProfile: PropTypes.func.isRequired,
  onPressWalletConnect: PropTypes.func.isRequired,
  onToggleShowShitcoins: PropTypes.func,
  showShitcoins: PropTypes.bool,
  uniqueTokens: PropTypes.array.isRequired,
};

export default compose(
  withAccountAssets,
  withHideSplashScreenOnMount,
  withState('showShitcoins', 'toggleShowShitcoins', true),
  withHandlers({
    onPressProfile: ({ navigation }) => () => navigation.navigate('SettingsScreen'),
    onPressWalletConnect: ({ navigation }) => () => navigation.navigate('QRScannerScreen'),
    onToggleShowShitcoins: ({ showShitcoins, toggleShowShitcoins }) => (index) => {
      if (index === 0) {
        toggleShowShitcoins(!showShitcoins);
      }
    },
  }),
  onlyUpdateForPropTypes,
)(WalletScreen);<|MERGE_RESOLUTION|>--- conflicted
+++ resolved
@@ -4,10 +4,7 @@
 import { compose, onlyUpdateForPropTypes, withHandlers, withState } from 'recompact';
 import { AssetList, UniqueTokenRow } from '../components/asset-list';
 import Avatar from '../components/Avatar';
-<<<<<<< HEAD
-=======
 import { BalanceCoinRow } from '../components/coin-row';
->>>>>>> 5df273ab
 import { ActivityHeaderButton, Header, HeaderButton } from '../components/header';
 import { FlexItem, Page } from '../components/layout';
 import {
@@ -34,14 +31,8 @@
 }) => {
   const sections = {
     balances: {
-<<<<<<< HEAD
-      data: sortAssetsByNativeAmount(accountInfo.assets, showShitcoins),
-      // eslint-disable-next-line react/display-name
-      renderItem: renderItemProps => <BalanceCoinRow {...renderItemProps} />,
-=======
       data: sortAssetsByNativeAmount(assets, showShitcoins),
       renderItem: BalanceRenderItem,
->>>>>>> 5df273ab
       title: 'Balances',
       totalItems: get(assetsTotalUSD, 'amount') ? assetsCount : 0,
       totalValue: get(assetsTotalUSD, 'display', ''),
