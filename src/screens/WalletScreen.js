--- conflicted
+++ resolved
@@ -40,12 +40,8 @@
     isFocused: PropTypes.bool,
     navigation: PropTypes.object,
     onHideSplashScreen: PropTypes.func,
-<<<<<<< HEAD
-    refreshAccount: PropTypes.func,
+    refreshAccountData: PropTypes.func,
     scrollViewTracker: PropTypes.object,
-=======
-    refreshAccountData: PropTypes.func,
->>>>>>> 27b42132
     sections: PropTypes.array,
     setSafeTimeout: PropTypes.func,
     showBlur: PropTypes.bool,
@@ -104,12 +100,8 @@
       blurOpacity,
       isEmpty,
       navigation,
-<<<<<<< HEAD
-      refreshAccount,
+      refreshAccountData,
       scrollViewTracker,
-=======
-      refreshAccountData,
->>>>>>> 27b42132
       sections,
       showBlur,
     } = this.props;
@@ -131,14 +123,10 @@
           <CameraHeaderButton navigation={navigation} />
         </Header>
           <AssetList
-<<<<<<< HEAD
-            scrollViewTracker={scrollViewTracker}
-            fetchData={refreshAccount}
-=======
             fetchData={refreshAccountData}
->>>>>>> 27b42132
             isEmpty={isEmpty}
             onLayout={this.hideSpashScreen}
+            scrollViewTracker={scrollViewTracker}
             sections={sections}
           />
         </FabWrapper>
