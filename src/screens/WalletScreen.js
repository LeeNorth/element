import { useRoute } from '@react-navigation/core';
<<<<<<< HEAD
import { compact, isEmpty, keys, toLower } from 'lodash';
=======
import { compact, isEmpty, keys, map, toLower } from 'lodash';
>>>>>>> 839a29b6
import React, { useEffect, useMemo, useState } from 'react';
import { StatusBar } from 'react-native';
import Animated from 'react-native-reanimated';
import { useValue } from 'react-native-redash/src/v1';
import { useDispatch, useSelector } from 'react-redux';
import { OpacityToggler } from '../components/animations';
import { AssetList } from '../components/asset-list';
import { ExchangeFab, FabWrapper, SendFab } from '../components/fab';
import {
  DiscoverHeaderButton,
  Header,
  ProfileHeaderButton,
  ScanHeaderButton,
} from '../components/header';
import { Page, RowWithMargins } from '../components/layout';
import useExperimentalFlag, {
  PROFILES,
} from '@rainbow-me/config/experimentalHooks';
import networkInfo from '@rainbow-me/helpers/networkInfo';
import {
  useAccountEmptyState,
  useAccountSettings,
  useCoinListEdited,
  useInitializeDiscoverData,
  useInitializeWallet,
  useLoadAccountLateData,
  useLoadGlobalLateData,
  usePortfolios,
  useTrackENSProfile,
  useUserAccounts,
  useWalletENSAvatar,
  useWallets,
  useWalletSectionsData,
} from '@rainbow-me/hooks';
import { useNavigation } from '@rainbow-me/navigation';
import { updateRefetchSavings } from '@rainbow-me/redux/data';
import {
  emitChartsRequest,
  emitPortfolioRequest,
} from '@rainbow-me/redux/explorer';
import styled from '@rainbow-me/styled-components';
import { position } from '@rainbow-me/styles';

const HeaderOpacityToggler = styled(OpacityToggler).attrs(({ isVisible }) => ({
  endingOpacity: 0.4,
  pointerEvents: isVisible ? 'none' : 'auto',
}))({
  elevation: 1,
  paddingTop: 5,
  zIndex: 1,
});

const WalletPage = styled(Page)({
  ...position.sizeAsObject('100%'),
  flex: 1,
});

export default function WalletScreen() {
  const { params } = useRoute();
  const { setParams } = useNavigation();
  const [initialized, setInitialized] = useState(!!params?.initialized);
  const [portfoliosFetched, setPortfoliosFetched] = useState(false);
  const [fetchedCharts, setFetchedCharts] = useState(false);
  const initializeWallet = useInitializeWallet();
  const { isCoinListEdited } = useCoinListEdited();
  const scrollViewTracker = useValue(0);
  const { isReadOnlyWallet } = useWallets();
  const { trackENSProfile } = useTrackENSProfile();
  const { network } = useAccountSettings();
  const { userAccounts } = useUserAccounts();
  const { portfolios, trackPortfolios } = usePortfolios();
  const loadAccountLateData = useLoadAccountLateData();
  const loadGlobalLateData = useLoadGlobalLateData();
  const initializeDiscoverData = useInitializeDiscoverData();
  const { updateWalletENSAvatars } = useWalletENSAvatar();
  const walletReady = useSelector(
    ({ appState: { walletReady } }) => walletReady
  );
  const {
    isWalletEthZero,
    refetchSavings,
    sections,
    shouldRefetchSavings,
    isEmpty: isSectionsEmpty,
    briefSectionsData: walletBriefSectionsData,
  } = useWalletSectionsData();

  const { isEmpty: isAccountEmpty } = useAccountEmptyState(isSectionsEmpty);

  const dispatch = useDispatch();

  const { addressSocket, assetsSocket } = useSelector(
    ({ explorer: { addressSocket, assetsSocket } }) => ({
      addressSocket,
      assetsSocket,
    })
  );

  const profilesEnabled = useExperimentalFlag(PROFILES);

  useEffect(() => {
    const fetchAndResetFetchSavings = async () => {
      await refetchSavings();
      dispatch(updateRefetchSavings(false));
    };
    if (shouldRefetchSavings) {
      fetchAndResetFetchSavings();
    }
  }, [dispatch, refetchSavings, shouldRefetchSavings]);

  useEffect(() => {
    const initializeAndSetParams = async () => {
      await initializeWallet(null, null, null, !params?.emptyWallet);
      setInitialized(true);
      setParams({ emptyWallet: false });
    };

    if (!initialized || (params?.emptyWallet && initialized)) {
      // We run the migrations only once on app launch
      initializeAndSetParams();
    }
  }, [initializeWallet, initialized, params, setParams]);

  useEffect(() => {
    if (initialized && addressSocket && !portfoliosFetched) {
      setPortfoliosFetched(true);
      const fetchPortfolios = async () => {
        for (let i = 0; i < userAccounts.length; i++) {
          const account = userAccounts[i];
          // Passing usd for consistency in tracking
          dispatch(emitPortfolioRequest(toLower(account.address), 'usd'));
        }
      };
      fetchPortfolios();
    }
  }, [
    addressSocket,
    dispatch,
    initialized,
    portfolios,
    portfoliosFetched,
    userAccounts,
  ]);

  useEffect(() => {
    if (profilesEnabled) {
      trackENSProfile();
    }
  }, [profilesEnabled, trackENSProfile]);

  useEffect(() => {
    if (
      !isEmpty(portfolios) &&
      portfoliosFetched &&
      keys(portfolios).length === userAccounts.length
    ) {
      trackPortfolios();
    }
  }, [portfolios, portfoliosFetched, trackPortfolios, userAccounts.length]);

  useEffect(() => {
    if (initialized && assetsSocket && !fetchedCharts) {
      const balancesSection = sections.find(({ name }) => name === 'balances');
      const assetCodes = compact(
        balancesSection?.data.map(({ address }) => address)
      );

      if (!isEmpty(assetCodes)) {
        dispatch(emitChartsRequest(assetCodes));
        setFetchedCharts(true);
      }
    }
  }, [assetsSocket, dispatch, fetchedCharts, initialized, sections]);

  useEffect(() => {
    if (walletReady && assetsSocket) {
      loadAccountLateData();
      loadGlobalLateData();
      initializeDiscoverData();
    }
  }, [
    assetsSocket,
    initializeDiscoverData,
    loadAccountLateData,
    loadGlobalLateData,
    walletReady,
  ]);

  useEffect(() => {
    if (walletReady) updateWalletENSAvatars();
    // eslint-disable-next-line react-hooks/exhaustive-deps
  }, [walletReady]);

  // Show the exchange fab only for supported networks
  // (mainnet & rinkeby)
  const fabs = useMemo(
    () =>
      [!!networkInfo[network]?.exchange_enabled && ExchangeFab, SendFab].filter(
        e => !!e
      ),
    [network]
  );

  const isLoadingAssets = useSelector(state => state.data.isLoadingAssets);

  return (
    <WalletPage testID="wallet-screen">
      {ios && <StatusBar barStyle="dark-content" />}
      {/* Line below appears to be needed for having scrollViewTracker persistent while
      reattaching of react subviews */}
      <Animated.Code exec={scrollViewTracker} />
      <FabWrapper
        disabled={isAccountEmpty || !!params?.emptyWallet}
        fabs={fabs}
        isCoinListEdited={isCoinListEdited}
        isReadOnlyWallet={isReadOnlyWallet}
      >
        <HeaderOpacityToggler isVisible={isCoinListEdited}>
          <Header justify="space-between">
            <ProfileHeaderButton />
            <RowWithMargins margin={10}>
              <DiscoverHeaderButton />
              <ScanHeaderButton />
            </RowWithMargins>
          </Header>
        </HeaderOpacityToggler>
        <AssetList
          disableRefreshControl={isLoadingAssets}
          isEmpty={isAccountEmpty || !!params?.emptyWallet}
          isLoading={android && isLoadingAssets}
          isWalletEthZero={isWalletEthZero}
          network={network}
          scrollViewTracker={scrollViewTracker}
          walletBriefSectionsData={walletBriefSectionsData}
        />
      </FabWrapper>
    </WalletPage>
  );
}<|MERGE_RESOLUTION|>--- conflicted
+++ resolved
@@ -1,9 +1,5 @@
 import { useRoute } from '@react-navigation/core';
-<<<<<<< HEAD
 import { compact, isEmpty, keys, toLower } from 'lodash';
-=======
-import { compact, isEmpty, keys, map, toLower } from 'lodash';
->>>>>>> 839a29b6
 import React, { useEffect, useMemo, useState } from 'react';
 import { StatusBar } from 'react-native';
 import Animated from 'react-native-reanimated';
