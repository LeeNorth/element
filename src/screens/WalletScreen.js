import { useRoute } from '@react-navigation/core';
<<<<<<< HEAD
import { get, isEmpty, keys, map, toLower } from 'lodash';
=======
import { compact, isEmpty, keys, toLower } from 'lodash';
>>>>>>> a1d661b8
import React, { useEffect, useMemo, useState } from 'react';
import { StatusBar } from 'react-native';
import Animated from 'react-native-reanimated';
import { useValue } from 'react-native-redash/src/v1';
import { useDispatch, useSelector } from 'react-redux';
import { OpacityToggler } from '../components/animations';
import { AssetList } from '../components/asset-list';
import { ExchangeFab, FabWrapper, SendFab } from '../components/fab';
import {
  DiscoverHeaderButton,
  Header,
  ProfileHeaderButton,
  ScanHeaderButton,
} from '../components/header';
import { Page, RowWithMargins } from '../components/layout';
import useExperimentalFlag, {
  PROFILES,
} from '@rainbow-me/config/experimentalHooks';
import networkInfo from '@rainbow-me/helpers/networkInfo';
import { notEmpty } from '@rainbow-me/helpers/utilities';
import {
  useAccountEmptyState,
  useAccountSettings,
  useCoinListEdited,
  useInitializeDiscoverData,
  useInitializeWallet,
  useLoadAccountLateData,
  useLoadGlobalLateData,
  usePortfolios,
  useTrackENSProfile,
  useUserAccounts,
  useWalletENSAvatar,
  useWallets,
  useWalletSectionsData,
} from '@rainbow-me/hooks';
import { useNavigation } from '@rainbow-me/navigation';
import { updateRefetchSavings } from '@rainbow-me/redux/data';
import {
  emitChartsRequest,
  emitPortfolioRequest,
} from '@rainbow-me/redux/explorer';
import styled from '@rainbow-me/styled-components';
import { position } from '@rainbow-me/styles';

const HeaderOpacityToggler = styled(OpacityToggler).attrs(({ isVisible }) => ({
  endingOpacity: 0.4,
  pointerEvents: isVisible ? 'none' : 'auto',
}))({
  elevation: 1,
  paddingTop: 5,
  zIndex: 1,
});

const WalletPage = styled(Page)({
  ...position.sizeAsObject('100%'),
  flex: 1,
});

export default function WalletScreen() {
  const { params } = useRoute();
  const { setParams } = useNavigation();
  const [initialized, setInitialized] = useState(!!params?.initialized);
  const [portfoliosFetched, setPortfoliosFetched] = useState(false);
  const [fetchedCharts, setFetchedCharts] = useState(false);
  const initializeWallet = useInitializeWallet();
  const { isCoinListEdited } = useCoinListEdited();
  const scrollViewTracker = useValue(0);
  const { isReadOnlyWallet } = useWallets();
  const { trackENSProfile } = useTrackENSProfile();
  const { network } = useAccountSettings();
  const { userAccounts } = useUserAccounts();
  const { portfolios, trackPortfolios } = usePortfolios();
  const loadAccountLateData = useLoadAccountLateData();
  const loadGlobalLateData = useLoadGlobalLateData();
  const initializeDiscoverData = useInitializeDiscoverData();
  const { updateWalletENSAvatars } = useWalletENSAvatar();
  const walletReady = useSelector(
    ({ appState: { walletReady } }) => walletReady
  );
  const {
    isWalletEthZero,
    refetchSavings,
    sections,
    shouldRefetchSavings,
    isEmpty: isSectionsEmpty,
    briefSectionsData: walletBriefSectionsData,
  } = useWalletSectionsData();

  const { isEmpty: isAccountEmpty } = useAccountEmptyState(isSectionsEmpty);

  const dispatch = useDispatch();

  const { addressSocket, assetsSocket } = useSelector(
    ({ explorer: { addressSocket, assetsSocket } }) => ({
      addressSocket,
      assetsSocket,
    })
  );

  const profilesEnabled = useExperimentalFlag(PROFILES);

  useEffect(() => {
    const fetchAndResetFetchSavings = async () => {
      await refetchSavings();
      dispatch(updateRefetchSavings(false));
    };
    if (shouldRefetchSavings) {
      fetchAndResetFetchSavings();
    }
  }, [dispatch, refetchSavings, shouldRefetchSavings]);

  useEffect(() => {
    const initializeAndSetParams = async () => {
      await initializeWallet(null, null, null, !params?.emptyWallet);
      setInitialized(true);
      setParams({ emptyWallet: false });
    };

    if (!initialized || (params?.emptyWallet && initialized)) {
      // We run the migrations only once on app launch
      initializeAndSetParams();
    }
  }, [initializeWallet, initialized, params, setParams]);

  useEffect(() => {
    if (initialized && addressSocket && !portfoliosFetched) {
      setPortfoliosFetched(true);
      const fetchPortfolios = async () => {
        for (let i = 0; i < userAccounts.length; i++) {
          const account = userAccounts[i];
          // Passing usd for consistency in tracking
          dispatch(emitPortfolioRequest(toLower(account.address), 'usd'));
        }
      };
      fetchPortfolios();
    }
  }, [
    addressSocket,
    dispatch,
    initialized,
    portfolios,
    portfoliosFetched,
    userAccounts,
  ]);

  useEffect(() => {
    if (profilesEnabled) {
      trackENSProfile();
    }
  }, [profilesEnabled, trackENSProfile]);

  useEffect(() => {
    if (
      !isEmpty(portfolios) &&
      portfoliosFetched &&
      keys(portfolios).length === userAccounts.length
    ) {
      trackPortfolios();
    }
  }, [portfolios, portfoliosFetched, trackPortfolios, userAccounts.length]);

  useEffect(() => {
    if (initialized && assetsSocket && !fetchedCharts) {
      const balancesSection = sections.find(({ name }) => name === 'balances');
<<<<<<< HEAD
      const assetCodes = map(balancesSection?.data, 'address').filter(notEmpty);
=======
      const assetCodes = compact(
        balancesSection?.data.map(({ address }) => address)
      );

>>>>>>> a1d661b8
      if (!isEmpty(assetCodes)) {
        dispatch(emitChartsRequest(assetCodes));
        setFetchedCharts(true);
      }
    }
  }, [assetsSocket, dispatch, fetchedCharts, initialized, sections]);

  useEffect(() => {
    if (walletReady && assetsSocket) {
      loadAccountLateData();
      loadGlobalLateData();
      initializeDiscoverData();
    }
  }, [
    assetsSocket,
    initializeDiscoverData,
    loadAccountLateData,
    loadGlobalLateData,
    walletReady,
  ]);

  useEffect(() => {
    if (walletReady) updateWalletENSAvatars();
    // eslint-disable-next-line react-hooks/exhaustive-deps
  }, [walletReady]);

  // Show the exchange fab only for supported networks
  // (mainnet & rinkeby)
  const fabs = useMemo(
    () =>
      [!!networkInfo[network]?.exchange_enabled && ExchangeFab, SendFab].filter(
        e => !!e
      ),
    [network]
  );

  const isLoadingAssets = useSelector(state => state.data.isLoadingAssets);

  return (
    <WalletPage testID="wallet-screen">
      {ios && <StatusBar barStyle="dark-content" />}
      {/* Line below appears to be needed for having scrollViewTracker persistent while
      reattaching of react subviews */}
      <Animated.Code exec={scrollViewTracker} />
      <FabWrapper
        disabled={isAccountEmpty || !!params?.emptyWallet}
        fabs={fabs}
        isCoinListEdited={isCoinListEdited}
        isReadOnlyWallet={isReadOnlyWallet}
      >
        <HeaderOpacityToggler isVisible={isCoinListEdited}>
          <Header justify="space-between">
            <ProfileHeaderButton />
            <RowWithMargins margin={10}>
              <DiscoverHeaderButton />
              <ScanHeaderButton />
            </RowWithMargins>
          </Header>
        </HeaderOpacityToggler>
        <AssetList
          disableRefreshControl={isLoadingAssets}
          isEmpty={isAccountEmpty || !!params?.emptyWallet}
          isLoading={android && isLoadingAssets}
          isWalletEthZero={isWalletEthZero}
          network={network}
          scrollViewTracker={scrollViewTracker}
          walletBriefSectionsData={walletBriefSectionsData}
        />
      </FabWrapper>
    </WalletPage>
  );
}<|MERGE_RESOLUTION|>--- conflicted
+++ resolved
@@ -1,9 +1,5 @@
 import { useRoute } from '@react-navigation/core';
-<<<<<<< HEAD
-import { get, isEmpty, keys, map, toLower } from 'lodash';
-=======
-import { compact, isEmpty, keys, toLower } from 'lodash';
->>>>>>> a1d661b8
+import { isEmpty, keys, toLower } from 'lodash';
 import React, { useEffect, useMemo, useState } from 'react';
 import { StatusBar } from 'react-native';
 import Animated from 'react-native-reanimated';
@@ -168,14 +164,10 @@
   useEffect(() => {
     if (initialized && assetsSocket && !fetchedCharts) {
       const balancesSection = sections.find(({ name }) => name === 'balances');
-<<<<<<< HEAD
-      const assetCodes = map(balancesSection?.data, 'address').filter(notEmpty);
-=======
-      const assetCodes = compact(
-        balancesSection?.data.map(({ address }) => address)
-      );
-
->>>>>>> a1d661b8
+      const assetCodes = balancesSection?.data
+        .map(({ address }) => address)
+        .filter(notEmpty);
+
       if (!isEmpty(assetCodes)) {
         dispatch(emitChartsRequest(assetCodes));
         setFetchedCharts(true);
