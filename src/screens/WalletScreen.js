import { useRoute } from '@react-navigation/core';
import { compact, find, get, isEmpty, keys, map, toLower } from 'lodash';
import React, { useEffect, useMemo, useState } from 'react';
import { StatusBar } from 'react-native';
import { PROFILES_ENABLED } from 'react-native-dotenv';
import Animated from 'react-native-reanimated';
import { useValue } from 'react-native-redash/src/v1';
import { useDispatch, useSelector } from 'react-redux';
import styled from 'styled-components';
import { OpacityToggler } from '../components/animations';
import { AssetList } from '../components/asset-list';
import {
  ExchangeFab,
  FabWrapper,
  RegisterEnsFab,
  SendFab,
} from '../components/fab';
import {
  DiscoverHeaderButton,
  Header,
  ProfileHeaderButton,
  ScanHeaderButton,
} from '../components/header';
import { Page, RowWithMargins } from '../components/layout';
import networkInfo from '@rainbow-me/helpers/networkInfo';
import {
  useAccountEmptyState,
  useAccountSettings,
  useCoinListEdited,
  useInitializeDiscoverData,
  useInitializeWallet,
  useLoadGlobalLateData,
  usePortfolios,
  useUserAccounts,
  useWallets,
  useWalletSectionsData,
} from '@rainbow-me/hooks';
import { useNavigation } from '@rainbow-me/navigation';
import { updateRefetchSavings } from '@rainbow-me/redux/data';
import {
  emitChartsRequest,
  emitPortfolioRequest,
} from '@rainbow-me/redux/explorer';
import { position } from '@rainbow-me/styles';

const HeaderOpacityToggler = styled(OpacityToggler).attrs(({ isVisible }) => ({
  endingOpacity: 0.4,
  pointerEvents: isVisible ? 'none' : 'auto',
}))`
  padding-top: 5;
  z-index: 1;
  elevation: 1;
`;

const WalletPage = styled(Page)`
  ${position.size('100%')};
  flex: 1;
`;

export default function WalletScreen() {
  const { params } = useRoute();
  const { setParams } = useNavigation();
  const [initialized, setInitialized] = useState(!!params?.initialized);
  const [portfoliosFetched, setPortfoliosFetched] = useState(false);
  const [fetchedCharts, setFetchedCharts] = useState(false);
  const initializeWallet = useInitializeWallet();
  const { isCoinListEdited } = useCoinListEdited();
  const scrollViewTracker = useValue(0);
  const { isReadOnlyWallet } = useWallets();
  const { isEmpty: isAccountEmpty } = useAccountEmptyState();
  const { network } = useAccountSettings();
  const { userAccounts } = useUserAccounts();
  const { portfolios, trackPortfolios } = usePortfolios();
  const loadGlobalLateData = useLoadGlobalLateData();
  const initializeDiscoverData = useInitializeDiscoverData();
  const walletReady = useSelector(
    ({ appState: { walletReady } }) => walletReady
  );
  const {
    isWalletEthZero,
    refetchSavings,
    sections,
    shouldRefetchSavings,
  } = useWalletSectionsData();

  const dispatch = useDispatch();

  const { addressSocket, assetsSocket } = useSelector(
    ({ explorer: { addressSocket, assetsSocket } }) => ({
      addressSocket,
      assetsSocket,
    })
  );

  useEffect(() => {
    const fetchAndResetFetchSavings = async () => {
      await refetchSavings();
      dispatch(updateRefetchSavings(false));
    };
    if (shouldRefetchSavings) {
      fetchAndResetFetchSavings();
    }
  }, [dispatch, refetchSavings, shouldRefetchSavings]);

  useEffect(() => {
    const initializeAndSetParams = async () => {
      await initializeWallet(null, null, null, !params?.emptyWallet);
      setInitialized(true);
      setParams({ emptyWallet: false });
    };

    if (!initialized || (params?.emptyWallet && initialized)) {
      // We run the migrations only once on app launch
      initializeAndSetParams();
    }
  }, [initializeWallet, initialized, params, setParams]);

  useEffect(() => {
    if (initialized && addressSocket && !portfoliosFetched) {
      setPortfoliosFetched(true);
      const fetchPortfolios = async () => {
        for (let i = 0; i < userAccounts.length; i++) {
          const account = userAccounts[i];
          // Passing usd for consistency in tracking
          dispatch(emitPortfolioRequest(toLower(account.address), 'usd'));
        }
      };
      fetchPortfolios();
    }
  }, [
    addressSocket,
    dispatch,
    initialized,
    portfolios,
    portfoliosFetched,
    userAccounts,
  ]);

  useEffect(() => {
    if (
      !isEmpty(portfolios) &&
      portfoliosFetched &&
      keys(portfolios).length === userAccounts.length
    ) {
      trackPortfolios();
    }
  }, [portfolios, portfoliosFetched, trackPortfolios, userAccounts.length]);

  useEffect(() => {
    if (initialized && assetsSocket && !fetchedCharts) {
      const balancesSection = find(sections, ({ name }) => name === 'balances');
      const assetCodes = compact(map(balancesSection?.data, 'address'));
      if (!isEmpty(assetCodes)) {
        dispatch(emitChartsRequest(assetCodes));
        setFetchedCharts(true);
      }
    }
  }, [assetsSocket, dispatch, fetchedCharts, initialized, sections]);

  useEffect(() => {
    if (walletReady && assetsSocket) {
      loadGlobalLateData();
      initializeDiscoverData();
    }
  }, [assetsSocket, initializeDiscoverData, loadGlobalLateData, walletReady]);

  // Show the exchange fab only for supported networks
  // (mainnet & rinkeby)
  const fabs = useMemo(
    () =>
      [
        !!get(networkInfo[network], 'exchange_enabled') && ExchangeFab,
        SendFab,
<<<<<<< HEAD
        RegisterEnsFab,
=======
        PROFILES_ENABLED === 'YES' ? RegisterEnsFab : null,
>>>>>>> 6a7a16a1
      ].filter(e => !!e),
    [network]
  );

  const isLoadingAssets = useSelector(state => state.data.isLoadingAssets);

  return (
    <WalletPage testID="wallet-screen">
      {ios && <StatusBar barStyle="dark-content" />}
      {/* Line below appears to be needed for having scrollViewTracker persistent while
      reattaching of react subviews */}
      <Animated.Code exec={scrollViewTracker} />
      <FabWrapper
        disabled={isAccountEmpty || !!params?.emptyWallet}
        fabs={fabs}
        isCoinListEdited={isCoinListEdited}
        isReadOnlyWallet={isReadOnlyWallet}
      >
        <HeaderOpacityToggler isVisible={isCoinListEdited}>
          <Header justify="space-between">
            <ProfileHeaderButton />
            <RowWithMargins margin={10}>
              <DiscoverHeaderButton />
              <ScanHeaderButton />
            </RowWithMargins>
          </Header>
        </HeaderOpacityToggler>
        <AssetList
          disableRefreshControl={isLoadingAssets}
          isEmpty={isAccountEmpty || !!params?.emptyWallet}
          isWalletEthZero={isWalletEthZero}
          network={network}
          scrollViewTracker={scrollViewTracker}
        />
      </FabWrapper>
    </WalletPage>
  );
}<|MERGE_RESOLUTION|>--- conflicted
+++ resolved
@@ -171,11 +171,7 @@
       [
         !!get(networkInfo[network], 'exchange_enabled') && ExchangeFab,
         SendFab,
-<<<<<<< HEAD
-        RegisterEnsFab,
-=======
         PROFILES_ENABLED === 'YES' ? RegisterEnsFab : null,
->>>>>>> 6a7a16a1
       ].filter(e => !!e),
     [network]
   );
