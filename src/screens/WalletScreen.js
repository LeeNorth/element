--- conflicted
+++ resolved
@@ -1,9 +1,5 @@
 import { useRoute } from '@react-navigation/core';
-<<<<<<< HEAD
-import { isEmpty, keys } from 'lodash';
-=======
-import { compact, keys } from 'lodash';
->>>>>>> bea6ffdf
+import keys from 'lodash/keys';
 import React, { useEffect, useMemo, useState } from 'react';
 import Animated from 'react-native-reanimated';
 import { useValue } from 'react-native-redash/src/v1';
