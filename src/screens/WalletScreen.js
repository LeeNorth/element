--- conflicted
+++ resolved
@@ -1,12 +1,7 @@
 import { useRoute } from '@react-navigation/core';
-<<<<<<< HEAD
 import compact from 'lodash/compact';
 import isEmpty from 'lodash/isEmpty';
 import keys from 'lodash/keys';
-import toLower from 'lodash/toLower';
-=======
-import { compact, isEmpty, keys } from 'lodash';
->>>>>>> ff35b533
 import React, { useEffect, useMemo, useState } from 'react';
 import Animated from 'react-native-reanimated';
 import { useValue } from 'react-native-redash/src/v1';
