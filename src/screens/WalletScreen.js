import { useRoute } from '@react-navigation/core';
import { compact, isEmpty, keys, toLower } from 'lodash';
import React, { useEffect, useMemo, useState } from 'react';
<<<<<<< HEAD
import { InteractionManager, StatusBar } from 'react-native';
=======
>>>>>>> 0ead4608
import Animated from 'react-native-reanimated';
import { useValue } from 'react-native-redash/src/v1';
import { useDispatch, useSelector } from 'react-redux';
import { OpacityToggler } from '../components/animations';
import { AssetList } from '../components/asset-list';
import { ExchangeFab, FabWrapper, SendFab } from '../components/fab';
import {
  DiscoverHeaderButton,
  Header,
  ProfileHeaderButton,
  ScanHeaderButton,
} from '../components/header';
import { Page, RowWithMargins } from '../components/layout';
import useExperimentalFlag, {
  PROFILES,
} from '@rainbow-me/config/experimentalHooks';
import { prefetchENSIntroData } from '@rainbow-me/handlers/ens';
import networkInfo from '@rainbow-me/helpers/networkInfo';
import {
  useAccountEmptyState,
  useAccountSettings,
  useCoinListEdited,
  useInitializeDiscoverData,
  useInitializeWallet,
  useLoadAccountLateData,
  useLoadGlobalLateData,
  usePortfolios,
  useTrackENSProfile,
  useUserAccounts,
  useWallets,
  useWalletSectionsData,
} from '@rainbow-me/hooks';
import { useNavigation } from '@rainbow-me/navigation';
import { updateRefetchSavings } from '@rainbow-me/redux/data';
import {
  emitChartsRequest,
  emitPortfolioRequest,
} from '@rainbow-me/redux/explorer';
import styled from '@rainbow-me/styled-components';
import { position } from '@rainbow-me/styles';

const HeaderOpacityToggler = styled(OpacityToggler).attrs(({ isVisible }) => ({
  endingOpacity: 0.4,
  pointerEvents: isVisible ? 'none' : 'auto',
}))({
  elevation: 1,
  paddingTop: 5,
  zIndex: 1,
});

const WalletPage = styled(Page)({
  ...position.sizeAsObject('100%'),
  flex: 1,
});

export default function WalletScreen() {
  const { params } = useRoute();
  const { setParams } = useNavigation();
  const [initialized, setInitialized] = useState(!!params?.initialized);
  const [portfoliosFetched, setPortfoliosFetched] = useState(false);
  const [fetchedCharts, setFetchedCharts] = useState(false);
  const initializeWallet = useInitializeWallet();
  const { isCoinListEdited } = useCoinListEdited();
  const scrollViewTracker = useValue(0);
  const { isReadOnlyWallet } = useWallets();
  const { trackENSProfile } = useTrackENSProfile();
  const { network } = useAccountSettings();
  const { userAccounts } = useUserAccounts();
  const { portfolios, trackPortfolios } = usePortfolios();
  const loadAccountLateData = useLoadAccountLateData();
  const loadGlobalLateData = useLoadGlobalLateData();
  const initializeDiscoverData = useInitializeDiscoverData();

  const walletReady = useSelector(
    ({ appState: { walletReady } }) => walletReady
  );
  const {
    isWalletEthZero,
    refetchSavings,
    sections,
    shouldRefetchSavings,
    isEmpty: isSectionsEmpty,
    briefSectionsData: walletBriefSectionsData,
  } = useWalletSectionsData();

  const { isEmpty: isAccountEmpty } = useAccountEmptyState(isSectionsEmpty);

  const dispatch = useDispatch();

  const { addressSocket, assetsSocket } = useSelector(
    ({ explorer: { addressSocket, assetsSocket } }) => ({
      addressSocket,
      assetsSocket,
    })
  );

  const profilesEnabled = useExperimentalFlag(PROFILES);

  useEffect(() => {
    const fetchAndResetFetchSavings = async () => {
      await refetchSavings();
      dispatch(updateRefetchSavings(false));
    };
    if (shouldRefetchSavings) {
      fetchAndResetFetchSavings();
    }
  }, [dispatch, refetchSavings, shouldRefetchSavings]);

  useEffect(() => {
    const initializeAndSetParams = async () => {
      await initializeWallet(null, null, null, !params?.emptyWallet);
      setInitialized(true);
      setParams({ emptyWallet: false });
    };

    if (!initialized || (params?.emptyWallet && initialized)) {
      // We run the migrations only once on app launch
      initializeAndSetParams();
    }
  }, [initializeWallet, initialized, params, setParams]);

  useEffect(() => {
    if (initialized && addressSocket && !portfoliosFetched) {
      setPortfoliosFetched(true);
      const fetchPortfolios = async () => {
        for (let i = 0; i < userAccounts.length; i++) {
          const account = userAccounts[i];
          // Passing usd for consistency in tracking
          dispatch(emitPortfolioRequest(toLower(account.address), 'usd'));
        }
      };
      fetchPortfolios();
    }
  }, [
    addressSocket,
    dispatch,
    initialized,
    portfolios,
    portfoliosFetched,
    userAccounts,
  ]);

  useEffect(() => {
    if (
      !isEmpty(portfolios) &&
      portfoliosFetched &&
      keys(portfolios).length === userAccounts.length
    ) {
      trackPortfolios();
    }
  }, [portfolios, portfoliosFetched, trackPortfolios, userAccounts.length]);

  useEffect(() => {
    if (initialized && assetsSocket && !fetchedCharts) {
      const balancesSection = sections.find(({ name }) => name === 'balances');
      const assetCodes = compact(
        balancesSection?.data.map(({ address }) => address)
      );

      if (!isEmpty(assetCodes)) {
        dispatch(emitChartsRequest(assetCodes));
        setFetchedCharts(true);
      }
    }
  }, [assetsSocket, dispatch, fetchedCharts, initialized, sections]);

  useEffect(() => {
    if (walletReady && assetsSocket) {
      loadAccountLateData();
      loadGlobalLateData();
      initializeDiscoverData();
    }
  }, [
    assetsSocket,
    initializeDiscoverData,
    loadAccountLateData,
    loadGlobalLateData,
    walletReady,
  ]);

  useEffect(() => {
    if (walletReady && profilesEnabled) {
      InteractionManager.runAfterInteractions(() => {
        // We are not prefetching intro profiles data on Android
        // as the RPC call queue is considerably slower.
        if (ios) {
          prefetchENSIntroData();
        }
        trackENSProfile();
      });
    }
  }, [profilesEnabled, trackENSProfile, walletReady]);

  // Show the exchange fab only for supported networks
  // (mainnet & rinkeby)
  const fabs = useMemo(
    () =>
      [!!networkInfo[network]?.exchange_enabled && ExchangeFab, SendFab].filter(
        e => !!e
      ),
    [network]
  );

  const isLoadingAssets = useSelector(state => state.data.isLoadingAssets);

  return (
    <WalletPage testID="wallet-screen">
      {/* Line below appears to be needed for having scrollViewTracker persistent while
      reattaching of react subviews */}
      <Animated.Code exec={scrollViewTracker} />
      <FabWrapper
        disabled={isAccountEmpty || !!params?.emptyWallet}
        fabs={fabs}
        isCoinListEdited={isCoinListEdited}
        isReadOnlyWallet={isReadOnlyWallet}
      >
        <HeaderOpacityToggler isVisible={isCoinListEdited}>
          <Header justify="space-between">
            <ProfileHeaderButton />
            <RowWithMargins margin={10}>
              <DiscoverHeaderButton />
              <ScanHeaderButton />
            </RowWithMargins>
          </Header>
        </HeaderOpacityToggler>
        <AssetList
          disableRefreshControl={isLoadingAssets}
          isEmpty={isAccountEmpty || !!params?.emptyWallet}
          isLoading={android && isLoadingAssets}
          isWalletEthZero={isWalletEthZero}
          network={network}
          scrollViewTracker={scrollViewTracker}
          walletBriefSectionsData={walletBriefSectionsData}
        />
      </FabWrapper>
    </WalletPage>
  );
}<|MERGE_RESOLUTION|>--- conflicted
+++ resolved
@@ -1,10 +1,7 @@
 import { useRoute } from '@react-navigation/core';
 import { compact, isEmpty, keys, toLower } from 'lodash';
 import React, { useEffect, useMemo, useState } from 'react';
-<<<<<<< HEAD
-import { InteractionManager, StatusBar } from 'react-native';
-=======
->>>>>>> 0ead4608
+import { InteractionManager } from 'react-native';
 import Animated from 'react-native-reanimated';
 import { useValue } from 'react-native-redash/src/v1';
 import { useDispatch, useSelector } from 'react-redux';
