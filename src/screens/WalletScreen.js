import { withSafeTimeout } from '@hocs/safe-timers';
<<<<<<< HEAD
import { get } from 'lodash';
import PropTypes from 'prop-types';
import React from 'react';
import { compose, onlyUpdateForPropTypes, withHandlers, withState } from 'recompact';
import { AssetList, UniqueTokenRow } from '../components/asset-list';
=======
import lang from 'i18n-js';
import { get } from 'lodash';
import PropTypes from 'prop-types';
import React from 'react';
import { compose, onlyUpdateForKeys, withHandlers, withState } from 'recompact';
import { AssetList } from '../components/asset-list';
import { UniqueTokenRow } from '../components/unique-token';
>>>>>>> eaebecf6
import Avatar from '../components/Avatar';
import { BalanceCoinRow } from '../components/coin-row';
import { ActivityHeaderButton, Header, HeaderButton } from '../components/header';
import { FlexItem, Page } from '../components/layout';
import {
<<<<<<< HEAD
=======
  areAssetsEqualToInitialAccountAssetsState,
>>>>>>> eaebecf6
  buildUniqueTokenList,
  groupAssetsByMarketValue,
  sortAssetsByNativeAmount,
} from '../helpers/assets';
import {
  withAccountAddress,
  withAccountAssets,
<<<<<<< HEAD
  withHideSplashScreenOnMount,
=======
  withHideSplashScreen,
>>>>>>> eaebecf6
  withRequestsInit,
} from '../hoc';
import { position } from '../styles';

const BalanceRenderItem = renderItemProps => <BalanceCoinRow {...renderItemProps} />;
<<<<<<< HEAD
=======
const UniqueTokenRenderItem = renderItemProps => <UniqueTokenRow {...renderItemProps} />;
>>>>>>> eaebecf6
const filterEmptyAssetSections = sections => sections.filter(({ totalItems }) => totalItems);

const WalletScreen = ({
  assets,
  assetsCount,
  assetsTotalUSD,
<<<<<<< HEAD
=======
  didLoadAssetList,
>>>>>>> eaebecf6
  fetching,
  onPressProfile,
  onPressWalletConnect,
  onRefreshList,
<<<<<<< HEAD
=======
  onSectionsLoaded,
>>>>>>> eaebecf6
  onToggleShowShitcoins,
  showShitcoins,
  uniqueTokens,
}) => {
  const sections = {
    balances: {
      data: sortAssetsByNativeAmount(assets, showShitcoins),
      renderItem: BalanceRenderItem,
<<<<<<< HEAD
      title: 'Balances',
=======
      title: lang.t('account.tab_balances'),
>>>>>>> eaebecf6
      totalItems: get(assetsTotalUSD, 'amount') ? assetsCount : 0,
      totalValue: get(assetsTotalUSD, 'display', ''),
    },
    collectibles: {
      data: buildUniqueTokenList(uniqueTokens),
      renderItem: UniqueTokenRenderItem,
      title: lang.t('account.tab_collectibles'),
      totalItems: uniqueTokens.length,
      totalValue: '',
    },
  };

  const assetsByMarketValue = groupAssetsByMarketValue(assets);
  const totalShitcoins = get(assetsByMarketValue, 'noValue', []).length;
  if (totalShitcoins) {
    // 99 is an arbitrarily high number used to disable the 'destructiveButton' option
    const destructiveButtonIndex = showShitcoins ? 0 : 99;

    sections.balances.contextMenuOptions = {
      cancelButtonIndex: 1,
<<<<<<< HEAD
      destructiveButtonIndex: showShitcoins ? 0 : 99, // 99 is an arbitrarily high number used to disable the 'destructiveButton' option
      onPress: onToggleShowShitcoins,
      options: [`${showShitcoins ? 'Hide' : 'Show'} assets with no price data`, 'Cancel'],
=======
      destructiveButtonIndex,
      onPress: onToggleShowShitcoins,
      options: [
        `${lang.t(`account.${showShitcoins ? 'hide' : 'show'}`)} ${lang.t('wallet.assets.no_price')}`,
        lang.t('wallet.action.cancel'),
      ],
>>>>>>> eaebecf6
    };
  }

  const filteredSections = filterEmptyAssetSections([sections.balances, sections.collectibles]);

  let isEmpty = !filteredSections.length;
  if (filteredSections.length === 1) {
    isEmpty = areAssetsEqualToInitialAccountAssetsState(filteredSections[0].data[0]);
  }

  return (
    <Page component={FlexItem} style={position.sizeAsObject('100%')}>
      <Header justify="space-between">
        <HeaderButton onPress={onPressProfile}>
          <Avatar />
        </HeaderButton>
<<<<<<< HEAD
        <ActivityHeaderButton />
      </Header>
      <AssetList
        fetchData={onRefreshList}
=======
        {(didLoadAssetList && !isEmpty) && <ActivityHeaderButton />}
      </Header>
      <AssetList
        fetchData={onRefreshList}
        isEmpty={isEmpty}
>>>>>>> eaebecf6
        onPressWalletConnect={onPressWalletConnect}
        onSectionsLoaded={onSectionsLoaded}
        sections={filteredSections}
        showShitcoins={showShitcoins}
      />
    </Page>
  );
};

WalletScreen.propTypes = {
  assets: PropTypes.array,
  assetsCount: PropTypes.number,
  assetsTotalUSD: PropTypes.shape({
    amount: PropTypes.string,
    display: PropTypes.string,
  }),
<<<<<<< HEAD
=======
  didLoadAssetList: PropTypes.bool,
>>>>>>> eaebecf6
  fetching: PropTypes.bool.isRequired,
  fetchingUniqueTokens: PropTypes.bool.isRequired,
  onPressProfile: PropTypes.func.isRequired,
  onPressWalletConnect: PropTypes.func.isRequired,
  onRefreshList: PropTypes.func.isRequired,
<<<<<<< HEAD
=======
  onSectionsLoaded: PropTypes.func,
>>>>>>> eaebecf6
  onToggleShowShitcoins: PropTypes.func,
  showShitcoins: PropTypes.bool,
  uniqueTokens: PropTypes.array.isRequired,
};

export default compose(
  withAccountAddress,
  withAccountAssets,
<<<<<<< HEAD
  withHideSplashScreenOnMount,
  withRequestsInit,
  withSafeTimeout,
=======
  withHideSplashScreen,
  withRequestsInit,
  withSafeTimeout,
  withState('didLoadAssetList', 'toggleLoadAssetList', false),
>>>>>>> eaebecf6
  withState('showShitcoins', 'toggleShowShitcoins', true),
  withHandlers({
    onPressProfile: ({ navigation }) => () => navigation.navigate('SettingsScreen'),
    onPressWalletConnect: ({ navigation }) => () => navigation.navigate('QRScannerScreen'),
    onRefreshList: ({
      accountAddress,
      accountUpdateAccountAddress,
      setSafeTimeout,
      transactionsToApproveInit,
    }) => () => {
      accountUpdateAccountAddress(accountAddress, 'BALANCEWALLET');
      transactionsToApproveInit();
      // hack: use timeout so that it looks like loading is happening
      // accountUpdateAccountAddress does not return a promise
      return new Promise(resolve => setSafeTimeout(resolve, 2000));
    },
<<<<<<< HEAD
=======
    onSectionsLoaded: ({ didLoadAssetList, onHideSplashScreen, toggleLoadAssetList }) => () => {
      if (!didLoadAssetList) {
        onHideSplashScreen();
        toggleLoadAssetList(true);
      }
    },
>>>>>>> eaebecf6
    onToggleShowShitcoins: ({ showShitcoins, toggleShowShitcoins }) => (index) => {
      if (index === 0) {
        toggleShowShitcoins(!showShitcoins);
      }
    },
  }),
  onlyUpdateForKeys(['isScreenActive', ...Object.keys(WalletScreen.propTypes)]),
)(WalletScreen);<|MERGE_RESOLUTION|>--- conflicted
+++ resolved
@@ -1,11 +1,4 @@
 import { withSafeTimeout } from '@hocs/safe-timers';
-<<<<<<< HEAD
-import { get } from 'lodash';
-import PropTypes from 'prop-types';
-import React from 'react';
-import { compose, onlyUpdateForPropTypes, withHandlers, withState } from 'recompact';
-import { AssetList, UniqueTokenRow } from '../components/asset-list';
-=======
 import lang from 'i18n-js';
 import { get } from 'lodash';
 import PropTypes from 'prop-types';
@@ -13,16 +6,12 @@
 import { compose, onlyUpdateForKeys, withHandlers, withState } from 'recompact';
 import { AssetList } from '../components/asset-list';
 import { UniqueTokenRow } from '../components/unique-token';
->>>>>>> eaebecf6
 import Avatar from '../components/Avatar';
 import { BalanceCoinRow } from '../components/coin-row';
 import { ActivityHeaderButton, Header, HeaderButton } from '../components/header';
 import { FlexItem, Page } from '../components/layout';
 import {
-<<<<<<< HEAD
-=======
   areAssetsEqualToInitialAccountAssetsState,
->>>>>>> eaebecf6
   buildUniqueTokenList,
   groupAssetsByMarketValue,
   sortAssetsByNativeAmount,
@@ -30,38 +19,25 @@
 import {
   withAccountAddress,
   withAccountAssets,
-<<<<<<< HEAD
-  withHideSplashScreenOnMount,
-=======
   withHideSplashScreen,
->>>>>>> eaebecf6
   withRequestsInit,
 } from '../hoc';
 import { position } from '../styles';
 
 const BalanceRenderItem = renderItemProps => <BalanceCoinRow {...renderItemProps} />;
-<<<<<<< HEAD
-=======
 const UniqueTokenRenderItem = renderItemProps => <UniqueTokenRow {...renderItemProps} />;
->>>>>>> eaebecf6
 const filterEmptyAssetSections = sections => sections.filter(({ totalItems }) => totalItems);
 
 const WalletScreen = ({
   assets,
   assetsCount,
   assetsTotalUSD,
-<<<<<<< HEAD
-=======
   didLoadAssetList,
->>>>>>> eaebecf6
   fetching,
   onPressProfile,
   onPressWalletConnect,
   onRefreshList,
-<<<<<<< HEAD
-=======
   onSectionsLoaded,
->>>>>>> eaebecf6
   onToggleShowShitcoins,
   showShitcoins,
   uniqueTokens,
@@ -70,11 +46,7 @@
     balances: {
       data: sortAssetsByNativeAmount(assets, showShitcoins),
       renderItem: BalanceRenderItem,
-<<<<<<< HEAD
-      title: 'Balances',
-=======
       title: lang.t('account.tab_balances'),
->>>>>>> eaebecf6
       totalItems: get(assetsTotalUSD, 'amount') ? assetsCount : 0,
       totalValue: get(assetsTotalUSD, 'display', ''),
     },
@@ -95,18 +67,12 @@
 
     sections.balances.contextMenuOptions = {
       cancelButtonIndex: 1,
-<<<<<<< HEAD
-      destructiveButtonIndex: showShitcoins ? 0 : 99, // 99 is an arbitrarily high number used to disable the 'destructiveButton' option
-      onPress: onToggleShowShitcoins,
-      options: [`${showShitcoins ? 'Hide' : 'Show'} assets with no price data`, 'Cancel'],
-=======
       destructiveButtonIndex,
       onPress: onToggleShowShitcoins,
       options: [
         `${lang.t(`account.${showShitcoins ? 'hide' : 'show'}`)} ${lang.t('wallet.assets.no_price')}`,
         lang.t('wallet.action.cancel'),
       ],
->>>>>>> eaebecf6
     };
   }
 
@@ -123,18 +89,11 @@
         <HeaderButton onPress={onPressProfile}>
           <Avatar />
         </HeaderButton>
-<<<<<<< HEAD
-        <ActivityHeaderButton />
-      </Header>
-      <AssetList
-        fetchData={onRefreshList}
-=======
         {(didLoadAssetList && !isEmpty) && <ActivityHeaderButton />}
       </Header>
       <AssetList
         fetchData={onRefreshList}
         isEmpty={isEmpty}
->>>>>>> eaebecf6
         onPressWalletConnect={onPressWalletConnect}
         onSectionsLoaded={onSectionsLoaded}
         sections={filteredSections}
@@ -151,19 +110,13 @@
     amount: PropTypes.string,
     display: PropTypes.string,
   }),
-<<<<<<< HEAD
-=======
   didLoadAssetList: PropTypes.bool,
->>>>>>> eaebecf6
   fetching: PropTypes.bool.isRequired,
   fetchingUniqueTokens: PropTypes.bool.isRequired,
   onPressProfile: PropTypes.func.isRequired,
   onPressWalletConnect: PropTypes.func.isRequired,
   onRefreshList: PropTypes.func.isRequired,
-<<<<<<< HEAD
-=======
   onSectionsLoaded: PropTypes.func,
->>>>>>> eaebecf6
   onToggleShowShitcoins: PropTypes.func,
   showShitcoins: PropTypes.bool,
   uniqueTokens: PropTypes.array.isRequired,
@@ -172,16 +125,10 @@
 export default compose(
   withAccountAddress,
   withAccountAssets,
-<<<<<<< HEAD
-  withHideSplashScreenOnMount,
-  withRequestsInit,
-  withSafeTimeout,
-=======
   withHideSplashScreen,
   withRequestsInit,
   withSafeTimeout,
   withState('didLoadAssetList', 'toggleLoadAssetList', false),
->>>>>>> eaebecf6
   withState('showShitcoins', 'toggleShowShitcoins', true),
   withHandlers({
     onPressProfile: ({ navigation }) => () => navigation.navigate('SettingsScreen'),
@@ -198,15 +145,12 @@
       // accountUpdateAccountAddress does not return a promise
       return new Promise(resolve => setSafeTimeout(resolve, 2000));
     },
-<<<<<<< HEAD
-=======
     onSectionsLoaded: ({ didLoadAssetList, onHideSplashScreen, toggleLoadAssetList }) => () => {
       if (!didLoadAssetList) {
         onHideSplashScreen();
         toggleLoadAssetList(true);
       }
     },
->>>>>>> eaebecf6
     onToggleShowShitcoins: ({ showShitcoins, toggleShowShitcoins }) => (index) => {
       if (index === 0) {
         toggleShowShitcoins(!showShitcoins);
