--- conflicted
+++ resolved
@@ -1,9 +1,5 @@
 import { useRoute } from '@react-navigation/core';
-<<<<<<< HEAD
-import { compact, keys, toLower } from 'lodash';
-=======
-import { isEmpty, keys, toLower } from 'lodash';
->>>>>>> 393dc362
+import { keys, toLower } from 'lodash';
 import React, { useEffect, useMemo, useState } from 'react';
 import { StatusBar } from 'react-native';
 import Animated from 'react-native-reanimated';
@@ -23,11 +19,7 @@
   PROFILES,
 } from '@rainbow-me/config/experimentalHooks';
 import networkInfo from '@rainbow-me/helpers/networkInfo';
-<<<<<<< HEAD
-import { isEmpty } from '@rainbow-me/helpers/utilities';
-=======
-import { notEmpty } from '@rainbow-me/helpers/utilities';
->>>>>>> 393dc362
+import { isEmpty, notEmpty } from '@rainbow-me/helpers/utilities';
 import {
   useAccountEmptyState,
   useAccountSettings,
