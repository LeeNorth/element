import { AddressZero } from '@ethersproject/constants';
import { useRoute } from '@react-navigation/native';
import { toChecksumAddress } from 'ethereumjs-util';
import lang from 'i18n-js';
import { capitalize, isEmpty } from 'lodash';
import React, {
  Fragment,
  useCallback,
  useEffect,
  useMemo,
  useState,
} from 'react';
<<<<<<< HEAD
import { Keyboard, StatusBar } from 'react-native';
import { useSafeAreaInsets } from 'react-native-safe-area-context';
=======
import { Keyboard } from 'react-native';
import { useSafeArea } from 'react-native-safe-area-context';
>>>>>>> 550b8908
import ContactRowInfoButton from '../components/ContactRowInfoButton';
import Divider from '../components/Divider';
import L2Disclaimer from '../components/L2Disclaimer';
import Pill from '../components/Pill';
import TouchableBackdrop from '../components/TouchableBackdrop';
import ButtonPressAnimation from '../components/animations/ButtonPressAnimation';
import Callout from '../components/callout/Callout';
import { CoinIcon } from '../components/coin-icon';
import RequestVendorLogoIcon from '../components/coin-icon/RequestVendorLogoIcon';
import { ContactAvatar } from '../components/contacts';
import ImageAvatar from '../components/contacts/ImageAvatar';
import CheckboxField from '../components/fields/CheckboxField';
import { GasSpeedButton } from '../components/gas';
import ENSCircleIcon from '../components/icons/svg/ENSCircleIcon';
import { Centered, Column, Row } from '../components/layout';
import { SendButton } from '../components/send';
import { SheetTitle, SlackSheet } from '../components/sheet';
import { Text as OldText, TruncatedText } from '../components/text';
import { ENSProfile } from '../entities/ens';
import { address } from '../utils/abbreviations';
import {
  addressHashedColorIndex,
  addressHashedEmoji,
} from '../utils/profileUtils';
import useExperimentalFlag, {
  PROFILES,
} from '@rainbow-me/config/experimentalHooks';
import { Box, Inset, Stack, Text } from '@rainbow-me/design-system';
import { AssetTypes, UniqueAsset } from '@rainbow-me/entities';
import {
  estimateENSReclaimGasLimit,
  estimateENSSetAddressGasLimit,
  estimateENSSetRecordsGasLimit,
  formatRecordsForTransaction,
} from '@rainbow-me/handlers/ens';
import svgToPngIfNeeded from '@rainbow-me/handlers/svgs';
import { estimateGasLimit } from '@rainbow-me/handlers/web3';
import {
  removeFirstEmojiFromString,
  returnStringFirstEmoji,
} from '@rainbow-me/helpers/emojiHandler';
import {
  add,
  convertAmountToNativeDisplay,
} from '@rainbow-me/helpers/utilities';
import {
  isENSAddressFormat,
  isValidDomainFormat,
} from '@rainbow-me/helpers/validators';
import {
  useAccountSettings,
  useAccountTransactions,
  useColorForAsset,
  useContacts,
  useDimensions,
  useENSAvatar,
  useGas,
  useUserAccounts,
  useWallets,
} from '@rainbow-me/hooks';
import { useNavigation } from '@rainbow-me/navigation';
import Routes from '@rainbow-me/routes';
import styled from '@rainbow-me/styled-components';
import { position } from '@rainbow-me/styles';
import { useTheme } from '@rainbow-me/theme';
import { getUniqueTokenType, promiseUtils } from '@rainbow-me/utils';
import logger from 'logger';

const Container = styled(Centered).attrs({
  direction: 'column',
})(({ deviceHeight, height }: { deviceHeight: number; height: number }) => ({
  ...(height && { height: height + deviceHeight }),
  ...position.coverAsObject,
}));

const SendButtonWrapper = styled(Column).attrs({
  align: 'center',
})({
  height: 56,
});

export type Checkbox = {
  checked: boolean;
  id:
    | 'clear-records'
    | 'set-address'
    | 'transfer-control'
    | 'not-sending-to-exchange'
    | 'has-wallet-that-supports';
  label: string;
};

const hasClearProfileInfo = (ensProfile?: ENSProfile) =>
  isEmpty({ ...ensProfile?.data?.records, ...ensProfile?.data?.coinAddresses });
const doesNamePointToRecipient = (
  ensProfile?: ENSProfile,
  recipientAddress?: string
) =>
  ensProfile?.data?.address?.toLowerCase() === recipientAddress?.toLowerCase();
const isRegistrant = (ensProfile?: ENSProfile) => ensProfile?.isRegistrant;

const gasOffset = 120;
const checkboxOffset = 44;

function getDefaultCheckboxes({
  isENS,
  ensProfile,
  network,
  toAddress,
}: {
  isENS: boolean;
  ensProfile: ENSProfile;
  network: string;
  toAddress: string;
}): Checkbox[] {
  if (isENS) {
    return [
      !hasClearProfileInfo(ensProfile) &&
        ensProfile?.isOwner && {
          checked: false,
          id: 'clear-records',
          label: lang.t(
            'wallet.transaction.checkboxes.clear_profile_information'
          ),
        },
      !doesNamePointToRecipient(ensProfile, toAddress) &&
        ensProfile?.isOwner && {
          checked: false,
          id: 'set-address',
          label: lang.t(
            'wallet.transaction.checkboxes.point_name_to_recipient'
          ),
        },
      isRegistrant(ensProfile) &&
        ensProfile?.data?.owner?.address?.toLowerCase() !==
          toAddress.toLowerCase() && {
          checked: false,
          id: 'transfer-control',
          label: lang.t('wallet.transaction.checkboxes.transfer_control'),
        },
    ].filter(Boolean) as Checkbox[];
  }
  return [
    {
      checked: false,
      id: 'not-sending-to-exchange',
      label: lang.t(
        'wallet.transaction.checkboxes.im_not_sending_to_an_exchange'
      ),
    },
    {
      checked: false,
      id: 'has-wallet-that-supports',
      label: lang.t(
        'wallet.transaction.checkboxes.has_a_wallet_that_supports',
        {
          networkName: capitalize(network),
        }
      ),
    },
  ];
}

export function getSheetHeight({
  asset,
  ensProfile,
  profilesEnabled,
  shouldShowChecks,
  isL2,
  toAddress,
}: {
  asset?: UniqueAsset;
  ensProfile?: ENSProfile;
  profilesEnabled: boolean;
  shouldShowChecks: boolean;
  isL2: boolean;
  toAddress: string;
}) {
  let height = android ? 440 : 377;
  if (shouldShowChecks) height = height + 104;
  if (isL2) height = height + 59;
  if (profilesEnabled && asset && getUniqueTokenType(asset) === 'ENS') {
    height = height + gasOffset;
    if (!hasClearProfileInfo(ensProfile) && ensProfile?.isOwner) {
      height = height + checkboxOffset;
    }
    if (
      !doesNamePointToRecipient(ensProfile, toAddress) &&
      ensProfile?.isOwner
    ) {
      height = height + checkboxOffset;
    }
    if (
      isRegistrant(ensProfile) &&
      ensProfile?.data?.owner?.address?.toLowerCase() !==
        toAddress.toLowerCase()
    ) {
      height = height + checkboxOffset;
    }
  }
  return height;
}

const ChevronDown = () => {
  const { colors } = useTheme();
  return (
    <Column
      align="center"
      height={ios ? 34.5 : 30}
      marginTop={android ? -14 : 0}
      position="absolute"
      width={50}
    >
      <OldText
        align="center"
        color={colors.alpha(colors.blueGreyDark, 0.15)}
        letterSpacing="zero"
        size="larger"
        weight="semibold"
      >
        􀆈
      </OldText>
      <OldText
        align="center"
        color={colors.alpha(colors.blueGreyDark, 0.09)}
        letterSpacing="zero"
        size="larger"
        style={{ top: -13 }}
        weight="semibold"
      >
        􀆈
      </OldText>
    </Column>
  );
};

export default function SendConfirmationSheet() {
  const { colors, isDarkMode } = useTheme();
  const { accountAddress, nativeCurrency } = useAccountSettings();
  const { goBack, navigate, setParams } = useNavigation();
  const {
    height: deviceHeight,
    isSmallPhone,
    isTinyPhone,
    width: deviceWidth,
  } = useDimensions();
  const [isAuthorizing, setIsAuthorizing] = useState(false);
  const insets = useSafeAreaInsets();
  const { contacts } = useContacts();
  const profilesEnabled = useExperimentalFlag(PROFILES);

  useEffect(() => {
    android && Keyboard.dismiss();
  }, []);

  const {
    params: {
      amountDetails,
      asset,
      callback,
      ensProfile,
      isL2,
      isNft,
      network,
      to,
      toAddress,
    },
  } = useRoute<any>();

  const [
    alreadySentTransactionsTotal,
    setAlreadySentTransactionsTotal,
  ] = useState(0);
  const [
    alreadySentTransactionsCurrentNetwork,
    setAlreadySentTransactionsCurrentNetwork,
  ] = useState(0);

  const { transactions } = useAccountTransactions(true, true);
  const { userAccounts, watchedAccounts } = useUserAccounts();
  const { walletNames } = useWallets();
  const isSendingToUserAccount = useMemo(() => {
    // @ts-expect-error From JavaScript hook
    const found = userAccounts?.find(account => {
      return account.address.toLowerCase() === toAddress?.toLowerCase();
    });
    return !!found;
  }, [toAddress, userAccounts]);

  const { isSufficientGas, isValidGas, updateTxFee } = useGas();

  useEffect(() => {
    if (!isSendingToUserAccount) {
      let sends = 0;
      let sendsCurrentNetwork = 0;
      // @ts-expect-error From JavaScript hook
      transactions.forEach(tx => {
        if (tx.to?.toLowerCase() === toAddress?.toLowerCase()) {
          sends++;
          if (tx.network === network) {
            sendsCurrentNetwork++;
          }
        }
      });
      if (sends > 0) {
        setAlreadySentTransactionsTotal(sends);
        if (sendsCurrentNetwork > 0) {
          setAlreadySentTransactionsCurrentNetwork(sendsCurrentNetwork);
        }
      }
    }
  }, [isSendingToUserAccount, network, toAddress, transactions]);

  const contact = useMemo(() => {
    return contacts?.[toAddress?.toLowerCase()];
  }, [contacts, toAddress]);

  const uniqueTokenType = getUniqueTokenType(asset);
  const isENS = uniqueTokenType === 'ENS' && profilesEnabled;

  const [checkboxes, setCheckboxes] = useState<Checkbox[]>(
    getDefaultCheckboxes({ ensProfile, isENS, network, toAddress })
  );

  useEffect(() => {
    if (isENS) {
      const promises = [
        estimateGasLimit(
          {
            address: accountAddress,
            amount: 0,
            asset: asset,
            recipient: toAddress,
          },
          true
        ),
      ];
      const sendENSOptions = Object.fromEntries(
        checkboxes.map(option => [option.id, option.checked])
      ) as {
        [key in Checkbox['id']]: Checkbox['checked'];
      };
      const cleanENSName = asset?.name?.split(' ')?.[0] ?? asset?.name;

      if (sendENSOptions['clear-records']) {
        let records = Object.keys({
          ...(ensProfile?.data?.coinAddresses ?? {}),
          ...(ensProfile?.data?.records ?? {}),
        }).reduce((records, recordKey) => {
          return {
            ...records,
            [recordKey]: '',
          };
        }, {});
        if (sendENSOptions['set-address']) {
          records = { ...records, ETH: toAddress };
        } else {
          records = { ...records, ETH: AddressZero };
        }
        promises.push(
          estimateENSSetRecordsGasLimit({
            name: cleanENSName,
            ownerAddress: accountAddress,
            records,
          })
        );
      } else if (sendENSOptions['set-address']) {
        promises.push(
          estimateENSSetAddressGasLimit({
            name: cleanENSName,
            ownerAddress: accountAddress,
            records: formatRecordsForTransaction({ ETH: toAddress }),
          })
        );
      }
      if (sendENSOptions['transfer-control']) {
        promises.push(
          estimateENSReclaimGasLimit({
            name: cleanENSName,
            ownerAddress: accountAddress,
            toAddress,
          })
        );
      }
      promiseUtils
        .PromiseAllWithFails(promises)
        .then(gasLimits => {
          const gasLimit = gasLimits.reduce(add, 0);
          updateTxFee(gasLimit, null);
        })
        .catch(e => {
          logger.sentry('Error calculating gas limit', e);
          updateTxFee(null, null);
        });
    }
  }, [
    accountAddress,
    asset,
    checkboxes,
    ensProfile?.data?.coinAddresses,
    ensProfile?.data?.records,
    isENS,
    toAddress,
    updateTxFee,
  ]);

  const handleCheckbox = useCallback(
    checkbox => {
      const newCheckboxesState = [...checkboxes];
      newCheckboxesState[checkbox.index] = checkbox;
      setCheckboxes(newCheckboxesState);
    },
    [checkboxes]
  );

  const handleENSConfigurationPress = useCallback(() => {
    navigate(Routes.EXPLAIN_SHEET, {
      type: 'ens_configuration',
    });
  }, [navigate]);

  const handleL2DisclaimerPress = useCallback(() => {
    navigate(Routes.EXPLAIN_SHEET, {
      type: asset.type,
    });
  }, [asset.type, navigate]);

  const nativeDisplayAmount = useMemo(
    () =>
      convertAmountToNativeDisplay(amountDetails.nativeAmount, nativeCurrency),
    [amountDetails.nativeAmount, nativeCurrency]
  );

  let color = useColorForAsset({
    address: asset.mainnet_address || asset.address,
    type: asset?.mainnet_address ? AssetTypes.token : asset?.type,
  });

  if (isNft) {
    color = colors.appleBlue;
  }

  const shouldShowChecks =
    isL2 &&
    !isSendingToUserAccount &&
    alreadySentTransactionsCurrentNetwork < 3;

  useEffect(() => {
    setParams({ shouldShowChecks });
  }, [setParams, shouldShowChecks]);

  const canSubmit =
    isSufficientGas &&
    isValidGas &&
    (!shouldShowChecks ||
      checkboxes.filter(check => check.checked === false).length === 0);

  const insufficientEth = isSufficientGas === false && isValidGas;

  const handleSubmit = useCallback(async () => {
    if (!canSubmit) return;
    try {
      setIsAuthorizing(true);
      if (isENS) {
        const clearRecords = checkboxes.some(
          ({ checked, id }) => checked && id === 'clear-records'
        );
        const setAddress = checkboxes.some(
          ({ checked, id }) => checked && id === 'set-address'
        );
        const transferControl = checkboxes.some(
          ({ checked, id }) => checked && id === 'transfer-control'
        );
        await callback({
          ens: { clearRecords, setAddress, transferControl },
        });
      } else {
        await callback();
      }
    } catch (e) {
      logger.sentry('TX submit failed', e);
      setIsAuthorizing(false);
    }
  }, [callback, canSubmit, checkboxes, isENS]);

  const existingAccount = useMemo(() => {
    let existingAcct = null;
    if (toAddress) {
      const allAccounts = [...userAccounts, ...watchedAccounts].filter(
        acct => acct.visible
      );
      for (const account of allAccounts) {
        if (
          toChecksumAddress(account.address) === toChecksumAddress(toAddress)
        ) {
          existingAcct = account;
          break;
        }
      }
    }
    return existingAcct;
  }, [toAddress, userAccounts, watchedAccounts]);

  const avatarName =
    removeFirstEmojiFromString(existingAccount?.label || contact?.nickname) ||
    (isValidDomainFormat(to)
      ? to
      : walletNames?.[to]
      ? walletNames[to]
      : address(to, 4, 6));

  const avatarValue =
    returnStringFirstEmoji(existingAccount?.label) ||
    addressHashedEmoji(toAddress);

  const avatarColor =
    existingAccount?.color ||
    contact?.color ||
    addressHashedColorIndex(toAddress);

  const { data: avatar } = useENSAvatar(to, {
    enabled: isENSAddressFormat(to),
  });

  const accountImage = profilesEnabled
    ? avatar?.imageUrl || existingAccount?.image
    : existingAccount?.image;

  const imageUrl = svgToPngIfNeeded(
    asset.image_thumbnail_url || asset.image_url,
    true
  );

  let contentHeight =
    getSheetHeight({
      ensProfile,
      isL2,
      profilesEnabled,
      shouldShowChecks,
      toAddress,
    }) - 30;
  if (shouldShowChecks) contentHeight = contentHeight + 150;
  if (isL2) contentHeight = contentHeight + 60;
  if (isENS) {
    contentHeight =
      contentHeight + checkboxes.length * checkboxOffset + gasOffset;
  }

  return (
    <Container
      deviceHeight={deviceHeight}
      height={contentHeight}
      insets={insets}
    >
      {ios && <TouchableBackdrop onPress={goBack} />}

      {/* @ts-expect-error JavaScript component */}
      <SlackSheet
        additionalTopPadding={android}
        contentHeight={contentHeight}
        scrollEnabled={false}
      >
        <SheetTitle>{lang.t('wallet.transaction.sending_title')}</SheetTitle>
        <Column height={contentHeight}>
          <Column padding={24}>
            <Row>
              <Column width={deviceWidth - 117}>
                <TruncatedText
                  letterSpacing="roundedTightest"
                  size="bigger"
                  weight="heavy"
                >
                  {isNft ? asset?.name : nativeDisplayAmount}
                </TruncatedText>

                <Row marginTop={android ? -16 : 0} paddingTop={3}>
                  <OldText
                    color={
                      isNft ? colors.alpha(colors.blueGreyDark, 0.6) : color
                    }
                    letterSpacing="roundedMedium"
                    size="lmedium"
                    weight={isNft ? 'bold' : 'heavy'}
                  >
                    {isNft
                      ? asset.familyName
                      : `${amountDetails.assetAmount} ${asset.symbol}`}
                  </OldText>
                </Row>
              </Column>
              <Column align="end" flex={1} justify="center">
                <Row>
                  {isNft ? (
                    // @ts-expect-error JavaScript component
                    <RequestVendorLogoIcon
                      backgroundColor={asset.background || colors.lightestGrey}
                      badgeXPosition={-7}
                      badgeYPosition={0}
                      borderRadius={10}
                      imageUrl={imageUrl}
                      network={asset.network}
                      showLargeShadow
                      size={50}
                    />
                  ) : (
                    <CoinIcon size={50} {...asset} />
                  )}
                </Row>
              </Column>
            </Row>

            <Row marginVertical={19}>
              {/* @ts-expect-error – JS component */}
              <Pill
                borderRadius={15}
                height={30}
                minWidth={39}
                paddingHorizontal={10}
                paddingVertical={5.5}
              >
                <OldText
                  align="center"
                  color={colors.blueGreyDark60}
                  letterSpacing="roundedMedium"
                  lineHeight={20}
                  size="large"
                  weight="heavy"
                >
                  {lang.t('account.tx_to_lowercase')}
                </OldText>
              </Pill>

              <Column align="end" flex={1}>
                <ChevronDown />
              </Column>
            </Row>
            <Row marginBottom={android ? 15 : 30}>
              <Column flex={1}>
                <Row width={android ? '80%' : '90%'}>
                  <TruncatedText
                    letterSpacing="roundedTight"
                    size="bigger"
                    weight="heavy"
                  >
                    {avatarName}
                  </TruncatedText>
                  <Centered marginTop={android ? 8 : 0}>
                    <ContactRowInfoButton
                      item={{
                        address: toAddress,
                        name: avatarName || address(to, 4, 8),
                      }}
                      network={network}
                      scaleTo={0.75}
                    >
                      <OldText
                        color={colors.alpha(
                          colors.blueGreyDark,
                          isDarkMode ? 0.5 : 0.6
                        )}
                        lineHeight={31}
                        size="larger"
                        weight="heavy"
                      >
                        {' 􀍡'}
                      </OldText>
                    </ContactRowInfoButton>
                  </Centered>
                </Row>
                <Row marginTop={android ? -18 : 0} paddingTop={3}>
                  <OldText
                    color={colors.alpha(colors.blueGreyDark, 0.6)}
                    size="lmedium"
                    weight="bold"
                  >
                    {isSendingToUserAccount
                      ? `You own this wallet`
                      : alreadySentTransactionsTotal === 0
                      ? `First time send`
                      : `${alreadySentTransactionsTotal} previous sends`}
                  </OldText>
                </Row>
              </Column>
              <Column align="end" justify="center">
                {accountImage ? (
                  <ImageAvatar image={accountImage} size="lmedium" />
                ) : (
                  <ContactAvatar
                    color={avatarColor}
                    size="lmedium"
                    value={avatarValue}
                  />
                )}
              </Column>
            </Row>
            {/* @ts-expect-error JavaScript component */}
            <Divider color={colors.rowDividerExtraLight} inset={[0]} />
          </Column>
          {(isL2 || isENS || shouldShowChecks) && (
            <Inset bottom="30px" horizontal="19px">
              <Stack space="19px">
                {isL2 && (
                  <Fragment>
                    {/* @ts-expect-error JavaScript component */}
                    <L2Disclaimer
                      assetType={asset.type}
                      colors={colors}
                      hideDivider
                      marginBottom={0}
                      marginHorizontal={0}
                      onPress={handleL2DisclaimerPress}
                      prominent
                      sending
                      symbol={asset.symbol}
                    />
                  </Fragment>
                )}
                {isENS && checkboxes.length > 0 && (
                  <ButtonPressAnimation
                    onPress={handleENSConfigurationPress}
                    scale={0.95}
                  >
                    <Callout
                      after={
                        <Text color="secondary30" weight="heavy">
                          􀅵
                        </Text>
                      }
                      before={
                        <Box
                          background="accent"
                          borderRadius={20}
                          shadow="12px heavy accent"
                          style={{ height: 20, width: 20 }}
                        >
                          <ENSCircleIcon height={20} width={20} />
                        </Box>
                      }
                    >
                      {lang.t('wallet.transaction.ens_configuration_options')}
                    </Callout>
                  </ButtonPressAnimation>
                )}
                {(isENS || shouldShowChecks) && checkboxes.length > 0 && (
                  <Inset horizontal="10px">
                    <Stack space="24px">
                      {checkboxes.map((check, i) => (
                        <CheckboxField
                          color={color}
                          isChecked={check.checked}
                          key={`check_${i}`}
                          label={check.label}
                          onPress={() =>
                            handleCheckbox({
                              ...check,
                              checked: !check.checked,
                              index: i,
                            })
                          }
                          testID={check.id}
                        />
                      ))}
                    </Stack>
                  </Inset>
                )}
              </Stack>
            </Inset>
          )}
          <SendButtonWrapper>
            {/* @ts-expect-error JavaScript component */}
            <SendButton
              androidWidth={deviceWidth - 60}
              backgroundColor={color}
              disabled={!canSubmit}
              insufficientEth={insufficientEth}
              isAuthorizing={isAuthorizing}
              onLongPress={handleSubmit}
              requiresChecks={shouldShowChecks}
              smallButton={!isTinyPhone && (android || isSmallPhone)}
              testID="send-confirmation-button"
            />
          </SendButtonWrapper>
          {isENS && (
            /* @ts-expect-error JavaScript component */
            <GasSpeedButton
              currentNetwork={network}
              theme={isDarkMode ? 'dark' : 'light'}
            />
          )}
        </Column>
      </SlackSheet>
    </Container>
  );
}<|MERGE_RESOLUTION|>--- conflicted
+++ resolved
@@ -10,13 +10,8 @@
   useMemo,
   useState,
 } from 'react';
-<<<<<<< HEAD
-import { Keyboard, StatusBar } from 'react-native';
+import { Keyboard } from 'react-native';
 import { useSafeAreaInsets } from 'react-native-safe-area-context';
-=======
-import { Keyboard } from 'react-native';
-import { useSafeArea } from 'react-native-safe-area-context';
->>>>>>> 550b8908
 import ContactRowInfoButton from '../components/ContactRowInfoButton';
 import Divider from '../components/Divider';
 import L2Disclaimer from '../components/L2Disclaimer';
