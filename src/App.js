--- conflicted
+++ resolved
@@ -122,12 +122,8 @@
   }
 
   handleAppStateChange = async (nextAppState) => {
-<<<<<<< HEAD
-    if (this.state.appState.match(/inactive|unknown|background/) && nextAppState === 'active') {
-=======
     if (this.state.appState.match(/unknown|background/) && nextAppState === 'active') {
       Piwik.trackEvent('screen', 'view', 'app');
->>>>>>> 1502e52e
       this.fetchAllTransactionsFromWalletConnectSessions();
     }
     this.setState({ appState: nextAppState });
