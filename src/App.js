import messaging from '@react-native-firebase/messaging';
import analytics from '@segment/analytics-react-native';
import * as Sentry from '@sentry/react-native';
import { get } from 'lodash';
import nanoid from 'nanoid/non-secure';
import PropTypes from 'prop-types';
import React, { Component } from 'react';
import {
  AppRegistry,
  AppState,
  Linking,
  LogBox,
  NativeModules,
  StatusBar,
} from 'react-native';
import branch from 'react-native-branch';
import {
  IS_TESTING,
  REACT_APP_SEGMENT_API_WRITE_KEY,
  SENTRY_ENDPOINT,
  SENTRY_ENVIRONMENT,
} from 'react-native-dotenv';

// eslint-disable-next-line import/default
import RNIOS11DeviceCheck from 'react-native-ios11-devicecheck';
import { SafeAreaProvider } from 'react-native-safe-area-context';
import { enableScreens } from 'react-native-screens';
import { connect, Provider } from 'react-redux';
import PortalConsumer from './components/PortalConsumer';
import ErrorBoundary from './components/error-boundary/ErrorBoundary';
import { FlexItem } from './components/layout';
import { OfflineToast } from './components/toasts';
import {
  reactNativeDisableYellowBox,
  showNetworkRequests,
  showNetworkResponses,
} from './config/debug';
import { MainThemeProvider } from './context/ThemeContext';
import { InitialRouteContext } from './context/initialRoute';
import monitorNetwork from './debugging/network';
import appEvents from './handlers/appEvents';
import handleDeeplink from './handlers/deeplinks';
import { runWalletBackupStatusChecks } from './handlers/walletReadyEvents';
import RainbowContextWrapper from './helpers/RainbowContext';
import { registerTokenRefreshListener, saveFCMToken } from './model/firebase';
import * as keychain from './model/keychain';
import { loadAddress } from './model/wallet';
import { walletConnectInit } from './model/walletConnect';
import { Navigation } from './navigation';
import RoutesComponent from './navigation/Routes';
import { explorerInit } from './redux/explorer';
import { requestsForTopic } from './redux/requests';
import store from './redux/store';
import { walletConnectLoadState } from './redux/walletconnect';
import Routes from '@rainbow-me/routes';
import logger from 'logger';
import { Portal } from 'react-native-cool-modals/Portal';

const WALLETCONNECT_SYNC_DELAY = 500;

StatusBar.pushStackEntry({ animated: true, barStyle: 'dark-content' });

if (__DEV__) {
  reactNativeDisableYellowBox && LogBox.ignoreAllLogs();
  (showNetworkRequests || showNetworkResponses) &&
    monitorNetwork(showNetworkRequests, showNetworkResponses);
} else {
  let sentryOptions = {
    dsn: SENTRY_ENDPOINT,
    enableAutoSessionTracking: true,
    environment: SENTRY_ENVIRONMENT,
  };
  Sentry.init(sentryOptions);
}

enableScreens();

const { RNTestFlight } = NativeModules;

class App extends Component {
  static propTypes = {
    requestsForTopic: PropTypes.func,
  };

  state = { appState: AppState.currentState, initialRoute: null };

  async componentDidMount() {
    if (!__DEV__ && RNTestFlight) {
      const { isTestFlight } = RNTestFlight.getConstants();
      logger.sentry(`Test flight usage - ${isTestFlight}`);
    }
    this.identifyFlow();
    AppState.addEventListener('change', this.handleAppStateChange);
<<<<<<< HEAD

    // Wallet connect v2
    walletConnectInit(store);

=======
    appEvents.on('transactionConfirmed', this.handleTransactionConfirmed);
>>>>>>> 6be4ee78
    await this.handleInitializeAnalytics();
    saveFCMToken();
    this.onTokenRefreshListener = registerTokenRefreshListener();

    this.foregroundNotificationListener = messaging().onMessage(
      this.onRemoteNotification
    );

    this.backgroundNotificationListener = messaging().setBackgroundMessageHandler(
      async remoteMessage => {
        setTimeout(() => {
          const topic = get(remoteMessage, 'data.topic');
          this.onPushNotificationOpened(topic);
        }, WALLETCONNECT_SYNC_DELAY);
      }
    );

    this.branchListener = branch.subscribe(({ error, params, uri }) => {
      if (error) {
        logger.error('Error from Branch: ' + error);
      }

      if (params['+non_branch_link']) {
        const nonBranchUrl = params['+non_branch_link'];
        handleDeeplink(nonBranchUrl);
        return;
      } else if (!params['+clicked_branch_link']) {
        // Indicates initialization success and some other conditions.
        // No link was opened.
        if (IS_TESTING === 'true') {
          handleDeeplink(uri);
        } else {
          return;
        }
      } else if (uri) {
        handleDeeplink(uri);
      }
    });

    // Walletconnect uses direct deeplinks
    if (android) {
      try {
        const initialUrl = await Linking.getInitialURL();
        if (initialUrl) {
          handleDeeplink(initialUrl);
        }
      } catch (e) {
        logger.log('Error opening deeplink', e);
      }
      Linking.addEventListener('url', ({ url }) => {
        handleDeeplink(url);
      });
    }
  }

  componentDidUpdate(prevProps) {
    if (!prevProps.walletReady && this.props.walletReady) {
      // Everything we need to do after the wallet is ready goes here
      logger.sentry('✅ Wallet ready!');
      runWalletBackupStatusChecks();
    }
  }

  componentWillUnmount() {
    AppState.removeEventListener('change', this.handleAppStateChange);
    this.onTokenRefreshListener?.();
    this.foregroundNotificationListener?.();
    this.backgroundNotificationListener?.();
    this.branchListener?.();
  }

  identifyFlow = async () => {
    const address = await loadAddress();
    if (address) {
      this.setState({ initialRoute: Routes.SWIPE_LAYOUT });
    } else {
      this.setState({ initialRoute: Routes.WELCOME_SCREEN });
    }
  };

  onRemoteNotification = notification => {
    const topic = get(notification, 'data.topic');
    setTimeout(() => {
      this.onPushNotificationOpened(topic);
    }, WALLETCONNECT_SYNC_DELAY);
  };

  handleOpenLinkingURL = url => {
    handleDeeplink(url);
  };

  onPushNotificationOpened = topic => {
    const { requestsForTopic } = this.props;
    const requests = requestsForTopic(topic);
    if (requests) {
      // WC requests will open automatically
      return false;
    }
    // In the future, here  is where we should
    // handle all other kinds of push notifications
    // For ex. incoming txs, etc.
  };

  handleInitializeAnalytics = async () => {
    // Comment the line below to debug analytics
    if (__DEV__) return false;
    const storedIdentifier = await keychain.loadString(
      'analyticsUserIdentifier'
    );

    if (!storedIdentifier) {
      const identifier = await RNIOS11DeviceCheck.getToken()
        .then(deviceId => deviceId)
        .catch(() => nanoid());
      await keychain.saveString('analyticsUserIdentifier', identifier);
      analytics.identify(identifier);
    }

    await analytics.setup(REACT_APP_SEGMENT_API_WRITE_KEY, {
      ios: {
        trackDeepLinks: true,
      },
      trackAppLifecycleEvents: true,
      trackAttributionData: true,
    });
  };

  handleAppStateChange = async nextAppState => {
    // Restore WC connectors when going from BG => FG
    if (this.state.appState === 'background' && nextAppState === 'active') {
      store.dispatch(walletConnectLoadState());
    }
    this.setState({ appState: nextAppState });

    analytics.track('State change', {
      category: 'app state',
      label: nextAppState,
    });
  };

  handleNavigatorRef = navigatorRef =>
    Navigation.setTopLevelNavigator(navigatorRef);

  handleTransactionConfirmed = () => {
    logger.log('Reloading all data from zerion in 10!');
    setTimeout(() => {
      logger.log('Reloading all data from zerion NOW!');
      store.dispatch(explorerInit());
    }, 10000);
  };

  render = () => (
    <MainThemeProvider>
      <RainbowContextWrapper>
        <ErrorBoundary>
          <Portal>
            <SafeAreaProvider>
              <Provider store={store}>
                <FlexItem>
                  {this.state.initialRoute && (
                    <InitialRouteContext.Provider
                      value={this.state.initialRoute}
                    >
                      <RoutesComponent ref={this.handleNavigatorRef} />
                      <PortalConsumer />
                    </InitialRouteContext.Provider>
                  )}
                  <OfflineToast />
                </FlexItem>
              </Provider>
            </SafeAreaProvider>
          </Portal>
        </ErrorBoundary>
      </RainbowContextWrapper>
    </MainThemeProvider>
  );
}

const AppWithRedux = connect(
  ({ appState: { walletReady } }) => ({ walletReady }),
  {
    requestsForTopic,
  }
)(App);

const AppWithReduxStore = () => <AppWithRedux store={store} />;

AppRegistry.registerComponent('Rainbow', () => AppWithReduxStore);<|MERGE_RESOLUTION|>--- conflicted
+++ resolved
@@ -91,14 +91,11 @@
     }
     this.identifyFlow();
     AppState.addEventListener('change', this.handleAppStateChange);
-<<<<<<< HEAD
 
     // Wallet connect v2
     walletConnectInit(store);
 
-=======
     appEvents.on('transactionConfirmed', this.handleTransactionConfirmed);
->>>>>>> 6be4ee78
     await this.handleInitializeAnalytics();
     saveFCMToken();
     this.onTokenRefreshListener = registerTokenRefreshListener();
