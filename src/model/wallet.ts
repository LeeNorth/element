import { TransactionRequest } from '@ethersproject/abstract-provider';
import { arrayify, BytesLike, Hexable } from '@ethersproject/bytes';
import { HDNode } from '@ethersproject/hdnode';
import { Provider } from '@ethersproject/providers';
import { Transaction } from '@ethersproject/transactions';
import { Wallet } from '@ethersproject/wallet';
import {
  signTypedData,
  SignTypedDataVersion,
  TypedMessage,
} from '@metamask/eth-sig-util';
import { captureException, captureMessage } from '@sentry/react-native';
import { generateMnemonic } from 'bip39';
import { isValidAddress, toBuffer, toChecksumAddress } from 'ethereumjs-util';
import {
  hdkey as EthereumHDKey,
  default as LibWallet,
} from 'ethereumjs-wallet';
import lang from 'i18n-js';
<<<<<<< HEAD
import { find, findKey, forEach, isEmpty } from 'lodash';
=======
import { findKey, forEach, get, isEmpty } from 'lodash';
>>>>>>> a19b119e
import { Alert } from 'react-native';
import { getSupportedBiometryType } from 'react-native-keychain';
import { lightModeThemeColors } from '../styles/colors';
import {
  addressKey,
  allWalletsKey,
  oldSeedPhraseMigratedKey,
  pinKey,
  privateKeyKey,
  seedPhraseKey,
  selectedWalletKey,
} from '../utils/keychainConstants';
import { addressHashedColorIndex } from '../utils/profileUtils';
import * as keychain from './keychain';
import { PreferenceActionType, setPreference } from './preferences';
import { EthereumAddress } from '@rainbow-me/entities';
import AesEncryptor from '@rainbow-me/handlers/aesEncryption';
import {
  authenticateWithPIN,
  authenticateWithPINAndCreateIfNeeded,
  getExistingPIN,
} from '@rainbow-me/handlers/authentication';
import { saveAccountEmptyState } from '@rainbow-me/handlers/localstorage/accountLocal';
import {
  addHexPrefix,
  isHexString,
  isHexStringIgnorePrefix,
  isValidMnemonic,
  web3Provider,
} from '@rainbow-me/handlers/web3';
import { createSignature } from '@rainbow-me/helpers/signingWallet';
import showWalletErrorAlert from '@rainbow-me/helpers/support';
import WalletLoadingStates from '@rainbow-me/helpers/walletLoadingStates';
import { EthereumWalletType } from '@rainbow-me/helpers/walletTypes';
import { updateWebDataEnabled } from '@rainbow-me/redux/showcaseTokens';
import store from '@rainbow-me/redux/store';
import { setIsWalletLoading } from '@rainbow-me/redux/wallets';
import { ethereumUtils } from '@rainbow-me/utils';
import logger from 'logger';

const encryptor = new AesEncryptor();

export type EthereumPrivateKey = string;
type EthereumMnemonic = string;
type EthereumSeed = string;
export type EthereumWalletSeed =
  | EthereumAddress
  | EthereumPrivateKey
  | EthereumMnemonic
  | EthereumSeed;

interface WalletInitialized {
  isNew: boolean;
  walletAddress?: EthereumAddress;
}

interface TransactionRequestParam {
  transaction: TransactionRequest;
  existingWallet?: Wallet;
  provider?: Provider;
}

interface MessageTypeProperty {
  name: string;
  type: string;
}
interface TypedDataTypes {
  EIP712Domain: MessageTypeProperty[];
  [additionalProperties: string]: MessageTypeProperty[];
}

interface TypedData {
  types: TypedDataTypes;
  primaryType: keyof TypedDataTypes;
  domain: {
    name?: string;
    version?: string;
    chainId?: number;
    verifyingContract?: string;
  };
  message: object;
}

interface ReadOnlyWallet {
  address: EthereumAddress;
  privateKey: null;
}

interface EthereumWalletFromSeed {
  hdnode: null | HDNode;
  isHDWallet: boolean;
  wallet: null | EthereumWallet;
  type: EthereumWalletType;
  walletType: WalletLibraryType;
  root: EthereumHDKey;
  address: EthereumAddress;
}

type EthereumWallet = Wallet | ReadOnlyWallet;

export interface RainbowAccount {
  index: number;
  label: string;
  address: EthereumAddress;
  avatar: null | string;
  color: number;
  visible: boolean;
  image: string | null;
}

export interface RainbowWallet {
  addresses: RainbowAccount[];
  color: number;
  id: string;
  imported: boolean;
  name: string;
  primary: boolean;
  type: EthereumWalletType;
  backedUp: boolean;
  backupFile?: string;
  backupDate?: string;
  backupType?: string;
}

export interface AllRainbowWallets {
  [key: string]: RainbowWallet;
}

interface AllRainbowWalletsData {
  wallets: AllRainbowWallets;
  version: string;
}

interface RainbowSelectedWalletData {
  wallet: RainbowWallet;
}

export interface PrivateKeyData {
  privateKey: EthereumPrivateKey;
  version: string;
}
interface SeedPhraseData {
  seedphrase: EthereumPrivateKey;
  version: string;
}

interface MigratedSecretsResult {
  hdnode: undefined | HDNode;
  privateKey: EthereumPrivateKey;
  seedphrase: EthereumWalletSeed;
  type: EthereumWalletType;
}

export enum WalletLibraryType {
  ethers = 'ethers',
  bip39 = 'bip39',
}

const privateKeyVersion = 1.0;
const seedPhraseVersion = 1.0;
const selectedWalletVersion = 1.0;
export const allWalletsVersion = 1.0;

export const DEFAULT_HD_PATH = `m/44'/60'/0'/0`;
export const DEFAULT_WALLET_NAME = 'My Wallet';

const authenticationPrompt = lang.t('wallet.authenticate.please');

export const createdWithBiometricError = 'createdWithBiometricError';

export const walletInit = async (
  seedPhrase = undefined,
  color = null,
  name = null,
  overwrite = false,
  checkedWallet = null,
  network: string
): Promise<WalletInitialized> => {
  let walletAddress = null;

  // When the `seedPhrase` is not defined in the args, then
  // this means it's a new fresh wallet created by the user.
  let isNew = typeof seedPhrase === 'undefined';

  // Importing a seedphrase
  if (!isEmpty(seedPhrase)) {
    const wallet = await createWallet(
      seedPhrase,
      color,
      name,
      overwrite,
      checkedWallet
    );
    walletAddress = wallet?.address;
    return { isNew, walletAddress };
  }

  walletAddress = await loadAddress();

  if (!walletAddress) {
    const wallet = await createWallet();
    walletAddress = wallet?.address;
    isNew = true;
  }
  if (isNew) {
    saveAccountEmptyState(true, walletAddress?.toLowerCase(), network);
  }
  return { isNew, walletAddress };
};

export const loadWallet = async (
  address?: EthereumAddress | undefined,
  showErrorIfNotLoaded = true,
  provider?: Provider
): Promise<null | Wallet> => {
  const privateKey = await loadPrivateKey(address);
  if (privateKey === -1 || privateKey === -2) {
    return null;
  }
  if (privateKey) {
    // @ts-ignore
    return new Wallet(privateKey, provider || web3Provider);
  }
  if (ios && showErrorIfNotLoaded) {
    showWalletErrorAlert();
  }
  return null;
};

export const sendTransaction = async ({
  transaction,
  existingWallet,
  provider,
}: TransactionRequestParam): Promise<null | {
  result?: Transaction;
  error?: any;
}> => {
  try {
    logger.sentry('about to send transaction', transaction);
    const wallet =
      existingWallet || (await loadWallet(undefined, true, provider));
    if (!wallet) return null;
    try {
      const result = await wallet.sendTransaction(transaction);
      logger.log('tx result', result);
      return { result };
    } catch (error) {
      logger.log('Failed to SEND transaction', error);
      Alert.alert(lang.t('wallet.transaction.alert.failed_transaction'));
      logger.sentry('Error', error);
      const fakeError = new Error('Failed to send transaction');
      captureException(fakeError);
      return { error };
    }
  } catch (error) {
    Alert.alert(lang.t('wallet.transaction.alert.authentication'));
    logger.sentry(
      'Failed to SEND transaction due to authentication, alerted user'
    );
    captureException(error);
    return null;
  }
};

export const signTransaction = async ({
  transaction,
  existingWallet,
  provider,
}: TransactionRequestParam): Promise<null | {
  result?: string;
  error?: any;
}> => {
  try {
    logger.sentry('about to sign transaction', transaction);
    const wallet =
      existingWallet || (await loadWallet(undefined, true, provider));
    if (!wallet) return null;
    try {
      const result = await wallet.signTransaction(transaction);
      return { result };
    } catch (error) {
      Alert.alert(lang.t('wallet.transaction.alert.failed_transaction'));
      logger.sentry('Error', error);
      const fakeError = new Error('Failed to sign transaction');
      captureException(fakeError);
      return { error };
    }
  } catch (error) {
    Alert.alert(lang.t('wallet.transaction.alert.authentication'));
    logger.sentry(
      'Failed to SIGN transaction due to authentication, alerted user'
    );
    captureException(error);
    return null;
  }
};

export const signMessage = async (
  message: BytesLike | Hexable | number,
  existingWallet?: Wallet,
  provider?: Provider
): Promise<null | {
  result?: string;
  error?: any;
}> => {
  try {
    logger.sentry('about to sign message', message);
    const wallet =
      existingWallet || (await loadWallet(undefined, true, provider));
    try {
      if (!wallet) return null;
      const result = await wallet.signMessage(arrayify(message));
      return { result };
    } catch (error) {
      Alert.alert(lang.t('wallet.transaction.alert.failed_sign_message'));
      logger.sentry('Error', error);
      const fakeError = new Error('Failed to sign message');
      captureException(fakeError);
      return { error };
    }
  } catch (error) {
    Alert.alert(lang.t('wallet.transaction.alert.authentication'));
    logger.sentry('Failed to SIGN message due to authentication, alerted user');
    captureException(error);
    return null;
  }
};

export const signPersonalMessage = async (
  message: string | Uint8Array,
  existingWallet?: Wallet,
  provider?: Provider
): Promise<null | {
  result?: string;
  error?: any;
}> => {
  try {
    logger.sentry('about to sign personal message', message);
    const wallet =
      existingWallet || (await loadWallet(undefined, true, provider));
    try {
      if (!wallet) return null;
      const result = await wallet.signMessage(
        typeof message === 'string' && isHexString(addHexPrefix(message))
          ? arrayify(addHexPrefix(message))
          : message
      );
      return { result };
    } catch (error) {
      Alert.alert(lang.t('wallet.transaction.alert.failed_sign_message'));
      logger.sentry('Error', error);
      const fakeError = new Error('Failed to sign personal message');
      captureException(fakeError);
      return { error };
    }
  } catch (error) {
    Alert.alert(lang.t('wallet.transaction.alert.authentication'));
    logger.sentry(
      'Failed to SIGN personal message due to authentication, alerted user'
    );
    captureException(error);
    return null;
  }
};

export const signTypedDataMessage = async (
  message: string | TypedData,
  existingWallet?: Wallet,
  provider?: Provider
): Promise<null | {
  result?: string;
  error?: any;
}> => {
  try {
    logger.sentry('about to sign typed data  message', message);
    const wallet =
      existingWallet || (await loadWallet(undefined, true, provider));
    if (!wallet) return null;
    try {
      const pkeyBuffer = toBuffer(addHexPrefix(wallet.privateKey));
      let parsedData = message;
      try {
        parsedData = typeof message === 'string' && JSON.parse(message);
        // eslint-disable-next-line no-empty
      } catch (e) {}

      // There are 3 types of messages
      // v1 => basic data types
      // v3 =>  has type / domain / primaryType
      // v4 => same as v3 but also supports which supports arrays and recursive structs.
      // Because v4 is backwards compatible with v3, we're supporting only v4

      let version = 'v1';
      if (
        typeof parsedData === 'object' &&
        (parsedData.types || parsedData.primaryType || parsedData.domain)
      ) {
        version = 'v4';
      }

      return {
        result: signTypedData({
          data: parsedData as TypedMessage<TypedDataTypes>,
          privateKey: pkeyBuffer,
          version: version.toUpperCase() as SignTypedDataVersion,
        }),
      };
    } catch (error) {
      Alert.alert(lang.t('wallet.transaction.alert.failed_sign_message'));
      logger.sentry('Error', error);
      const fakeError = new Error('Failed to sign typed data');
      captureException(fakeError);
      return { error };
    }
  } catch (error) {
    Alert.alert(lang.t('wallet.transaction.alert.authentication'));
    logger.sentry(
      'Failed to SIGN typed data message due to authentication, alerted user'
    );
    captureException(error);
    return null;
  }
};

export const oldLoadSeedPhrase = async (): Promise<null | EthereumWalletSeed> => {
  const seedPhrase = await keychain.loadString(seedPhraseKey, {
    authenticationPrompt,
  });
  return seedPhrase as string | null;
};

export const loadAddress = (): Promise<null | EthereumAddress> =>
  keychain.loadString(addressKey) as Promise<string | null>;

const loadPrivateKey = async (
  address?: EthereumAddress | undefined
): Promise<null | EthereumPrivateKey | -1 | -2> => {
  try {
    const isSeedPhraseMigrated = await keychain.loadString(
      oldSeedPhraseMigratedKey
    );

    // We need to migrate the seedphrase & private key first
    // In that case we regenerate the existing private key to store it with the new format
    let privateKey = null;
    if (!isSeedPhraseMigrated) {
      const migratedSecrets = await migrateSecrets();
      privateKey = migratedSecrets?.privateKey;
    }

    if (!privateKey) {
      const addressToUse = address || (await loadAddress());
      if (!addressToUse) {
        return null;
      }

      const privateKeyData = await getPrivateKey(addressToUse);
      if (privateKeyData === -1) {
        return -1;
      }
      privateKey = privateKeyData?.privateKey ?? null;

      let userPIN = null;
      if (android) {
        const hasBiometricsEnabled = await getSupportedBiometryType();
        // Fallback to custom PIN
        if (!hasBiometricsEnabled) {
          try {
            userPIN = await authenticateWithPIN();
          } catch (e) {
            return null;
          }
        }
      }
      if (privateKey && userPIN) {
        privateKey = await encryptor.decrypt(userPIN, privateKey);
      }
    }

    return privateKey;
  } catch (error) {
    logger.sentry('Error in loadPrivateKey');
    captureException(error);
    return null;
  }
};

export const saveAddress = async (
  address: EthereumAddress,
  accessControlOptions = keychain.publicAccessControlOptions
): Promise<void> => {
  return keychain.saveString(addressKey, address, accessControlOptions);
};

export const identifyWalletType = (
  walletSeed: EthereumWalletSeed
): EthereumWalletType => {
  if (
    isHexStringIgnorePrefix(walletSeed) &&
    addHexPrefix(walletSeed).length === 66
  ) {
    return EthereumWalletType.privateKey;
  }
  // 12 or 24 words seed phrase
  if (isValidMnemonic(walletSeed)) {
    return EthereumWalletType.mnemonic;
  }
  // Public address (0x)
  if (isValidAddress(walletSeed)) {
    return EthereumWalletType.readOnly;
  }
  // seed
  return EthereumWalletType.seed;
};

export const createWallet = async (
  seed: null | EthereumSeed = null,
  color: null | number = null,
  name: null | string = null,
  overwrite: boolean = false,
  checkedWallet: null | EthereumWalletFromSeed = null
): Promise<null | EthereumWallet> => {
  const isImported = !!seed;
  logger.sentry('Creating wallet, isImported?', isImported);
  if (!seed) {
    logger.sentry('Generating a new seed phrase');
  }
  const walletSeed = seed || generateMnemonic();
  let addresses: RainbowAccount[] = [];
  try {
    const { dispatch } = store;
    dispatch(setIsWalletLoading(WalletLoadingStates.CREATING_WALLET));

    const {
      isHDWallet,
      type,
      root,
      wallet: walletResult,
      address,
      walletType,
    } =
      checkedWallet ||
      (await ethereumUtils.deriveAccountFromWalletInput(walletSeed));
    const isReadOnlyType = type === EthereumWalletType.readOnly;
    let pkey = walletSeed;
    if (!walletResult) return null;
    const walletAddress = address;
    if (isHDWallet) {
      pkey = addHexPrefix(
        (walletResult as LibWallet).getPrivateKey().toString('hex')
      );
    }
    logger.sentry('[createWallet] - getWallet from seed');

    // Get all wallets
    const allWalletsResult = await getAllWallets();
    logger.sentry('[createWallet] - getAllWallets');
    const allWallets: AllRainbowWallets = allWalletsResult?.wallets ?? {};

    let existingWalletId = null;
    if (isImported) {
      // Checking if the generated account already exists and is visible
      logger.sentry('[createWallet] - isImported >> true');
      const alreadyExistingWallet = Object.values(allWallets).find(
        (someWallet: RainbowWallet) => {
          return !!someWallet.addresses.find(
            account =>
              toChecksumAddress(account.address) ===
                toChecksumAddress(walletAddress) && account.visible
          );
        }
      );

      existingWalletId = alreadyExistingWallet?.id;

      // Don't allow adding a readOnly wallet that you have already visible
      // or a private key that you already have visible as a seed or mnemonic
      const isPrivateKeyOverwritingSeedMnemonic =
        type === EthereumWalletType.privateKey &&
        (alreadyExistingWallet?.type === EthereumWalletType.seed ||
          alreadyExistingWallet?.type === EthereumWalletType.mnemonic);
      if (
        !overwrite &&
        alreadyExistingWallet &&
        (isReadOnlyType || isPrivateKeyOverwritingSeedMnemonic)
      ) {
        setTimeout(
          () =>
            Alert.alert(
              'Oops!',
              'Looks like you already imported this wallet!'
            ),
          1
        );
        logger.sentry('[createWallet] - already imported this wallet');
        return null;
      }
    }

    const id = existingWalletId || `wallet_${Date.now()}`;
    logger.sentry('[createWallet] - wallet ID', { id });

    // Android users without biometrics need to secure their keys with a PIN
    let userPIN = null;
    if (android && !isReadOnlyType) {
      const hasBiometricsEnabled = await getSupportedBiometryType();
      // Fallback to custom PIN
      if (!hasBiometricsEnabled) {
        try {
          userPIN = await getExistingPIN();
          if (!userPIN) {
            // We gotta dismiss the modal before showing the PIN screen
            dispatch(setIsWalletLoading(null));
            userPIN = await authenticateWithPINAndCreateIfNeeded();
            dispatch(
              setIsWalletLoading(
                seed
                  ? WalletLoadingStates.IMPORTING_WALLET
                  : WalletLoadingStates.CREATING_WALLET
              )
            );
          }
        } catch (e) {
          return null;
        }
      }
    }

    // Save seed - save this first
    if (userPIN) {
      // Encrypt with the PIN
      const encryptedSeed = await encryptor.encrypt(userPIN, walletSeed);
      if (encryptedSeed) {
        await saveSeedPhrase(encryptedSeed, id);
      } else {
        logger.sentry('Error encrypting seed to save it');
        return null;
      }
    } else {
      await saveSeedPhrase(walletSeed, id);
    }

    logger.sentry('[createWallet] - saved seed phrase');

    // Save address
    await saveAddress(walletAddress);
    logger.sentry('[createWallet] - saved address');

    // Save private key
    if (userPIN) {
      // Encrypt with the PIN
      const encryptedPkey = await encryptor.encrypt(userPIN, pkey);
      if (encryptedPkey) {
        await savePrivateKey(walletAddress, encryptedPkey);
      } else {
        logger.sentry('Error encrypting pkey to save it');
        return null;
      }
    } else {
      await savePrivateKey(walletAddress, pkey);
    }
    logger.sentry('[createWallet] - saved private key');

    const colorIndexForWallet =
      color !== null ? color : addressHashedColorIndex(walletAddress) || 0;
    addresses.push({
      address: walletAddress,
      avatar: null,
      color: colorIndexForWallet,
      image: null,
      index: 0,
      label: name || '',
      visible: true,
    });
    if (type !== EthereumWalletType.readOnly) {
      // Creating signature for this wallet
      logger.sentry(`[createWallet] - generating signature`);
      await createSignature(walletAddress, pkey);
      // Enable web profile
      logger.sentry(`[createWallet] - enabling web profile`);
      store.dispatch(updateWebDataEnabled(true, walletAddress));
      // Save the color
      setPreference(PreferenceActionType.init, 'profile', address, {
        accountColor:
          lightModeThemeColors.avatarBackgrounds[colorIndexForWallet],
      });
      logger.sentry(`[createWallet] - enabled web profile`);
    }

    if (isHDWallet && root && isImported) {
      logger.sentry('[createWallet] - isHDWallet && isImported');
      let index = 1;
      let lookup = true;
      // Starting on index 1, we are gonna hit etherscan API and check the tx history
      // for each account. If there's history we add it to the wallet.
      //(We stop once we find the first one with no history)
      while (lookup) {
        const child = root.deriveChild(index);
        const walletObj = child.getWallet();
        const nextWallet = new Wallet(
          addHexPrefix(walletObj.getPrivateKey().toString('hex'))
        );
        let hasTxHistory = false;
        try {
          hasTxHistory = await ethereumUtils.hasPreviousTransactions(
            nextWallet.address
          );
        } catch (error) {
          logger.sentry('[createWallet] - Error getting txn history');
          captureException(error);
        }

        let discoveredAccount: RainbowAccount | undefined;
        let discoveredWalletId: RainbowWallet['id'] | undefined;
        forEach(allWallets, someWallet => {
          const existingAccount = someWallet.addresses.find(
            account =>
              toChecksumAddress(account.address) ===
              toChecksumAddress(nextWallet.address)
          );
          if (existingAccount) {
            discoveredAccount = existingAccount as RainbowAccount;
            discoveredWalletId = someWallet.id;
            return true;
          }
          return false;
        });

        // Remove any discovered wallets if they already exist
        // and copy over label and color if account was visible
        let colorIndexForWallet =
          addressHashedColorIndex(nextWallet.address) || 0;
        let label = '';

        if (discoveredAccount && discoveredWalletId) {
          if (discoveredAccount.visible) {
            colorIndexForWallet = discoveredAccount.color;
            label = discoveredAccount.label ?? '';
          }
          // eslint-disable-next-line @typescript-eslint/no-dynamic-delete
          delete allWallets[discoveredWalletId];
        }

        if (hasTxHistory) {
          // Save private key
          if (userPIN) {
            // Encrypt with the PIN
            const encryptedPkey = await encryptor.encrypt(
              userPIN,
              nextWallet.privateKey
            );
            if (encryptedPkey) {
              await savePrivateKey(nextWallet.address, encryptedPkey);
            } else {
              logger.sentry('Error encrypting pkey to save it');
              return null;
            }
          } else {
            await savePrivateKey(nextWallet.address, nextWallet.privateKey);
          }
          logger.sentry(
            `[createWallet] - saved private key for next wallet ${index}`
          );
          addresses.push({
            address: nextWallet.address,
            avatar: null,
            color: colorIndexForWallet,
            image: null,
            index,
            label,
            visible: true,
          });

          // Creating signature for this wallet
          await createSignature(nextWallet.address, nextWallet.privateKey);
          // Enable web profile
          store.dispatch(updateWebDataEnabled(true, nextWallet.address));

          // Save the color
          setPreference(
            PreferenceActionType.init,
            'profile',
            nextWallet.address,
            {
              accountColor:
                lightModeThemeColors.avatarBackgrounds[colorIndexForWallet],
            }
          );

          logger.sentry(
            `[createWallet] - enabled web profile for wallet ${index}`
          );

          index++;
        } else {
          lookup = false;
        }
      }
    }

    // if imported and we have only one account, we name the wallet too.
    let walletName = DEFAULT_WALLET_NAME;
    if (isImported && name) {
      if (addresses.length > 1) {
        walletName = name;
      }
    }

    let primary = false;
    // If it's not imported or it's the first one with a seed phrase
    // it's the primary wallet
    if (
      !isImported ||
      (!findKey(allWallets, ['type', EthereumWalletType.mnemonic]) &&
        type === EthereumWalletType.mnemonic)
    ) {
      primary = true;
      // Or there's no other primary wallet and this one has a seed phrase
    } else {
      const primaryWallet = findKey(allWallets, ['primary', true]);
      if (!primaryWallet && type === EthereumWalletType.mnemonic) {
        primary = true;
      }
    }

    allWallets[id] = {
      addresses,
      backedUp: false,
      color: color || 0,
      id,
      imported: isImported,
      name: walletName,
      primary,
      type,
    };

    await setSelectedWallet(allWallets[id]);
    logger.sentry('[createWallet] - setSelectedWallet');

    await saveAllWallets(allWallets);
    logger.sentry('[createWallet] - saveAllWallets');

    if (walletResult && walletAddress) {
      const ethersWallet =
        walletType === WalletLibraryType.ethers
          ? (walletResult as Wallet)
          : new Wallet(pkey);
      setTimeout(() => {
        dispatch(setIsWalletLoading(null));
      }, 2000);

      return ethersWallet;
    }
    return null;
  } catch (error) {
    logger.sentry('Error in createWallet');
    captureException(error);
    return null;
  }
};

export const savePrivateKey = async (
  address: EthereumAddress,
  privateKey: null | EthereumPrivateKey
) => {
  const privateAccessControlOptions = await keychain.getPrivateAccessControlOptions();

  const key = `${address}_${privateKeyKey}`;
  const val = {
    address,
    privateKey,
    version: privateKeyVersion,
  };

  await keychain.saveObject(key, val, privateAccessControlOptions);
};

export const getPrivateKey = async (
  address: EthereumAddress
): Promise<null | PrivateKeyData | -1> => {
  try {
    const key = `${address}_${privateKeyKey}`;
    const pkey = (await keychain.loadObject(key, {
      authenticationPrompt,
    })) as PrivateKeyData | -2;

    if (pkey === -2) {
      Alert.alert(
        'Error',
        'Your current authentication method (Face Recognition) is not secure enough, please go to "Settings > Biometrics & Security" and enable an alternative biometric method like Fingerprint or Iris.'
      );
      return null;
    }

    return pkey || null;
  } catch (error) {
    logger.sentry('Error in getPrivateKey');
    captureException(error);
    return null;
  }
};

export const saveSeedPhrase = async (
  seedphrase: EthereumWalletSeed,
  keychain_id: RainbowWallet['id']
): Promise<void> => {
  const privateAccessControlOptions = await keychain.getPrivateAccessControlOptions();
  const key = `${keychain_id}_${seedPhraseKey}`;
  const val = {
    id: keychain_id,
    seedphrase,
    version: seedPhraseVersion,
  };

  return keychain.saveObject(key, val, privateAccessControlOptions);
};

export const getSeedPhrase = async (
  id: RainbowWallet['id']
): Promise<null | SeedPhraseData> => {
  try {
    const key = `${id}_${seedPhraseKey}`;
    const seedPhraseData = (await keychain.loadObject(key, {
      authenticationPrompt,
    })) as SeedPhraseData | -2;

    if (seedPhraseData === -2) {
      Alert.alert(
        'Error',
        'Your current authentication method (Face Recognition) is not secure enough, please go to "Settings > Biometrics & Security" and enable an alternative biometric method like Fingerprint or Iris'
      );
      return null;
    }

    return seedPhraseData || null;
  } catch (error) {
    logger.sentry('Error in getSeedPhrase');
    captureException(error);
    return null;
  }
};

export const setSelectedWallet = async (
  wallet: RainbowWallet
): Promise<void> => {
  const val = {
    version: selectedWalletVersion,
    wallet,
  };

  return keychain.saveObject(
    selectedWalletKey,
    val,
    keychain.publicAccessControlOptions
  );
};

export const getSelectedWallet = async (): Promise<null | RainbowSelectedWalletData> => {
  try {
    const selectedWalletData = await keychain.loadObject(selectedWalletKey);
    if (selectedWalletData) {
      return selectedWalletData as RainbowSelectedWalletData;
    }
    return null;
  } catch (error) {
    logger.sentry('Error in getSelectedWallet');
    captureException(error);
    return null;
  }
};

export const saveAllWallets = async (wallets: AllRainbowWallets) => {
  const val = {
    version: allWalletsVersion,
    wallets,
  };

  await keychain.saveObject(
    allWalletsKey,
    val,
    keychain.publicAccessControlOptions
  );
};

export const getAllWallets = async (): Promise<null | AllRainbowWalletsData> => {
  try {
    const allWallets = await keychain.loadObject(allWalletsKey);
    if (allWallets) {
      return allWallets as AllRainbowWalletsData;
    }
    return null;
  } catch (error) {
    logger.sentry('Error in getAllWallets');
    captureException(error);
    return null;
  }
};

export const generateAccount = async (
  id: RainbowWallet['id'],
  index: number
): Promise<null | EthereumWallet> => {
  try {
    const isSeedPhraseMigrated = await keychain.loadString(
      oldSeedPhraseMigratedKey
    );
    let seedphrase;
    // We need to migrate the seedphrase & private key first
    // In that case we regenerate the existing private key to store it with the new format
    if (!isSeedPhraseMigrated) {
      const migratedSecrets = await migrateSecrets();
      seedphrase = migratedSecrets?.seedphrase;
    }

    let userPIN = null;
    if (android) {
      const hasBiometricsEnabled = await getSupportedBiometryType();
      // Fallback to custom PIN
      if (!hasBiometricsEnabled) {
        try {
          const { dispatch } = store;
          // Hide the loading overlay while showing the pin auth screen
          dispatch(setIsWalletLoading(null));
          userPIN = await authenticateWithPINAndCreateIfNeeded();
          dispatch(setIsWalletLoading(WalletLoadingStates.CREATING_WALLET));
        } catch (e) {
          return null;
        }
      }
    }

    if (!seedphrase) {
      const seedData = await getSeedPhrase(id);
      seedphrase = seedData?.seedphrase;
      if (userPIN) {
        try {
          seedphrase = await encryptor.decrypt(userPIN, seedphrase);
        } catch (e) {
          return null;
        }
      }
    }

    if (!seedphrase) {
      throw new Error(`Can't access secret phrase to create new accounts`);
    }

    const {
      wallet: ethereumJSWallet,
    } = await ethereumUtils.deriveAccountFromMnemonic(seedphrase, index);
    if (!ethereumJSWallet) return null;
    const walletAddress = addHexPrefix(
      toChecksumAddress(ethereumJSWallet.getAddress().toString('hex'))
    );
    const walletPkey = addHexPrefix(
      ethereumJSWallet.getPrivateKey().toString('hex')
    );

    const newAccount = new Wallet(walletPkey);
    // Android users without biometrics need to secure their keys with a PIN
    if (userPIN) {
      try {
        const encryptedPkey = await encryptor.encrypt(userPIN, walletPkey);
        if (encryptedPkey) {
          await savePrivateKey(walletAddress, encryptedPkey);
        } else {
          logger.sentry('Error encrypting pkey to save it');
          return null;
        }
      } catch (e) {
        return null;
      }
    } else {
      await savePrivateKey(walletAddress, walletPkey);
    }
    // Creating signature for this wallet
    await createSignature(walletAddress, walletPkey);

    return newAccount;
  } catch (error) {
    logger.sentry('Error generating account for keychain', id);
    captureException(error);
    return null;
  }
};

const migrateSecrets = async (): Promise<MigratedSecretsResult | null> => {
  try {
    logger.sentry('migrating secrets!');
    const seedphrase = await oldLoadSeedPhrase();

    if (!seedphrase) {
      logger.sentry('old seed doesnt exist!');
      // Save the migration flag to prevent this flow in the future
      await keychain.saveString(
        oldSeedPhraseMigratedKey,
        'true',
        keychain.publicAccessControlOptions
      );
      logger.sentry(
        'Saved the migration flag to prevent this flow in the future'
      );
      return null;
    }

    logger.sentry('Got secret, now idenfifying wallet type');
    const type = identifyWalletType(seedphrase);
    logger.sentry('Got type: ', type);
    let hdnode: undefined | HDNode,
      node: undefined | HDNode,
      existingAccount: undefined | Wallet;
    switch (type) {
      case EthereumWalletType.privateKey:
        existingAccount = new Wallet(addHexPrefix(seedphrase));
        break;
      case EthereumWalletType.mnemonic:
        {
          const {
            wallet: ethereumJSWallet,
          } = await ethereumUtils.deriveAccountFromMnemonic(seedphrase);
          if (!ethereumJSWallet) return null;
          const walletPkey = addHexPrefix(
            ethereumJSWallet.getPrivateKey().toString('hex')
          );

          existingAccount = new Wallet(walletPkey);
        }
        break;
      case EthereumWalletType.seed:
        hdnode = HDNode.fromSeed(seedphrase);
        break;
      default:
    }

    if (!existingAccount && hdnode) {
      logger.sentry('No existing account, so we have to derive it');
      node = hdnode.derivePath(`${DEFAULT_HD_PATH}/0`);
      existingAccount = new Wallet(node.privateKey);
      logger.sentry('Got existing account');
    }

    if (!existingAccount) {
      return null;
    }

    // Check that wasn't migrated already!
    const pkeyExists = await keychain.hasKey(
      `${existingAccount.address}_${privateKeyKey}`
    );
    if (!pkeyExists) {
      logger.sentry('new pkey didnt exist so we should save it');
      // Save the private key in the new format
      await savePrivateKey(existingAccount.address, existingAccount.privateKey);
      logger.sentry('new pkey saved');
    }

    const selectedWalletData = await getSelectedWallet();
    let wallet: undefined | RainbowWallet = selectedWalletData?.wallet;
    if (!wallet) {
      return null;
    }

    // Save the seedphrase in the new format
    const seedExists = await keychain.hasKey(`${wallet.id}_${seedPhraseKey}`);
    if (!seedExists) {
      logger.sentry('new seed didnt exist so we should save it');
      await saveSeedPhrase(seedphrase, wallet.id);
      logger.sentry('new seed saved');
    }
    // Save the migration flag to prevent this flow in the future
    await keychain.saveString(
      oldSeedPhraseMigratedKey,
      'true',
      keychain.publicAccessControlOptions
    );
    logger.sentry('saved migrated key');
    return {
      hdnode,
      privateKey: existingAccount.privateKey,
      seedphrase,
      type,
    };
  } catch (e) {
    logger.sentry('Error while migrating secrets');
    captureException(e);
    return null;
  }
};

export const cleanUpWalletKeys = async (): Promise<boolean> => {
  const keys = [
    addressKey,
    allWalletsKey,
    oldSeedPhraseMigratedKey,
    pinKey,
    selectedWalletKey,
  ];

  try {
    await Promise.all(
      keys.map(key => {
        try {
          keychain.remove(key);
        } catch (e) {
          // key might not exists
          logger.log('failure to delete key', key);
        }
        return true;
      })
    );
    return true;
  } catch (e) {
    return false;
  }
};

export const loadSeedPhraseAndMigrateIfNeeded = async (
  id: RainbowWallet['id']
): Promise<null | EthereumWalletSeed> => {
  try {
    let seedPhrase = null;
    // First we need to check if that key already exists
    const keyFound = await keychain.hasKey(`${id}_${seedPhraseKey}`);
    if (!keyFound) {
      logger.sentry('key not found, we should have a migration pending...');
      // if it doesn't we might have a migration pending
      const isSeedPhraseMigrated = await keychain.loadString(
        oldSeedPhraseMigratedKey
      );
      logger.sentry('Migration pending?', !isSeedPhraseMigrated);

      // We need to migrate the seedphrase & private key first
      // In that case we regenerate the existing private key to store it with the new format
      if (!isSeedPhraseMigrated) {
        const migratedSecrets = await migrateSecrets();
        seedPhrase = migratedSecrets?.seedphrase ?? null;
      } else {
        logger.sentry('Migrated flag was set but there is no key!', id);
        captureMessage('Missing seed for wallet');
      }
    } else {
      logger.sentry('Getting seed directly');
      const seedData = await getSeedPhrase(id);
      seedPhrase = seedData?.seedphrase ?? null;
      let userPIN = null;
      if (android) {
        const hasBiometricsEnabled = await getSupportedBiometryType();
        if (!seedData && !seedPhrase && !hasBiometricsEnabled) {
          logger.sentry(
            'Wallet is created with biometric data, there is no access to the seed'
          );
          throw new Error(createdWithBiometricError);
        }
        // Fallback to check PIN
        const isSeedHasPINInfo = seedPhrase?.includes('cipher');
        if (isSeedHasPINInfo) {
          try {
            userPIN = await authenticateWithPIN();
            if (userPIN) {
              // Dencrypt with the PIN
              seedPhrase = await encryptor.decrypt(userPIN, seedPhrase);
            } else {
              return null;
            }
          } catch (e) {
            return null;
          }
        }
      }

      if (seedPhrase) {
        logger.sentry('got seed succesfully');
      } else {
        captureMessage(
          'Missing seed for wallet - (Key exists but value isnt valid)!'
        );
      }
    }

    return seedPhrase;
  } catch (error) {
    logger.sentry('Error in loadSeedPhraseAndMigrateIfNeeded');
    captureException(error);
    throw error;
  }
};<|MERGE_RESOLUTION|>--- conflicted
+++ resolved
@@ -17,11 +17,7 @@
   default as LibWallet,
 } from 'ethereumjs-wallet';
 import lang from 'i18n-js';
-<<<<<<< HEAD
-import { find, findKey, forEach, isEmpty } from 'lodash';
-=======
-import { findKey, forEach, get, isEmpty } from 'lodash';
->>>>>>> a19b119e
+import { findKey, forEach, isEmpty } from 'lodash';
 import { Alert } from 'react-native';
 import { getSupportedBiometryType } from 'react-native-keychain';
 import { lightModeThemeColors } from '../styles/colors';
