--- conflicted
+++ resolved
@@ -35,11 +35,8 @@
 } from '../utils/profileUtils';
 import * as keychain from './keychain';
 import { PreferenceActionType, setPreference } from './preferences';
-<<<<<<< HEAD
+import { WrappedAlert as Alert } from '@/helpers/alert';
 import match from '@/utils/match';
-=======
-import { WrappedAlert as Alert } from '@/helpers/alert';
->>>>>>> 9935a3e1
 import { EthereumAddress } from '@rainbow-me/entities';
 import AesEncryptor from '@rainbow-me/handlers/aesEncryption';
 import {
@@ -376,8 +373,8 @@
     logger.sentry('about to sign message', message);
     const wallet =
       existingWallet || (await loadWallet(undefined, true, provider));
-    if (!wallet) return null;
     try {
+      if (!wallet) return null;
       const result = await wallet.signMessage(arrayify(message));
       return { result };
     } catch (error) {
@@ -407,8 +404,8 @@
     logger.sentry('about to sign personal message', message);
     const wallet =
       existingWallet || (await loadWallet(undefined, true, provider));
-    if (!wallet) return null;
     try {
+      if (!wallet) return null;
       const result = await wallet.signMessage(
         typeof message === 'string' && isHexString(addHexPrefix(message))
           ? arrayify(addHexPrefix(message))
@@ -525,7 +522,7 @@
 
       const privateKeyData = await getPrivateKey(addressToUse);
 
-      privateKey = privateKeyData?.privateKey;
+      privateKey = privateKeyData?.privateKey ?? null;
 
       let userPIN = null;
       if (android) {
@@ -967,7 +964,7 @@
       authenticationPrompt,
     })) as PrivateKeyData;
 
-    return pkey;
+    return pkey || null;
   } catch (error) {
     logger.sentry('Error in getPrivateKey');
     captureException(error);
@@ -999,7 +996,7 @@
       authenticationPrompt,
     })) as SeedPhraseData;
 
-    return seedPhraseData;
+    return seedPhraseData || null;
   } catch (error) {
     logger.sentry('Error in getSeedPhrase');
     captureException(error);
@@ -1325,8 +1322,7 @@
     } else {
       logger.sentry('Getting seed directly');
       const seedData = await getSeedPhrase(id);
-      seedPhrase = seedData?.seedphrase;
-
+      seedPhrase = seedData?.seedphrase ?? null;
       let userPIN = null;
       if (android) {
         const hasBiometricsEnabled = await getSupportedBiometryType();
