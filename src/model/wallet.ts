import { TransactionRequest } from '@ethersproject/abstract-provider';
import {
  arrayify,
  BytesLike,
  Hexable,
  joinSignature,
} from '@ethersproject/bytes';
import { HDNode } from '@ethersproject/hdnode';
import { Provider } from '@ethersproject/providers';
import { SigningKey } from '@ethersproject/signing-key';
import { Transaction } from '@ethersproject/transactions';
import { Wallet } from '@ethersproject/wallet';
import { captureException, captureMessage } from '@sentry/react-native';
import { generateMnemonic } from 'bip39';
import { signTypedData_v4, signTypedDataLegacy } from 'eth-sig-util';
import { isValidAddress, toBuffer, toChecksumAddress } from 'ethereumjs-util';
import {
  hdkey as EthereumHDKey,
  default as LibWallet,
} from 'ethereumjs-wallet';
import lang from 'i18n-js';
import { find, findKey, forEach, get, isEmpty } from 'lodash';
import { Alert } from 'react-native';
import { ACCESSIBLE, getSupportedBiometryType } from 'react-native-keychain';
import { getRandomColor, lightModeThemeColors } from '../styles/colors';
import {
  addressKey,
  allWalletsKey,
  oldSeedPhraseMigratedKey,
  pinKey,
  privateKeyKey,
  seedPhraseKey,
  selectedWalletKey,
} from '../utils/keychainConstants';
import * as keychain from './keychain';
import { PreferenceActionType, setPreference } from './preferences';
import { EthereumAddress } from '@rainbow-me/entities';
import AesEncryptor from '@rainbow-me/handlers/aesEncryption';
import {
  authenticateWithPIN,
  getExistingPIN,
} from '@rainbow-me/handlers/authentication';
import { saveAccountEmptyState } from '@rainbow-me/handlers/localstorage/accountLocal';
import {
  addHexPrefix,
  isHexString,
  isHexStringIgnorePrefix,
  isValidMnemonic,
  web3Provider,
} from '@rainbow-me/handlers/web3';
import { createSignature } from '@rainbow-me/helpers/signingWallet';
import showWalletErrorAlert from '@rainbow-me/helpers/support';
import WalletLoadingStates from '@rainbow-me/helpers/walletLoadingStates';
import { EthereumWalletType } from '@rainbow-me/helpers/walletTypes';
import { updateWebDataEnabled } from '@rainbow-me/redux/showcaseTokens';
import store from '@rainbow-me/redux/store';
import { setIsWalletLoading } from '@rainbow-me/redux/wallets';
import { ethereumUtils } from '@rainbow-me/utils';
import logger from 'logger';

const encryptor = new AesEncryptor();

type EthereumPrivateKey = string;
type EthereumMnemonic = string;
type EthereumSeed = string;
type EthereumWalletSeed =
  | EthereumAddress
  | EthereumPrivateKey
  | EthereumMnemonic
  | EthereumSeed;

interface WalletInitialized {
  isNew: boolean;
  walletAddress?: EthereumAddress;
}

interface TransactionRequestParam {
  transaction: TransactionRequest;
  existingWallet?: Wallet;
  provider?: Provider;
}

interface MessageTypeProperty {
  name: string;
  type: string;
}
interface TypedDataTypes {
  EIP712Domain: MessageTypeProperty[];
  [additionalProperties: string]: MessageTypeProperty[];
}

interface TypedData {
  types: TypedDataTypes;
  primaryType: keyof TypedDataTypes;
  domain: {
    name?: string;
    version?: string;
    chainId?: number;
    verifyingContract?: string;
  };
  message: object;
}

interface ReadOnlyWallet {
  address: EthereumAddress;
  privateKey: null;
}

interface EthereumWalletFromSeed {
  hdnode: null | HDNode;
  isHDWallet: boolean;
  wallet: null | EthereumWallet;
  type: EthereumWalletType;
  walletType: WalletLibraryType;
  root: EthereumHDKey;
  address: EthereumAddress;
}

type EthereumWallet = Wallet | ReadOnlyWallet;

interface RainbowAccount {
  index: number;
  label: string;
  address: EthereumAddress;
  avatar: null | string;
  color: number;
  visible: boolean;
}

export interface RainbowWallet {
  addresses: RainbowAccount[];
  color: number;
  id: string;
  imported: boolean;
  name: string;
  primary: boolean;
  type: EthereumWalletType;
  backedUp: boolean;
  backupFile?: string;
  backupDate?: string;
  backupType?: string;
}

export interface AllRainbowWallets {
  [key: string]: RainbowWallet;
}

interface AllRainbowWalletsData {
  wallets: AllRainbowWallets;
  version: string;
}

interface RainbowSelectedWalletData {
  wallet: RainbowWallet;
}

export interface PrivateKeyData {
  privateKey: EthereumPrivateKey;
  version: string;
}
interface SeedPhraseData {
  seedphrase: EthereumPrivateKey;
  version: string;
}

interface MigratedSecretsResult {
  hdnode: undefined | HDNode;
  privateKey: EthereumPrivateKey;
  seedphrase: EthereumWalletSeed;
  type: EthereumWalletType;
}

export enum WalletLibraryType {
  ethers = 'ethers',
  bip39 = 'bip39',
}

const privateKeyVersion = 1.0;
const seedPhraseVersion = 1.0;
const selectedWalletVersion = 1.0;
export const allWalletsVersion = 1.0;

export const DEFAULT_HD_PATH = `m/44'/60'/0'/0`;
export const DEFAULT_WALLET_NAME = 'My Wallet';

const authenticationPrompt = lang.t('wallet.authenticate.please');
export const publicAccessControlOptions = {
  accessible: ACCESSIBLE.ALWAYS_THIS_DEVICE_ONLY,
};

export const walletInit = async (
  seedPhrase = null,
  color = null,
  name = null,
  overwrite = false,
  checkedWallet = null,
  network: string
): Promise<WalletInitialized> => {
  let walletAddress = null;
  let isNew = false;
  // Importing a seedphrase
  if (!isEmpty(seedPhrase)) {
    const wallet = await createWallet(
      seedPhrase,
      color,
      name,
      overwrite,
      checkedWallet
    );
    walletAddress = wallet?.address;
    return { isNew, walletAddress };
  }

  walletAddress = await loadAddress();

  if (!walletAddress) {
    const wallet = await createWallet();
    walletAddress = wallet?.address;
    isNew = true;
    await saveAccountEmptyState(true, walletAddress?.toLowerCase(), network);
  }
  return { isNew, walletAddress };
};

export const loadWallet = async (
<<<<<<< HEAD
  provider?: Provider
): Promise<null | Wallet> => {
  const privateKey = await loadPrivateKey();
=======
  address?: EthereumAddress | undefined,
  showErrorIfNotLoaded = true
): Promise<null | Wallet> => {
  const privateKey = await loadPrivateKey(address);
>>>>>>> 51a2a9b7
  if (privateKey === -1 || privateKey === -2) {
    return null;
  }
  if (privateKey) {
    return new Wallet(privateKey, provider || web3Provider);
  }
  if (ios && showErrorIfNotLoaded) {
    showWalletErrorAlert();
  }
  return null;
};

export const sendTransaction = async ({
  transaction,
  existingWallet,
  provider,
}: TransactionRequestParam): Promise<null | Transaction> => {
  try {
    logger.sentry('about to send transaction', transaction);
    const wallet = existingWallet || (await loadWallet(provider));
    if (!wallet) return null;
    try {
      const result = await wallet.sendTransaction(transaction);
      logger.log('tx result', result);
      return result;
    } catch (error) {
      logger.log('Failed to SEND transaction', error);
      Alert.alert(lang.t('wallet.transaction.alert.failed_transaction'));
      logger.sentry('Failed to SEND transaction, alerted user');
      captureException(error);
      return null;
    }
  } catch (error) {
    Alert.alert(lang.t('wallet.transaction.alert.authentication'));
    logger.sentry(
      'Failed to SEND transaction due to authentication, alerted user'
    );
    captureException(error);
    return null;
  }
};

export const signTransaction = async ({
  transaction,
}: TransactionRequestParam): Promise<null | string> => {
  try {
    logger.sentry('about to sign transaction', transaction);
    const wallet = await loadWallet();
    if (!wallet) return null;
    try {
      return wallet.signTransaction(transaction);
    } catch (error) {
      Alert.alert(lang.t('wallet.transaction.alert.failed_transaction'));
      logger.sentry('Failed to SIGN transaction, alerted user');
      captureException(error);
      return null;
    }
  } catch (error) {
    Alert.alert(lang.t('wallet.transaction.alert.authentication'));
    logger.sentry(
      'Failed to SIGN transaction due to authentication, alerted user'
    );
    captureException(error);
    return null;
  }
};

export const signMessage = async (
  message: BytesLike | Hexable | number
): Promise<null | string> => {
  try {
    logger.sentry('about to sign message', message);
    const wallet = await loadWallet();
    try {
      if (!wallet) return null;
      const signingKey = new SigningKey(wallet.privateKey);
      const sigParams = await signingKey.signDigest(arrayify(message));
      return joinSignature(sigParams);
    } catch (error) {
      Alert.alert(lang.t('wallet.transaction.alert.failed_sign_message'));
      logger.sentry('Failed to SIGN message, alerted user');
      captureException(error);
      return null;
    }
  } catch (error) {
    Alert.alert(lang.t('wallet.transaction.alert.authentication'));
    logger.sentry('Failed to SIGN message due to authentication, alerted user');
    captureException(error);
    return null;
  }
};

export const signPersonalMessage = async (
  message: string | Uint8Array
): Promise<null | string> => {
  try {
    logger.sentry('about to sign personal message', message);
    const wallet = await loadWallet();
    try {
      if (!wallet) return null;
      return wallet.signMessage(
        typeof message === 'string' && isHexString(message)
          ? arrayify(message)
          : message
      );
    } catch (error) {
      Alert.alert(lang.t('wallet.transaction.alert.failed_sign_message'));
      logger.sentry('Failed to SIGN personal message, alerted user');
      captureException(error);
      return null;
    }
  } catch (error) {
    Alert.alert(lang.t('wallet.transaction.alert.authentication'));
    logger.sentry(
      'Failed to SIGN personal message due to authentication, alerted user'
    );
    captureException(error);
    return null;
  }
};

export const signTypedDataMessage = async (
  message: string | TypedData
): Promise<null | string> => {
  try {
    logger.sentry('about to sign typed data  message', message);
    const wallet = await loadWallet();
    if (!wallet) return null;
    try {
      const pkeyBuffer = toBuffer(addHexPrefix(wallet.privateKey));
      let parsedData = message;
      try {
        parsedData = typeof message === 'string' && JSON.parse(message);
        // eslint-disable-next-line no-empty
      } catch (e) {}

      // There are 3 types of messages
      // v1 => basic data types
      // v3 =>  has type / domain / primaryType
      // v4 => same as v3 but also supports which supports arrays and recursive structs.
      // Because v4 is backwards compatible with v3, we're supporting only v4

      let version = 'v1';
      if (
        typeof parsedData === 'object' &&
        (parsedData.types || parsedData.primaryType || parsedData.domain)
      ) {
        version = 'v4';
      }

      switch (version) {
        case 'v4':
          return signTypedData_v4(pkeyBuffer, {
            data: parsedData,
          });
        default:
          return signTypedDataLegacy(pkeyBuffer, { data: parsedData });
      }
    } catch (error) {
      Alert.alert(lang.t('wallet.transaction.alert.failed_sign_message'));
      logger.sentry('Failed to SIGN typed data message, alerted user');
      captureException(error);
      return null;
    }
  } catch (error) {
    Alert.alert(lang.t('wallet.transaction.alert.authentication'));
    logger.sentry(
      'Failed to SIGN typed data message due to authentication, alerted user'
    );
    captureException(error);
    return null;
  }
};

export const oldLoadSeedPhrase = async (): Promise<null | EthereumWalletSeed> => {
  const seedPhrase = await keychain.loadString(seedPhraseKey, {
    authenticationPrompt,
  });
  return seedPhrase as string | null;
};

export const loadAddress = (): Promise<null | EthereumAddress> =>
  keychain.loadString(addressKey) as Promise<string | null>;

const loadPrivateKey = async (
  address?: EthereumAddress | undefined
): Promise<null | EthereumPrivateKey | -1 | -2> => {
  try {
    const isSeedPhraseMigrated = await keychain.loadString(
      oldSeedPhraseMigratedKey
    );

    // We need to migrate the seedphrase & private key first
    // In that case we regenerate the existing private key to store it with the new format
    let privateKey = null;
    if (!isSeedPhraseMigrated) {
      const migratedSecrets = await migrateSecrets();
      privateKey = migratedSecrets?.privateKey;
    }

    if (!privateKey) {
      const addressToUse = address || (await loadAddress());
      if (!addressToUse) {
        return null;
      }

      const privateKeyData = await getPrivateKey(addressToUse);
      if (privateKeyData === -1) {
        return -1;
      }
      privateKey = get(privateKeyData, 'privateKey', null);

      let userPIN = null;
      if (android) {
        const hasBiometricsEnabled = await getSupportedBiometryType();
        // Fallback to custom PIN
        if (!hasBiometricsEnabled) {
          try {
            userPIN = await authenticateWithPIN();
          } catch (e) {
            return null;
          }
        }
      }
      if (privateKey && userPIN) {
        privateKey = await encryptor.decrypt(userPIN, privateKey);
      }
    }

    return privateKey;
  } catch (error) {
    logger.sentry('Error in loadPrivateKey');
    captureException(error);
    return null;
  }
};

export const saveAddress = async (
  address: EthereumAddress,
  accessControlOptions = publicAccessControlOptions
): Promise<void> => {
  return keychain.saveString(addressKey, address, accessControlOptions);
};

export const identifyWalletType = (
  walletSeed: EthereumWalletSeed
): EthereumWalletType => {
  if (
    isHexStringIgnorePrefix(walletSeed) &&
    addHexPrefix(walletSeed).length === 66
  ) {
    return EthereumWalletType.privateKey;
  }
  // 12 or 24 words seed phrase
  if (isValidMnemonic(walletSeed)) {
    return EthereumWalletType.mnemonic;
  }
  // Public address (0x)
  if (isValidAddress(walletSeed)) {
    return EthereumWalletType.readOnly;
  }
  // seed
  return EthereumWalletType.seed;
};

export const createWallet = async (
  seed: null | EthereumSeed = null,
  color: null | number = null,
  name: null | string = null,
  overwrite: boolean = false,
  checkedWallet: null | EthereumWalletFromSeed = null
): Promise<null | EthereumWallet> => {
  const isImported = !!seed;
  logger.sentry('Creating wallet, isImported?', isImported);
  if (!seed) {
    logger.sentry('Generating a new seed phrase');
  }
  const walletSeed = seed || generateMnemonic();
  let addresses: RainbowAccount[] = [];
  try {
    const { dispatch } = store;
    dispatch(setIsWalletLoading(WalletLoadingStates.CREATING_WALLET));

    const {
      isHDWallet,
      type,
      root,
      wallet: walletResult,
      address,
      walletType,
    } =
      checkedWallet ||
      (await ethereumUtils.deriveAccountFromWalletInput(walletSeed));
    let pkey = walletSeed;
    if (!walletResult) return null;
    const walletAddress = address;
    if (isHDWallet) {
      pkey = addHexPrefix(
        (walletResult as LibWallet).getPrivateKey().toString('hex')
      );
    }
    logger.sentry('[createWallet] - getWallet from seed');

    // Get all wallets
    const allWalletsResult = await getAllWallets();
    logger.sentry('[createWallet] - getAllWallets');
    const allWallets: AllRainbowWallets = get(allWalletsResult, 'wallets', {});

    let existingWalletId = null;
    if (isImported) {
      // Checking if the generated account already exists and is visible
      logger.sentry('[createWallet] - isImported >> true');
      const alreadyExistingWallet = find(
        allWallets,
        (someWallet: RainbowWallet) => {
          return !!find(
            someWallet.addresses,
            account =>
              toChecksumAddress(account.address) ===
                toChecksumAddress(walletAddress) && account.visible
          );
        }
      );

      existingWalletId = alreadyExistingWallet?.id;

      // Don't allow adding a readOnly wallet that you have already visible
      // or a private key that you already have visible as a seed or mnemonic
      const isPrivateKeyOverwritingSeedMnemonic =
        type === EthereumWalletType.privateKey &&
        (alreadyExistingWallet?.type === EthereumWalletType.seed ||
          alreadyExistingWallet?.type === EthereumWalletType.mnemonic);
      if (
        !overwrite &&
        alreadyExistingWallet &&
        (type === EthereumWalletType.readOnly ||
          isPrivateKeyOverwritingSeedMnemonic)
      ) {
        setTimeout(
          () =>
            Alert.alert(
              'Oops!',
              'Looks like you already imported this wallet!'
            ),
          1
        );
        logger.sentry('[createWallet] - already imported this wallet');
        return null;
      }
    }

    const id = existingWalletId || `wallet_${Date.now()}`;
    logger.sentry('[createWallet] - wallet ID', { id });

    // Android users without biometrics need to secure their keys with a PIN
    let userPIN = null;
    if (android) {
      const hasBiometricsEnabled = await getSupportedBiometryType();
      // Fallback to custom PIN
      if (!hasBiometricsEnabled) {
        try {
          userPIN = await getExistingPIN();
          if (!userPIN) {
            // We gotta dismiss the modal before showing the PIN screen
            dispatch(setIsWalletLoading(null));
            userPIN = await authenticateWithPIN();
            dispatch(
              setIsWalletLoading(
                seed
                  ? WalletLoadingStates.IMPORTING_WALLET
                  : WalletLoadingStates.CREATING_WALLET
              )
            );
          }
        } catch (e) {
          return null;
        }
      }
    }

    // Save seed - save this first
    if (userPIN) {
      // Encrypt with the PIN
      const encryptedSeed = await encryptor.encrypt(userPIN, walletSeed);
      if (encryptedSeed) {
        await saveSeedPhrase(encryptedSeed, id);
      } else {
        logger.sentry('Error encrypting seed to save it');
        return null;
      }
    } else {
      await saveSeedPhrase(walletSeed, id);
    }

    logger.sentry('[createWallet] - saved seed phrase');

    // Save address
    await saveAddress(walletAddress);
    logger.sentry('[createWallet] - saved address');

    // Save private key
    if (userPIN) {
      // Encrypt with the PIN
      const encryptedPkey = await encryptor.encrypt(userPIN, pkey);
      if (encryptedPkey) {
        await savePrivateKey(walletAddress, encryptedPkey);
      } else {
        logger.sentry('Error encrypting pkey to save it');
        return null;
      }
    } else {
      await savePrivateKey(walletAddress, pkey);
    }
    logger.sentry('[createWallet] - saved private key');

    const colorForWallet = color !== null ? color : getRandomColor();
    addresses.push({
      address: walletAddress,
      avatar: null,
      color: colorForWallet,
      index: 0,
      label: name || '',
      visible: true,
    });
    if (type !== EthereumWalletType.readOnly) {
      // Creating signature for this wallet
      logger.sentry(`[createWallet] - generating signature`);
      await createSignature(walletAddress, pkey);
      // Enable web profile
      logger.sentry(`[createWallet] - enabling web profile`);
      store.dispatch(updateWebDataEnabled(true, walletAddress));
      // Save the color
      setPreference(PreferenceActionType.init, 'profile', address, {
        accountColor: lightModeThemeColors.avatarColor[colorForWallet],
      });
      logger.sentry(`[createWallet] - enabled web profile`);
    }

    if (isHDWallet && root && isImported) {
      logger.sentry('[createWallet] - isHDWallet && isImported');
      let index = 1;
      let lookup = true;
      // Starting on index 1, we are gonna hit etherscan API and check the tx history
      // for each account. If there's history we add it to the wallet.
      //(We stop once we find the first one with no history)
      while (lookup) {
        const child = root.deriveChild(index);
        const walletObj = child.getWallet();
        const nextWallet = new Wallet(
          addHexPrefix(walletObj.getPrivateKey().toString('hex'))
        );
        let hasTxHistory = false;
        try {
          hasTxHistory = await ethereumUtils.hasPreviousTransactions(
            nextWallet.address
          );
        } catch (error) {
          logger.sentry('[createWallet] - Error getting txn history');
          captureException(error);
        }

        let discoveredAccount: RainbowAccount | undefined;
        let discoveredWalletId: RainbowWallet['id'] | undefined;
        forEach(allWallets, someWallet => {
          const existingAccount = find(
            someWallet.addresses,
            account =>
              toChecksumAddress(account.address) ===
              toChecksumAddress(nextWallet.address)
          );
          if (existingAccount) {
            discoveredAccount = existingAccount as RainbowAccount;
            discoveredWalletId = someWallet.id;
            return true;
          }
          return false;
        });

        // Remove any discovered wallets if they already exist
        // and copy over label and color if account was visible
        let color = getRandomColor();
        let label = '';

        if (discoveredAccount && discoveredWalletId) {
          if (discoveredAccount.visible) {
            color = discoveredAccount.color;
            label = discoveredAccount.label ?? '';
          }
          // eslint-disable-next-line @typescript-eslint/no-dynamic-delete
          delete allWallets[discoveredWalletId];
        }

        if (hasTxHistory) {
          // Save private key
          if (userPIN) {
            // Encrypt with the PIN
            const encryptedPkey = await encryptor.encrypt(
              userPIN,
              nextWallet.privateKey
            );
            if (encryptedPkey) {
              await savePrivateKey(nextWallet.address, encryptedPkey);
            } else {
              logger.sentry('Error encrypting pkey to save it');
              return null;
            }
          } else {
            await savePrivateKey(nextWallet.address, nextWallet.privateKey);
          }
          logger.sentry(
            `[createWallet] - saved private key for next wallet ${index}`
          );
          addresses.push({
            address: nextWallet.address,
            avatar: null,
            color,
            index,
            label,
            visible: true,
          });

          // Creating signature for this wallet
          await createSignature(nextWallet.address, nextWallet.privateKey);
          // Enable web profile
          store.dispatch(updateWebDataEnabled(true, nextWallet.address));

          // Save the color
          setPreference(
            PreferenceActionType.init,
            'profile',
            nextWallet.address,
            {
              accountColor: lightModeThemeColors.avatarColor[color],
            }
          );

          logger.sentry(
            `[createWallet] - enabled web profile for wallet ${index}`
          );

          index++;
        } else {
          lookup = false;
        }
      }
    }

    // if imported and we have only one account, we name the wallet too.
    let walletName = DEFAULT_WALLET_NAME;
    if (isImported && name) {
      if (addresses.length > 1) {
        walletName = name;
      }
    }

    let primary = false;
    // If it's not imported or it's the first one with a seed phrase
    // it's the primary wallet
    if (
      !isImported ||
      (!findKey(allWallets, ['type', EthereumWalletType.mnemonic]) &&
        type === EthereumWalletType.mnemonic)
    ) {
      primary = true;
      // Or there's no other primary wallet and this one has a seed phrase
    } else {
      const primaryWallet = findKey(allWallets, ['primary', true]);
      if (!primaryWallet && type === EthereumWalletType.mnemonic) {
        primary = true;
      }
    }

    allWallets[id] = {
      addresses,
      backedUp: false,
      color: color || 0,
      id,
      imported: isImported,
      name: walletName,
      primary,
      type,
    };

    await setSelectedWallet(allWallets[id]);
    logger.sentry('[createWallet] - setSelectedWallet');

    await saveAllWallets(allWallets);
    logger.sentry('[createWallet] - saveAllWallets');

    if (walletResult && walletAddress) {
      const ethersWallet =
        walletType === WalletLibraryType.ethers
          ? (walletResult as Wallet)
          : new Wallet(pkey);
      setTimeout(() => {
        dispatch(setIsWalletLoading(null));
      }, 2000);

      return ethersWallet;
    }
    return null;
  } catch (error) {
    logger.sentry('Error in createWallet');
    captureException(error);
    return null;
  }
};

export const savePrivateKey = async (
  address: EthereumAddress,
  privateKey: null | EthereumPrivateKey
) => {
  const privateAccessControlOptions = await keychain.getPrivateAccessControlOptions();

  const key = `${address}_${privateKeyKey}`;
  const val = {
    address,
    privateKey,
    version: privateKeyVersion,
  };

  await keychain.saveObject(key, val, privateAccessControlOptions);
};

export const getPrivateKey = async (
  address: EthereumAddress
): Promise<null | PrivateKeyData | -1> => {
  try {
    const key = `${address}_${privateKeyKey}`;
    const pkey = (await keychain.loadObject(key, {
      authenticationPrompt,
    })) as PrivateKeyData | -2;

    if (pkey === -2) {
      Alert.alert(
        'Error',
        'Your current authentication method (Face Recognition) is not secure enough, please go to "Settings > Biometrics & Security" and enable an alternative biometric method like Fingerprint or Iris.'
      );
      return null;
    }

    return pkey || null;
  } catch (error) {
    logger.sentry('Error in getPrivateKey');
    captureException(error);
    return null;
  }
};

export const saveSeedPhrase = async (
  seedphrase: EthereumWalletSeed,
  keychain_id: RainbowWallet['id']
): Promise<void> => {
  const privateAccessControlOptions = await keychain.getPrivateAccessControlOptions();
  const key = `${keychain_id}_${seedPhraseKey}`;
  const val = {
    id: keychain_id,
    seedphrase,
    version: seedPhraseVersion,
  };

  return keychain.saveObject(key, val, privateAccessControlOptions);
};

export const getSeedPhrase = async (
  id: RainbowWallet['id']
): Promise<null | SeedPhraseData> => {
  try {
    const key = `${id}_${seedPhraseKey}`;
    const seedPhraseData = (await keychain.loadObject(key, {
      authenticationPrompt,
    })) as SeedPhraseData | -2;

    if (seedPhraseData === -2) {
      Alert.alert(
        'Error',
        'Your current authentication method (Face Recognition) is not secure enough, please go to "Settings > Biometrics & Security" and enable an alternative biometric method like Fingerprint or Iris'
      );
      return null;
    }

    return seedPhraseData || null;
  } catch (error) {
    logger.sentry('Error in getSeedPhrase');
    captureException(error);
    return null;
  }
};

export const setSelectedWallet = async (
  wallet: RainbowWallet
): Promise<void> => {
  const val = {
    version: selectedWalletVersion,
    wallet,
  };

  return keychain.saveObject(
    selectedWalletKey,
    val,
    publicAccessControlOptions
  );
};

export const getSelectedWallet = async (): Promise<null | RainbowSelectedWalletData> => {
  try {
    const selectedWalletData = await keychain.loadObject(selectedWalletKey);
    if (selectedWalletData) {
      return selectedWalletData as RainbowSelectedWalletData;
    }
    return null;
  } catch (error) {
    logger.sentry('Error in getSelectedWallet');
    captureException(error);
    return null;
  }
};

export const saveAllWallets = async (wallets: AllRainbowWallets) => {
  const val = {
    version: allWalletsVersion,
    wallets,
  };

  await keychain.saveObject(allWalletsKey, val, publicAccessControlOptions);
};

export const getAllWallets = async (): Promise<null | AllRainbowWalletsData> => {
  try {
    const allWallets = await keychain.loadObject(allWalletsKey);
    if (allWallets) {
      return allWallets as AllRainbowWalletsData;
    }
    return null;
  } catch (error) {
    logger.sentry('Error in getAllWallets');
    captureException(error);
    return null;
  }
};

export const generateAccount = async (
  id: RainbowWallet['id'],
  index: number
): Promise<null | EthereumWallet> => {
  try {
    const isSeedPhraseMigrated = await keychain.loadString(
      oldSeedPhraseMigratedKey
    );
    let seedphrase;
    // We need to migrate the seedphrase & private key first
    // In that case we regenerate the existing private key to store it with the new format
    if (!isSeedPhraseMigrated) {
      const migratedSecrets = await migrateSecrets();
      seedphrase = migratedSecrets?.seedphrase;
    }

    let userPIN = null;
    if (android) {
      const hasBiometricsEnabled = await getSupportedBiometryType();
      // Fallback to custom PIN
      if (!hasBiometricsEnabled) {
        try {
          const { dispatch } = store;
          // Hide the loading overlay while showing the pin auth screen
          dispatch(setIsWalletLoading(null));
          userPIN = await authenticateWithPIN();
          dispatch(setIsWalletLoading(WalletLoadingStates.CREATING_WALLET));
        } catch (e) {
          return null;
        }
      }
    }

    if (!seedphrase) {
      const seedData = await getSeedPhrase(id);
      seedphrase = seedData?.seedphrase;
      if (userPIN) {
        try {
          seedphrase = await encryptor.decrypt(userPIN, seedphrase);
        } catch (e) {
          return null;
        }
      }
    }

    if (!seedphrase) {
      throw new Error(`Can't access secret phrase to create new accounts`);
    }

    const {
      wallet: ethereumJSWallet,
    } = await ethereumUtils.deriveAccountFromMnemonic(seedphrase, index);
    if (!ethereumJSWallet) return null;
    const walletAddress = addHexPrefix(
      toChecksumAddress(ethereumJSWallet.getAddress().toString('hex'))
    );
    const walletPkey = addHexPrefix(
      ethereumJSWallet.getPrivateKey().toString('hex')
    );

    const newAccount = new Wallet(walletPkey);
    // Android users without biometrics need to secure their keys with a PIN
    if (userPIN) {
      try {
        const encryptedPkey = await encryptor.encrypt(userPIN, walletPkey);
        if (encryptedPkey) {
          await savePrivateKey(walletAddress, encryptedPkey);
        } else {
          logger.sentry('Error encrypting pkey to save it');
          return null;
        }
      } catch (e) {
        return null;
      }
    } else {
      await savePrivateKey(walletAddress, walletPkey);
    }
    // Creating signature for this wallet
    await createSignature(walletAddress, walletPkey);

    return newAccount;
  } catch (error) {
    logger.sentry('Error generating account for keychain', id);
    captureException(error);
    return null;
  }
};

const migrateSecrets = async (): Promise<MigratedSecretsResult | null> => {
  try {
    logger.sentry('migrating secrets!');
    const seedphrase = await oldLoadSeedPhrase();

    if (!seedphrase) {
      logger.sentry('old seed doesnt exist!');
      // Save the migration flag to prevent this flow in the future
      await keychain.saveString(
        oldSeedPhraseMigratedKey,
        'true',
        publicAccessControlOptions
      );
      logger.sentry(
        'Saved the migration flag to prevent this flow in the future'
      );
      return null;
    }

    logger.sentry('Got secret, now idenfifying wallet type');
    const type = identifyWalletType(seedphrase);
    logger.sentry('Got type: ', type);
    let hdnode: undefined | HDNode,
      node: undefined | HDNode,
      existingAccount: undefined | Wallet;
    switch (type) {
      case EthereumWalletType.privateKey:
        existingAccount = new Wallet(addHexPrefix(seedphrase));
        break;
      case EthereumWalletType.mnemonic:
        {
          const {
            wallet: ethereumJSWallet,
          } = await ethereumUtils.deriveAccountFromMnemonic(seedphrase);
          if (!ethereumJSWallet) return null;
          const walletPkey = addHexPrefix(
            ethereumJSWallet.getPrivateKey().toString('hex')
          );

          existingAccount = new Wallet(walletPkey);
        }
        break;
      case EthereumWalletType.seed:
        hdnode = HDNode.fromSeed(seedphrase);
        break;
      default:
    }

    if (!existingAccount && hdnode) {
      logger.sentry('No existing account, so we have to derive it');
      node = hdnode.derivePath(`${DEFAULT_HD_PATH}/0`);
      existingAccount = new Wallet(node.privateKey);
      logger.sentry('Got existing account');
    }

    if (!existingAccount) {
      return null;
    }

    // Check that wasn't migrated already!
    const pkeyExists = await keychain.hasKey(
      `${existingAccount.address}_${privateKeyKey}`
    );
    if (!pkeyExists) {
      logger.sentry('new pkey didnt exist so we should save it');
      // Save the private key in the new format
      await savePrivateKey(existingAccount.address, existingAccount.privateKey);
      logger.sentry('new pkey saved');
    }

    const selectedWalletData = await getSelectedWallet();
    let wallet: undefined | RainbowWallet = selectedWalletData?.wallet;
    if (!wallet) {
      return null;
    }

    // Save the seedphrase in the new format
    const seedExists = await keychain.hasKey(`${wallet.id}_${seedPhraseKey}`);
    if (!seedExists) {
      logger.sentry('new seed didnt exist so we should save it');
      await saveSeedPhrase(seedphrase, wallet.id);
      logger.sentry('new seed saved');
    }
    // Save the migration flag to prevent this flow in the future
    await keychain.saveString(
      oldSeedPhraseMigratedKey,
      'true',
      publicAccessControlOptions
    );
    logger.sentry('saved migrated key');
    return {
      hdnode,
      privateKey: existingAccount.privateKey,
      seedphrase,
      type,
    };
  } catch (e) {
    logger.sentry('Error while migrating secrets');
    captureException(e);
    return null;
  }
};

export const cleanUpWalletKeys = async (): Promise<boolean> => {
  const keys = [
    addressKey,
    allWalletsKey,
    oldSeedPhraseMigratedKey,
    pinKey,
    selectedWalletKey,
  ];

  try {
    await Promise.all(
      keys.map(key => {
        try {
          keychain.remove(key);
        } catch (e) {
          // key might not exists
          logger.log('failure to delete key', key);
        }
        return true;
      })
    );
    return true;
  } catch (e) {
    return false;
  }
};

export const loadSeedPhraseAndMigrateIfNeeded = async (
  id: RainbowWallet['id']
): Promise<null | EthereumWalletSeed> => {
  try {
    let seedPhrase = null;
    // First we need to check if that key already exists
    const keyFound = await keychain.hasKey(`${id}_${seedPhraseKey}`);
    if (!keyFound) {
      logger.sentry('key not found, we should have a migration pending...');
      // if it doesn't we might have a migration pending
      const isSeedPhraseMigrated = await keychain.loadString(
        oldSeedPhraseMigratedKey
      );
      logger.sentry('Migration pending?', !isSeedPhraseMigrated);

      // We need to migrate the seedphrase & private key first
      // In that case we regenerate the existing private key to store it with the new format
      if (!isSeedPhraseMigrated) {
        const migratedSecrets = await migrateSecrets();
        seedPhrase = get(migratedSecrets, 'seedphrase', null);
      } else {
        logger.sentry('Migrated flag was set but there is no key!', id);
        captureMessage('Missing seed for wallet');
      }
    } else {
      logger.sentry('Getting seed directly');
      const seedData = await getSeedPhrase(id);
      seedPhrase = get(seedData, 'seedphrase', null);
      let userPIN = null;
      if (android) {
        const hasBiometricsEnabled = await getSupportedBiometryType();
        // Fallback to custom PIN
        if (!hasBiometricsEnabled) {
          try {
            userPIN = await authenticateWithPIN();
            if (userPIN) {
              // Dencrypt with the PIN
              seedPhrase = await encryptor.decrypt(userPIN, seedPhrase);
            } else {
              return null;
            }
          } catch (e) {
            return null;
          }
        }
      }

      if (seedPhrase) {
        logger.sentry('got seed succesfully');
      } else {
        captureMessage(
          'Missing seed for wallet - (Key exists but value isnt valid)!'
        );
      }
    }

    return seedPhrase;
  } catch (error) {
    logger.sentry('Error in loadSeedPhraseAndMigrateIfNeeded');
    captureException(error);
    return null;
  }
};<|MERGE_RESOLUTION|>--- conflicted
+++ resolved
@@ -223,16 +223,11 @@
 };
 
 export const loadWallet = async (
-<<<<<<< HEAD
+  address?: EthereumAddress | undefined,
+  showErrorIfNotLoaded = true,
   provider?: Provider
 ): Promise<null | Wallet> => {
-  const privateKey = await loadPrivateKey();
-=======
-  address?: EthereumAddress | undefined,
-  showErrorIfNotLoaded = true
-): Promise<null | Wallet> => {
   const privateKey = await loadPrivateKey(address);
->>>>>>> 51a2a9b7
   if (privateKey === -1 || privateKey === -2) {
     return null;
   }
@@ -252,7 +247,8 @@
 }: TransactionRequestParam): Promise<null | Transaction> => {
   try {
     logger.sentry('about to send transaction', transaction);
-    const wallet = existingWallet || (await loadWallet(provider));
+    const wallet =
+      existingWallet || (await loadWallet(undefined, true, provider));
     if (!wallet) return null;
     try {
       const result = await wallet.sendTransaction(transaction);
