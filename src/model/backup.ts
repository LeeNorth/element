--- conflicted
+++ resolved
@@ -122,7 +122,6 @@
   let latestBackup: string | null = null;
   let filename: string | null = null;
 
-<<<<<<< HEAD
   if (wallets) {
     Object.values(wallets).forEach(wallet => {
       // Check if there's a wallet backed up
@@ -137,24 +136,9 @@
           filename = wallet.backupFile;
           latestBackup = wallet.backupDate;
         }
-=======
-  Object.values(wallets).forEach(wallet => {
-    // Check if there's a wallet backed up
-    if (
-      wallet.backedUp &&
-      wallet.backupDate &&
-      wallet.backupFile &&
-      wallet.backupType === WalletBackupTypes.cloud
-    ) {
-      // If there is one, let's grab the latest backup
-      if (!latestBackup || wallet.backupDate > latestBackup) {
-        filename = wallet.backupFile;
-        latestBackup = wallet.backupDate;
->>>>>>> 89577d52
       }
     });
   }
-
   return filename;
 }
 
