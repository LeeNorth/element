import path from 'path';
import AsyncStorage from '@react-native-async-storage/async-storage';
import { captureException } from '@sentry/react-native';
import { findKey, keys } from 'lodash';
import uniq from 'lodash/uniq';
import RNFS from 'react-native-fs';
import { MMKV } from 'react-native-mmkv';
import { removeLocal } from '../handlers/localstorage/common';
import { IMAGE_METADATA } from '../handlers/localstorage/globalSettings';
import {
  getMigrationVersion,
  setMigrationVersion,
} from '../handlers/localstorage/migrations';
import WalletTypes from '../helpers/walletTypes';
import { BooleanMap } from '../hooks/useCoinListEditOptions';
import store from '../redux/store';
import { walletsSetSelected, walletsUpdate } from '../redux/wallets';
import {
  RB_TOKEN_LIST_CACHE,
  RB_TOKEN_LIST_ETAG,
} from '../references/rainbow-token-list';
import colors, { getRandomColor } from '../styles/colors';
import {
  addressKey,
  allWalletsKey,
  analyticsUserIdentifier,
  oldSeedPhraseMigratedKey,
  seedPhraseKey,
  selectedWalletKey,
  signingWallet,
  signingWalletAddress,
} from '../utils/keychainConstants';
import {
  hasKey,
  loadString,
  publicAccessControlOptions,
  saveString,
} from './keychain';
import {
  DEFAULT_WALLET_NAME,
  loadAddress,
  RainbowAccount,
  RainbowWallet,
  saveAddress,
} from './wallet';
import { isL2Asset } from '@/handlers/assets';
import {
  getAssets,
  getHiddenCoins,
  getPinnedCoins,
  saveHiddenCoins,
  savePinnedCoins,
} from '@/handlers/localstorage/accountLocal';
import {
  getContacts,
  saveContacts,
} from '@/handlers/localstorage/contacts';
import {
  getUserLists,
  saveUserLists,
<<<<<<< HEAD
} from '@rainbow-me/handlers/localstorage/userLists';
import { resolveNameOrAddress } from '@rainbow-me/handlers/web3';
import { returnStringFirstEmoji } from '@rainbow-me/helpers/emojiHandler';
import { isNumber } from '@rainbow-me/helpers/utilities';
import { updateWebDataEnabled } from '@rainbow-me/redux/showcaseTokens';
import { DefaultTokenLists } from '@rainbow-me/references';
import { ethereumUtils, profileUtils } from '@rainbow-me/utils';
import { REVIEW_ASKED_KEY } from '@rainbow-me/utils/reviewAlert';
import logger from 'logger';
=======
} from '@/handlers/localstorage/userLists';
import { resolveNameOrAddress } from '@/handlers/web3';
import { returnStringFirstEmoji } from '@/helpers/emojiHandler';
import { updateWebDataEnabled } from '@/redux/showcaseTokens';
import { DefaultTokenLists } from '@/references';
import { ethereumUtils, profileUtils } from '@/utils';
import { REVIEW_ASKED_KEY } from '@/utils/reviewAlert';
import logger from '@/utils/logger';
>>>>>>> c0ef4cbd

export default async function runMigrations() {
  // get current version
  const currentVersion = Number(await getMigrationVersion());
  const migrations = [];
  const mmkv = new MMKV();

  /*
   *************** Migration v0 ******************
   * This step rewrites public keys to the keychain
   * using the updated Keychain settings (THIS_DEVICE_ONLY)
   */
  const v0 = async () => {
    logger.sentry('Start migration v0');
    const walletAddress = await loadAddress();
    if (walletAddress) {
      logger.sentry('v0 migration - Save loaded address');
      await saveAddress(walletAddress);
    }
    logger.sentry('Complete migration v0');
  };

  migrations.push(v0);

  /*
   *************** Migration v1 ******************
   * This step handles the migration to multiwallet
   * adding backwards compatibility for single wallets
   * that were created / imported before we launched this feature
   */
  const v1 = async () => {
    logger.sentry('Start migration v1');
    const { selected } = store.getState().wallets;

    if (!selected) {
      // Read from the old wallet data
      const address = await loadAddress();
      if (address) {
        logger.sentry('v1 migration - address found');
        const id = `wallet_${Date.now()}`;
        const currentWallet = {
          addresses: [
            {
              address,
              avatar: null,
              color: getRandomColor(),
              index: 0,
              label: '',
              visible: true,
            },
          ],
          color: 0,
          id,
          imported: false,
          name: DEFAULT_WALLET_NAME,
          primary: true,
          type: WalletTypes.mnemonic,
        };

        const wallets = { [id]: currentWallet };

        logger.sentry('v1 migration - update wallets and selected wallet');
        await store.dispatch(walletsUpdate(wallets));
        await store.dispatch(walletsSetSelected(currentWallet));
      }
    }
    logger.sentry('Complete migration v1');
  };

  migrations.push(v1);

  /*
   *************** Migration v2 ******************
   * This step handles the addition of "primary wallets"
   * which are the only wallets allowed to create new accounts under it
   */
  const v2 = async () => {
    logger.sentry('Start migration v2');
    const { wallets, selected } = store.getState().wallets;

    if (!wallets) {
      logger.sentry('Complete migration v2 early');
      return;
    }

    // Check if we have a primary wallet
    const primaryWallet = findKey(wallets, ['primary', true]);

    // If there's no primary wallet, we need to find
    // if there's a wallet with seed phrase that wasn't imported
    // and set it as primary
    if (!primaryWallet) {
      logger.sentry('v2 migration - primary wallet not found');
      let primaryWalletKey = null;
      Object.keys(wallets).some(key => {
        const wallet = wallets[key];
        if (wallet.type === WalletTypes.mnemonic && !wallet.imported) {
          primaryWalletKey = key;
          return true;
        }
        return false;
      });

      // If there's no wallet with seed phrase that wasn't imported
      // let's find a wallet with seed phrase that was imported
      if (!primaryWalletKey) {
        Object.keys(wallets).some(key => {
          const wallet = wallets[key];
          if (wallet.type === WalletTypes.mnemonic) {
            primaryWalletKey = key;
            return true;
          }
          return false;
        });
      }

      if (primaryWalletKey) {
        const updatedWallets = { ...wallets };
        updatedWallets[primaryWalletKey] = {
          ...updatedWallets[primaryWalletKey],
          primary: true,
        };
        logger.sentry('v2 migration - update wallets');
        await store.dispatch(walletsUpdate(updatedWallets));
        // Additionally, we need to check if it's the selected wallet
        // and if that's the case, update it too
        if (selected!.id === primaryWalletKey) {
          const updatedSelectedWallet = updatedWallets[primaryWalletKey];
          await store.dispatch(walletsSetSelected(updatedSelectedWallet));
        }
      }
    }
    logger.sentry('Complete migration v2');
  };

  migrations.push(v2);

  /*
   *************** Migration v3 ******************
   * Not in use
   */

  const v3 = async () => {
    logger.sentry('Ignoring migration v3');
    return true;
  };

  migrations.push(v3);

  /*
   *************** Migration v4 ******************
   * Not in use
   */

  const v4 = async () => {
    logger.sentry('Ignoring migration v4');
    return true;
  };

  migrations.push(v4);

  /*
   *************** Migration v5 ******************
   * This step makes sure there are no wallets marked as damaged
   * incorrectly by the keychain integrity checks
   */
  const v5 = async () => {
    logger.sentry('Start migration v5');
    const { wallets, selected } = store.getState().wallets;

    if (!wallets) {
      logger.sentry('Complete migration v5 early');
      return;
    }

    const hasMigratedFlag = await hasKey(oldSeedPhraseMigratedKey);
    if (!hasMigratedFlag) {
      logger.sentry('Migration flag not set');
      const hasOldSeedphraseKey = await hasKey(seedPhraseKey);
      if (hasOldSeedphraseKey) {
        logger.sentry('Old seedphrase is still there');
        let incorrectDamagedWalletId = null;
        const updatedWallets = { ...wallets };
        keys(updatedWallets).forEach(walletId => {
          if (
            updatedWallets[walletId].damaged &&
            !updatedWallets[walletId].imported
          ) {
            logger.sentry('found incorrect damaged wallet', walletId);
            delete updatedWallets[walletId].damaged;
            incorrectDamagedWalletId = walletId;
          }
        });
        logger.sentry('updating all wallets');
        await store.dispatch(walletsUpdate(updatedWallets));
        logger.sentry('done updating all wallets');
        // Additionally, we need to check if it's the selected wallet
        // and if that's the case, update it too
        if (selected!.id === incorrectDamagedWalletId) {
          logger.sentry('need to update the selected wallet');
          const updatedSelectedWallet =
            updatedWallets[incorrectDamagedWalletId];
          await store.dispatch(walletsSetSelected(updatedSelectedWallet));
          logger.sentry('selected wallet updated');
        }
      }
    }
    logger.sentry('Complete migration v5');
  };

  migrations.push(v5);

  /* Fix dollars => stablecoins */
  const v6 = async () => {
    try {
      const userLists = await getUserLists();
      const newLists = userLists.map((list: { id: string }) => {
        if (list?.id !== 'dollars') {
          return list;
        }
        return DefaultTokenLists['mainnet'].find(
          ({ id }) => id === 'stablecoins'
        );
      });
      await saveUserLists(newLists);
    } catch (e) {
      logger.log('ignoring lists migrations');
    }
  };

  migrations.push(v6);

  /* Turning ON web data for all accounts */
  const v7 = async () => {
    const { wallets } = store.getState().wallets;
    if (!wallets) return;
    const walletKeys = Object.keys(wallets);
    // eslint-disable-next-line @typescript-eslint/prefer-for-of
    for (let i = 0; i < walletKeys.length; i++) {
      const wallet = wallets[walletKeys[i]];
      if (wallet.type !== WalletTypes.readOnly) {
        // eslint-disable-next-line @typescript-eslint/prefer-for-of
        for (let x = 0; x < wallet.addresses.length; x++) {
          const { address } = wallet.addresses[x];
          logger.log('setting web profiles for address', address);
          await store.dispatch(updateWebDataEnabled(true, address));
        }
      }
    }
  };

  migrations.push(v7);

  const v8 = async () => {
    logger.log('wiping old metadata');
    await removeLocal(IMAGE_METADATA);
  };

  migrations.push(v8);

  /*
   *************** Migration v9 ******************
   * This step makes sure all wallets' color property (index)
   * are updated to point to the new webProfile colors. Do the
   * same for contacts
   */
  const v9 = async () => {
    logger.log('Start migration v9');
    // map from old color index to closest new color's index
    const newColorIndexes = [0, 4, 12, 21, 1, 20, 4, 9, 10];
    try {
      const { selected, wallets } = store.getState().wallets;
      if (!wallets) return;
      const walletKeys = Object.keys(wallets);
      let updatedWallets = { ...wallets };
      // eslint-disable-next-line @typescript-eslint/prefer-for-of
      for (let i = 0; i < walletKeys.length; i++) {
        const wallet = wallets[walletKeys[i]];
        const newAddresses = wallet.addresses.map((account: RainbowAccount) => {
          const accountEmoji = returnStringFirstEmoji(account?.label);
          return {
            ...account,
            ...(!accountEmoji && {
              label: `${profileUtils.addressHashedEmoji(account.address)} ${
                account.label
              }`,
            }),
            color:
              (accountEmoji
                ? newColorIndexes[account.color]
                : profileUtils.addressHashedColorIndex(account.address)) || 0,
          };
        });
        const newWallet = { ...wallet, addresses: newAddresses };
        updatedWallets[walletKeys[i]] = newWallet;
      }
      logger.log('update wallets in store to index new colors');
      await store.dispatch(walletsUpdate(updatedWallets));

      const selectedWalletId = selected?.id;
      if (selectedWalletId) {
        logger.log('update selected wallet to index new color');
        await store.dispatch(
          walletsSetSelected(updatedWallets[selectedWalletId])
        );
      }

      // migrate contacts to new color index
      const contacts = await getContacts();
      let updatedContacts = { ...contacts };
      if (!contacts) return;
      const contactKeys = Object.keys(contacts);
      // eslint-disable-next-line @typescript-eslint/prefer-for-of
      for (let j = 0; j < contactKeys.length; j++) {
        const contact = contacts[contactKeys[j]];
        updatedContacts[contactKeys[j]] = {
          ...contact,
          color: isNumber(contact.color)
            ? newColorIndexes[contact.color]
            : typeof contact.color === 'string' &&
              colors.avatarBackgrounds.includes(contact.color)
            ? colors.avatarBackgrounds.indexOf(contact.color)
            : getRandomColor(),
        };
      }
      logger.log('update contacts to index new colors');
      await saveContacts(updatedContacts);
    } catch (error) {
      logger.sentry('Migration v9 failed: ', error);
      const migrationError = new Error('Migration 9 failed');
      captureException(migrationError);
    }
  };

  migrations.push(v9);

  /*
   *************** Migration v10 ******************
   * This step makes sure all contacts have an emoji set based on the address
   */
  const v10 = async () => {
    logger.log('Start migration v10');
    try {
      // migrate contacts to corresponding emoji
      const contacts = await getContacts();
      let updatedContacts = { ...contacts };
      if (!contacts) return;
      const contactKeys = Object.keys(contacts);
      // eslint-disable-next-line @typescript-eslint/prefer-for-of
      for (let j = 0; j < contactKeys.length; j++) {
        const contact = contacts[contactKeys[j]];
        let nickname = contact.nickname;
        if (!returnStringFirstEmoji(nickname)) {
          let address = null;
          try {
            address = await resolveNameOrAddress(contact.address);
            if (address) {
              const emoji = profileUtils.addressHashedEmoji(address);
              const color = profileUtils.addressHashedColorIndex(address);
              nickname = `${emoji} ${nickname}`;
              updatedContacts[contactKeys[j]] = {
                ...contact,
                color,
                nickname,
              };
            }
          } catch (error) {
            const migrationError = new Error(
              `Error during v10 migration contact address resolution for ${contact.address}`
            );
            captureException(migrationError);
            continue;
          }
        }
      }
      logger.log('update contacts to add emojis / colors');
      await saveContacts(updatedContacts);
    } catch (error) {
      logger.sentry('Migration v10 failed: ', error);
      const migrationError = new Error('Migration 10 failed');
      captureException(migrationError);
    }
  };

  migrations.push(v10);

  /*
   *************** Migration v11 ******************
   * This step resets review timers if we havnt asked in the last 2 weeks prior to running this
   */
  const v11 = async () => {
    logger.log('Start migration v11');
    const reviewAsked = await AsyncStorage.getItem(REVIEW_ASKED_KEY);
    const TWO_WEEKS = 14 * 24 * 60 * 60 * 1000;
    const TWO_MONTHS = 2 * 30 * 24 * 60 * 60 * 1000;

    if (Number(reviewAsked) > Date.now() - TWO_WEEKS) {
      return;
    } else {
      const twoMonthsAgo = Date.now() - TWO_MONTHS;
      AsyncStorage.setItem(REVIEW_ASKED_KEY, twoMonthsAgo.toString());
    }
  };

  migrations.push(v11);

  /*
   *************** Migration v12 ******************
   * Migrates the hidden and pinned l2 assets to new format
   */
  const v12 = async () => {
    const { network } = store.getState().settings;
    const { wallets } = store.getState().wallets;
    if (!wallets) return;
    const walletKeys = Object.keys(wallets);
    // eslint-disable-next-line @typescript-eslint/prefer-for-of
    for (let i = 0; i < walletKeys.length; i++) {
      const wallet = wallets[walletKeys[i]];
      // eslint-disable-next-line @typescript-eslint/prefer-for-of
      for (let x = 0; x < wallet.addresses.length; x++) {
        const { address } = wallet.addresses[x];

        const assets = await getAssets(address, network);
        const hiddenCoins = await getHiddenCoins(address, network);
        const pinnedCoins = await getPinnedCoins(address, network);

        logger.log(JSON.stringify({ pinnedCoins }, null, 2));
        logger.log(JSON.stringify({ hiddenCoins }, null, 2));

        const pinnedCoinsMigrated = pinnedCoins.map((address: string) => {
          const asset = assets?.find(
            (asset: any) => asset.address === address.toLowerCase()
          );
          if (asset?.type && isL2Asset(asset.type)) {
            return `${asset.address}_${asset.network}`;
          } else {
            return address;
          }
        });

        const hiddenCoinsMigrated = hiddenCoins.map((address: string) => {
          const asset = ethereumUtils.getAsset(assets, address);
          if (asset?.type && isL2Asset(asset.type)) {
            // @ts-expect-error
            return `${asset.address}_${asset.network}`;
          } else {
            return address;
          }
        });

        logger.log(JSON.stringify({ pinnedCoinsMigrated }, null, 2));
        logger.log(JSON.stringify({ hiddenCoinsMigrated }, null, 2));

        await savePinnedCoins(uniq(pinnedCoinsMigrated), address, network);
        await saveHiddenCoins(uniq(hiddenCoinsMigrated), address, network);
      }
    }
  };

  migrations.push(v12);

  /*
   *************** Migration v13 ******************
   * Migrates the public keychain items to the new setting
   */
  const v13 = async () => {
    try {
      const keysToMigrate = [
        analyticsUserIdentifier,
        allWalletsKey,
        addressKey,
        selectedWalletKey,
        oldSeedPhraseMigratedKey,
        signingWallet,
        signingWalletAddress,
      ];

      // Add existing signatures
      // which look like'signature_0x...'
      const { wallets } = store.getState().wallets;
      if (Object.keys(wallets!).length > 0) {
        for (let wallet of Object.values(wallets!)) {
          for (let account of (wallet as RainbowWallet).addresses) {
            keysToMigrate.push(`signature_${account.address}`);
          }
        }
      }

      for (const key of keysToMigrate) {
        try {
          const value = await loadString(key);
          if (typeof value === 'string') {
            await saveString(key, value, publicAccessControlOptions);
            logger.debug('key migrated', key);
          }
        } catch (error) {
          logger.sentry('Error migration 13 :: key ', key);
          logger.sentry('reason', error);
        }
      }
    } catch (error) {
      logger.sentry('Migration v13 failed: ', error);
      const migrationError = new Error('Migration 13 failed');
      captureException(migrationError);
    }
  };

  migrations.push(v13);

  /*
   *************** Migration v14 ******************
   * Migrates from local storage to mmkv
   * for hidden coins, pinned coins, savings toggle, and open families
   */
  const v14 = async () => {
    const { network } = store.getState().settings;
    const { wallets } = store.getState().wallets;
    if (!wallets) return;
    for (let wallet of Object.values(wallets)) {
      for (let account of (wallet as RainbowWallet).addresses) {
        const hiddenCoins = await getHiddenCoins(account.address, network);
        const pinnedCoins = await getPinnedCoins(account.address, network);

        mmkv.set(
          'pinned-coins-' + account.address,
          JSON.stringify(pinnedCoins)
        );
        mmkv.set(
          'hidden-coins-' + account.address,
          JSON.stringify(hiddenCoins)
        );
      }
    }
  };

  migrations.push(v14);

  /*
   *************** Migration v15 ******************
   Ignored
   */
  const v15 = async () => {
    return true;
  };

  migrations.push(v15);

  /*
   *************** Migration v16 ******************
   Removes cached Rainbow token list from a cached json file
   in the file system, since we now store fetched from the server files in MMKV now
   */
  const v16 = async () => {
    try {
      RNFS.unlink(
        path.join(RNFS.CachesDirectoryPath, `${RB_TOKEN_LIST_CACHE}.json`)
      ).catch(() => {
        // we don't care if it fails
      });

      RNFS.unlink(
        path.join(RNFS.CachesDirectoryPath, `${RB_TOKEN_LIST_ETAG}.json`)
      ).catch(() => {
        // we don't care if it fails
      });
    } catch (error: any) {
      logger.sentry('Migration v16 failed: ', error);
      const migrationError = new Error('Migration 16 failed');
      captureException(migrationError);
    }
  };

  migrations.push(v16);

  /*
  *************** Migration v17 ******************
  Pinned coins: list -> obj
  */
  const v17 = async () => {
    const { wallets } = store.getState().wallets;
    if (!wallets) return;
    for (let wallet of Object.values(wallets)) {
      for (let account of (wallet as RainbowWallet).addresses) {
        const pinnedCoins = JSON.parse(
          mmkv.getString('pinned-coins-' + account.address) ?? '[]'
        );
        const hiddenCoins = JSON.parse(
          mmkv.getString('hidden-coins-' + account.address) ?? '[]'
        );
        mmkv.set(
          'hidden-coins-obj-' + account.address,
          JSON.stringify(
            hiddenCoins.reduce((acc: BooleanMap, curr: string) => {
              acc[curr] = true;
              return acc;
            }, {} as BooleanMap)
          )
        );

        mmkv.set(
          'pinned-coins-obj-' + account.address,
          JSON.stringify(
            pinnedCoins.reduce((acc: BooleanMap, curr: string) => {
              acc[curr] = true;
              return acc;
            }, {} as BooleanMap)
          )
        );
      }
    }
  };

  migrations.push(v17);

  logger.sentry(
    `Migrations: ready to run migrations starting on number ${currentVersion}`
  );

  if (migrations.length === currentVersion) {
    logger.sentry(`Migrations: Nothing to run`);
    return;
  }

  for (let i = currentVersion; i < migrations.length; i++) {
    logger.sentry(`Migrations: Running migration v${i}`);
    // @ts-expect-error
    await migrations[i].apply(null);
    logger.sentry(`Migrations: Migration ${i} completed succesfully`);
    await setMigrationVersion(i + 1);
  }
}<|MERGE_RESOLUTION|>--- conflicted
+++ resolved
@@ -51,25 +51,8 @@
   saveHiddenCoins,
   savePinnedCoins,
 } from '@/handlers/localstorage/accountLocal';
-import {
-  getContacts,
-  saveContacts,
-} from '@/handlers/localstorage/contacts';
-import {
-  getUserLists,
-  saveUserLists,
-<<<<<<< HEAD
-} from '@rainbow-me/handlers/localstorage/userLists';
-import { resolveNameOrAddress } from '@rainbow-me/handlers/web3';
-import { returnStringFirstEmoji } from '@rainbow-me/helpers/emojiHandler';
-import { isNumber } from '@rainbow-me/helpers/utilities';
-import { updateWebDataEnabled } from '@rainbow-me/redux/showcaseTokens';
-import { DefaultTokenLists } from '@rainbow-me/references';
-import { ethereumUtils, profileUtils } from '@rainbow-me/utils';
-import { REVIEW_ASKED_KEY } from '@rainbow-me/utils/reviewAlert';
-import logger from 'logger';
-=======
-} from '@/handlers/localstorage/userLists';
+import { getContacts, saveContacts } from '@/handlers/localstorage/contacts';
+import { getUserLists, saveUserLists } from '@/handlers/localstorage/userLists';
 import { resolveNameOrAddress } from '@/handlers/web3';
 import { returnStringFirstEmoji } from '@/helpers/emojiHandler';
 import { updateWebDataEnabled } from '@/redux/showcaseTokens';
@@ -77,7 +60,7 @@
 import { ethereumUtils, profileUtils } from '@/utils';
 import { REVIEW_ASKED_KEY } from '@/utils/reviewAlert';
 import logger from '@/utils/logger';
->>>>>>> c0ef4cbd
+import { isNumber } from '@/helpers/utilities';
 
 export default async function runMigrations() {
   // get current version
