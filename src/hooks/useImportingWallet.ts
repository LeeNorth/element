--- conflicted
+++ resolved
@@ -16,21 +16,11 @@
 import useWalletENSAvatar from './useWalletENSAvatar';
 import useWallets from './useWallets';
 import { WrappedAlert as Alert } from '@/helpers/alert';
-<<<<<<< HEAD
-import { analytics } from '@rainbow-me/analytics';
-import { PROFILES, useExperimentalFlag } from '@rainbow-me/config';
-import { fetchReverseRecord } from '@rainbow-me/handlers/ens';
-import { fetchRainbowProfile } from '@rainbow-me/handlers/rainbowProfiles';
-import {
-  resolveUnstoppableDomain,
-  web3Provider,
-} from '@rainbow-me/handlers/web3';
-=======
 import { analytics } from '@/analytics';
 import { PROFILES, useExperimentalFlag } from '@/config';
 import { fetchReverseRecord } from '@/handlers/ens';
+import { fetchRainbowProfile } from '@/handlers/rainbowProfiles';
 import { resolveUnstoppableDomain, web3Provider } from '@/handlers/web3';
->>>>>>> 95c6a9b3
 import {
   isENSAddressFormat,
   isUnstoppableAddressFormat,
