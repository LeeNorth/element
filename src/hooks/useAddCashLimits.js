import { differenceInDays, differenceInYears } from 'date-fns';
<<<<<<< HEAD
import findIndex from 'lodash/findIndex';
import sumBy from 'lodash/sumBy';
import take from 'lodash/take';
=======
import { sumBy, take } from 'lodash';
>>>>>>> ff35b533
import { useMemo } from 'react';
import { useSelector } from 'react-redux';
import { TransactionStatusTypes } from '@rainbow-me/entities';

const DEFAULT_WEEKLY_LIMIT = 500;
const DEFAULT_YEARLY_LIMIT = 5000;

const findRemainingAmount = (limit, purchaseTransactions, index) => {
  const transactionsInTimeline =
    index >= 0 ? take(purchaseTransactions, index) : purchaseTransactions;
  const purchasedAmount = sumBy(transactionsInTimeline, txn =>
    txn.status === TransactionStatusTypes.failed
      ? 0
      : txn.sourceAmount
      ? Number(txn.sourceAmount)
      : 0
  );
  return limit - purchasedAmount;
};

export default function useAddCashLimits() {
  const purchaseTransactions = useSelector(
    ({ addCash: { purchaseTransactions = [] } }) => purchaseTransactions
  );

  const limits = useMemo(() => {
    const now = Date.now();

    const firstIndexBeyondThisWeek = purchaseTransactions.findIndex(txn => {
      const txnTimestampInMs = txn.timestamp || txn.minedAt * 1000;
      return differenceInDays(now, txnTimestampInMs) >= 7;
    });

    const weeklyRemainingLimit = findRemainingAmount(
      DEFAULT_WEEKLY_LIMIT,
      purchaseTransactions,
      firstIndexBeyondThisWeek
    );
    const startFilteringIndex = Math.max(firstIndexBeyondThisWeek, 0);
    const firstIndexBeyondThisYear = purchaseTransactions.findIndex(
      (txn, index) => {
        if (index < startFilteringIndex) return false;
        const txnTimestampInMs = txn.timestamp || txn.minedAt * 1000;
        return differenceInYears(now, txnTimestampInMs) >= 1;
      }
    );
    const yearlyRemainingLimit = findRemainingAmount(
      DEFAULT_YEARLY_LIMIT,
      purchaseTransactions,
      firstIndexBeyondThisYear
    );

    return {
      weeklyRemainingLimit: Math.max(weeklyRemainingLimit, 0),
      yearlyRemainingLimit: Math.max(yearlyRemainingLimit, 0),
    };
  }, [purchaseTransactions]);

  return limits;
}<|MERGE_RESOLUTION|>--- conflicted
+++ resolved
@@ -1,11 +1,6 @@
 import { differenceInDays, differenceInYears } from 'date-fns';
-<<<<<<< HEAD
-import findIndex from 'lodash/findIndex';
 import sumBy from 'lodash/sumBy';
 import take from 'lodash/take';
-=======
-import { sumBy, take } from 'lodash';
->>>>>>> ff35b533
 import { useMemo } from 'react';
 import { useSelector } from 'react-redux';
 import { TransactionStatusTypes } from '@rainbow-me/entities';
