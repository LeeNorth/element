<<<<<<< HEAD
import isEmpty from 'lodash/isEmpty';
=======
>>>>>>> 5bbc8848
import { useCallback } from 'react';
import { useQuery } from 'react-query';
import { useDispatch, useSelector } from 'react-redux';
import { emitAssetRequest } from '../redux/explorer';
import { AppState } from '../redux/store';
import { IndexToken } from '@rainbow-me/entities';
import { getDPIBalance } from '@rainbow-me/handlers/dispersion';
import { isEmpty } from '@rainbow-me/helpers/utilities';

export default function useDPI() {
  const dispatch = useDispatch();
  const genericAssets = useSelector(
    ({ data: { genericAssets } }: AppState) => genericAssets
  );

  const fetchDPIData = useCallback(async () => {
    const defiPulseData = await getDPIBalance();
    const underlyingAddresses = defiPulseData?.underlying.map(
      (token: IndexToken) => token.address
    );
    if (underlyingAddresses) {
      dispatch(emitAssetRequest(underlyingAddresses));
    }
    return defiPulseData;
  }, [dispatch]);

  const { data } = useQuery(['defiPulse'], fetchDPIData, {
    enabled: !isEmpty(genericAssets),
  });

  return data;
}<|MERGE_RESOLUTION|>--- conflicted
+++ resolved
@@ -1,7 +1,3 @@
-<<<<<<< HEAD
-import isEmpty from 'lodash/isEmpty';
-=======
->>>>>>> 5bbc8848
 import { useCallback } from 'react';
 import { useQuery } from 'react-query';
 import { useDispatch, useSelector } from 'react-redux';
