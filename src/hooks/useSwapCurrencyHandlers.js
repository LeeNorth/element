--- conflicted
+++ resolved
@@ -2,11 +2,6 @@
 import { useCallback, useLayoutEffect, useMemo } from 'react';
 import { InteractionManager, TextInput } from 'react-native';
 import { useDispatch } from 'react-redux';
-<<<<<<< HEAD
-import useAccountAssets from './useAccountAssets';
-=======
-import useAccountSettings from './useAccountSettings';
->>>>>>> dfc139a9
 import { delayNext } from './useMagicAutofocus';
 import useTimeout from './useTimeout';
 import {
@@ -36,11 +31,6 @@
   type,
 }) {
   const dispatch = useDispatch();
-<<<<<<< HEAD
-  const { allAssets } = useAccountAssets();
-=======
-  const { chainId } = useAccountSettings();
->>>>>>> dfc139a9
   const { navigate, setParams, dangerouslyGetParent } = useNavigation();
   const {
     params: { blockInteractions },
