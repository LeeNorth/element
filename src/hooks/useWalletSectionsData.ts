import { useMemo } from 'react';
import { useSelector } from 'react-redux';
import useAccountSettings from './useAccountSettings';
import useCoinListEditOptions from './useCoinListEditOptions';
import useCoinListEdited from './useCoinListEdited';
import useHiddenTokens from './useHiddenTokens';
import useIsWalletEthZero from './useIsWalletEthZero';
import useSavingsAccount from './useSavingsAccount';
import useShowcaseTokens from './useShowcaseTokens';
import useSortedAccountAssets from './useSortedAccountAssets';
import { AppState } from '@/redux/store';
import {
  buildBriefWalletSectionsSelector,
  buildWalletSectionsSelector,
} from '@rainbow-me/helpers/buildWalletSections';
import { readableUniswapSelector } from '@rainbow-me/helpers/uniswapLiquidityTokenInfoSelector';

interface Props {
  type?: string;
  withVideos?: boolean;
}
export default function useWalletSectionsData({
  type,
  withVideos = true,
}: Props = {}) {
  const sortedAccountData = useSortedAccountAssets();
  const isWalletEthZero = useIsWalletEthZero();

  const { language, network, nativeCurrency } = useAccountSettings();
  const allUniqueTokens = useSelector(
    (state: AppState) => state.uniqueTokens.uniqueTokens
  );
  const uniswap = useSelector(readableUniswapSelector);
  const { showcaseTokens } = useShowcaseTokens();
  const { hiddenTokens } = useHiddenTokens();

  const {
    hiddenCoinsObj: hiddenCoins,
    pinnedCoinsObj: pinnedCoins,
  } = useCoinListEditOptions();

  const { refetchSavings, savings, shouldRefetchSavings } = useSavingsAccount(
    true
  );

  const { isCoinListEdited } = useCoinListEdited();

  const isImage = (uniqueToken: any) => !uniqueToken.animation_url;

  const uniqueImageTokens = useMemo(
    () => allUniqueTokens.filter((uniqueToken: any) => isImage(uniqueToken)),
    [allUniqueTokens]
  );

  const walletSections = useMemo(() => {
    const accountInfo = {
      hiddenCoins,
      isCoinListEdited,
      language,
      nativeCurrency,
      network,
      pinnedCoins,
      savings,
      uniqueTokens: withVideos ? allUniqueTokens : uniqueImageTokens,
      ...sortedAccountData,
      ...uniswap,
      // @ts-expect-error ts-migrate(2698) FIXME: Spread types may only be created from object types... Remove this comment to see the full error message
      ...isWalletEthZero,
<<<<<<< HEAD
      listType: type,
=======
      hiddenTokens,
>>>>>>> 77542df5
      showcaseTokens,
    };

    const sectionsData = buildWalletSectionsSelector(accountInfo);
    const briefSectionsData = buildBriefWalletSectionsSelector(accountInfo);
    const hasNFTs = allUniqueTokens.length > 0;

    return {
      hasNFTs,
      isWalletEthZero,
      refetchSavings,
      shouldRefetchSavings,
      ...sectionsData,
      briefSectionsData,
    };
  }, [
    allUniqueTokens,
    hiddenCoins,
    isCoinListEdited,
    isWalletEthZero,
    language,
    nativeCurrency,
    network,
    pinnedCoins,
    refetchSavings,
    savings,
    shouldRefetchSavings,
    showcaseTokens,
    hiddenTokens,
    sortedAccountData,
    type,
    uniqueImageTokens,
    uniswap,
    withVideos,
  ]);
  return walletSections;
}<|MERGE_RESOLUTION|>--- conflicted
+++ resolved
@@ -66,11 +66,8 @@
       ...uniswap,
       // @ts-expect-error ts-migrate(2698) FIXME: Spread types may only be created from object types... Remove this comment to see the full error message
       ...isWalletEthZero,
-<<<<<<< HEAD
+      hiddenTokens,
       listType: type,
-=======
-      hiddenTokens,
->>>>>>> 77542df5
       showcaseTokens,
     };
 
@@ -89,6 +86,7 @@
   }, [
     allUniqueTokens,
     hiddenCoins,
+    hiddenTokens,
     isCoinListEdited,
     isWalletEthZero,
     language,
@@ -99,7 +97,6 @@
     savings,
     shouldRefetchSavings,
     showcaseTokens,
-    hiddenTokens,
     sortedAccountData,
     type,
     uniqueImageTokens,
