--- conflicted
+++ resolved
@@ -1,9 +1,4 @@
-<<<<<<< HEAD
-import groupBy from 'lodash/groupBy';
 import values from 'lodash/values';
-=======
-import { mapValues, values } from 'lodash';
->>>>>>> 7930eb90
 import { useCallback } from 'react';
 import { useDispatch, useSelector } from 'react-redux';
 import { createSelector } from 'reselect';
