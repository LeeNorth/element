--- conflicted
+++ resolved
@@ -115,11 +115,7 @@
 export { default as useTimeout } from './useTimeout';
 export { default as useTopMovers } from './useTopMovers';
 export { default as useTransactionConfirmation } from './useTransactionConfirmation';
-<<<<<<< HEAD
 export { default as usePendingTransactions } from './usePendingTransactions';
-export { default as useTransformOrigin } from './useTransformOrigin';
-=======
->>>>>>> 3d4c8bd1
 export { default as useUniswapAssetsInWallet } from './useUniswapAssetsInWallet';
 export { default as useUniswapCalls } from './useUniswapCalls';
 export { default as useUpdateAssetOnchainBalance } from './useUpdateAssetOnchainBalance';
