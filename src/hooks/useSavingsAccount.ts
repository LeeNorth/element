--- conflicted
+++ resolved
@@ -6,28 +6,14 @@
 import { useDeepCompareMemo } from 'use-deep-compare';
 import useAccountSettings from './useAccountSettings';
 import { useGenericAssets } from './useGenericAsset';
-<<<<<<< HEAD
-import { compoundClient } from '@rainbow-me/apollo/client';
-import { COMPOUND_ACCOUNT_AND_MARKET_QUERY } from '@rainbow-me/apollo/queries';
-import { AssetTypes } from '@rainbow-me/entities';
-import { isEmpty, isNil, multiply } from '@rainbow-me/helpers/utilities';
-import { parseAssetName, parseAssetSymbol } from '@rainbow-me/parsers';
-import { emitAssetRequest } from '@rainbow-me/redux/explorer';
-import { AppState } from '@rainbow-me/redux/store';
-=======
 import { compoundClient } from '@/apollo/client';
 import { COMPOUND_ACCOUNT_AND_MARKET_QUERY } from '@/apollo/queries';
 import { AssetTypes } from '@/entities';
-import { multiply } from '@/helpers/utilities';
 import { parseAssetName, parseAssetSymbol } from '@/parsers';
 import { emitAssetRequest } from '@/redux/explorer';
 import { AppState } from '@/redux/store';
->>>>>>> c0ef4cbd
-import {
-  CDAI_CONTRACT,
-  DAI_ADDRESS,
-  ETH_ADDRESS,
-} from '@/references';
+import { isEmpty, isNil, multiply } from '@/helpers/utilities';
+import { CDAI_CONTRACT, DAI_ADDRESS, ETH_ADDRESS } from '@/references';
 import { ethereumUtils, getTokenMetadata } from '@/utils';
 
 const COMPOUND_QUERY_INTERVAL = 120000; // 120 seconds
