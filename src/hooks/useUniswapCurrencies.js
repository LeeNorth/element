/* eslint-disable no-use-before-define */
import { useRoute } from '@react-navigation/native';
import analytics from '@segment/analytics-react-native';
import { find, get, isEmpty } from 'lodash';
import { useCallback, useEffect, useMemo, useState } from 'react';
import { InteractionManager } from 'react-native';
import { useDispatch } from 'react-redux';
import { useNavigation } from '../navigation/Navigation';
import useAccountAssets from './useAccountAssets';
import useAccountSettings from './useAccountSettings';
import { delayNext } from './useMagicAutofocus';
import usePrevious from './usePrevious';
import useUniswapAssetsInWallet from './useUniswapAssetsInWallet';
import useUniswapCalls from './useUniswapCalls';
import CurrencySelectionTypes from '@rainbow-me/helpers/currencySelectionTypes';
import { multiply } from '@rainbow-me/helpers/utilities';
import {
  multicallAddListeners,
  multicallUpdateOutdatedListeners,
} from '@rainbow-me/redux/multicall';
import Routes from '@rainbow-me/routes';
import { ethereumUtils, isNewValueForPath } from '@rainbow-me/utils';
import logger from 'logger';

const isSameAsset = (newInputCurrency, previousInputCurrency) =>
  !isNewValueForPath(newInputCurrency, previousInputCurrency, 'address');

const createMissingAsset = (asset, underlyingPrice, priceOfEther) => {
  const { address, decimals, name, symbol } = asset;
  const priceInUSD = multiply(priceOfEther, underlyingPrice);

  return {
    address,
    decimals,
    name,
    native: {
      price: {
        amount: priceInUSD,
        display: '',
      },
    },
    price: {
      value: priceInUSD,
    },
    symbol,
    uniqueId: address,
  };
};

export default function useUniswapCurrencies({
  category,
  defaultInputAsset,
  defaultOutputAsset = null,
  inputHeaderTitle,
  isDeposit,
  isWithdrawal,
  type,
  underlyingPrice,
}) {
  const dispatch = useDispatch();
  const { allAssets } = useAccountAssets();
  const { chainId } = useAccountSettings();
  const { navigate, setParams, dangerouslyGetParent } = useNavigation();
  const {
    params: { blockInteractions },
  } = useRoute();

  const defaultInputAddress = get(defaultInputAsset, 'address');

  const {
    defaultChosenInputItem,
    defaultInputItemInWallet,
    defaultOutputItem,
  } = useMemo(() => {
    let defaultInputItemInWallet = ethereumUtils.getAsset(
      allAssets,
      defaultInputAddress
    );

    // Only used for withdrawals
    let defaultChosenInputItem = defaultInputItemInWallet;

    // If default input asset not found in wallet, create the missing asset
    if (!defaultChosenInputItem && defaultInputAsset) {
      const priceOfEther = ethereumUtils.getEthPriceUnit();

      defaultChosenInputItem = createMissingAsset(
        defaultInputAsset,
        underlyingPrice,
        priceOfEther
      );
    }

    // If default input asset not found in wallet and it is withdrawal
    // Set the defaultInputItemInWallet to the created item
    if (!defaultInputItemInWallet && isWithdrawal) {
      defaultInputItemInWallet = defaultChosenInputItem;
    } else if (!defaultInputItemInWallet) {
      // If there is not default input item, set the default to ETH
      defaultInputItemInWallet = ethereumUtils.getAsset(allAssets);
    }

    let defaultOutputItem = defaultOutputAsset;

    // If it is a deposit and the asset in the wallet is not the same as the defult input asset,
    // set the output
    if (
      isDeposit &&
      get(defaultInputItemInWallet, 'address') !== defaultInputAddress
    ) {
      defaultOutputItem = defaultChosenInputItem;
    }
    return {
      defaultChosenInputItem,
      defaultInputItemInWallet,
      defaultOutputItem,
    };
  }, [
    allAssets,
    defaultInputAddress,
    defaultInputAsset,
<<<<<<< HEAD
    defaultOutputAsset,
    genericAssets,
=======
>>>>>>> 7d922aba
    isDeposit,
    isWithdrawal,
    underlyingPrice,
  ]);

  const [inputCurrency, setInputCurrency] = useState(defaultInputItemInWallet);
  const [outputCurrency, setOutputCurrency] = useState(defaultOutputItem);

  const { calls } = useUniswapCalls(inputCurrency, outputCurrency);

  const previousInputCurrency = usePrevious(inputCurrency);
  const previousOutputCurrency = usePrevious(outputCurrency);

  const { uniswapAssetsInWallet } = useUniswapAssetsInWallet();

  useEffect(() => {
    if (!inputCurrency || !outputCurrency || isEmpty(calls)) return;
    if (
      isSameAsset(inputCurrency, previousInputCurrency) &&
      isSameAsset(outputCurrency, previousOutputCurrency)
    )
      return;

    dispatch(multicallAddListeners({ calls, chainId }));
    dispatch(multicallUpdateOutdatedListeners());
  }, [
    calls,
    chainId,
    dispatch,
    inputCurrency,
    outputCurrency,
    previousInputCurrency,
    previousOutputCurrency,
  ]);

  const updateInputCurrency = useCallback(
    async (newInputCurrency, userSelected = true) => {
      logger.log(
        '[update input curr] new input curr, user selected?',
        newInputCurrency,
        userSelected
      );

      logger.log('[update input curr] prev input curr', previousInputCurrency);

      setInputCurrency(newInputCurrency);

      if (userSelected && isSameAsset(newInputCurrency, outputCurrency)) {
        logger.log(
          '[update input curr] setting output curr to prev input curr'
        );
        if (isDeposit || isWithdrawal) {
          updateOutputCurrency(null, false);
        } else {
          updateOutputCurrency(previousInputCurrency, false);
        }
      }

      if (
        isDeposit &&
        get(newInputCurrency, 'address') !== defaultInputAddress
      ) {
        logger.log(
          '[update input curr] new deposit output for deposit or withdraw',
          defaultChosenInputItem
        );
        updateOutputCurrency(defaultChosenInputItem, false);
      }

      analytics.track('Switched input asset', {
        category,
        defaultInputAsset: get(defaultInputAsset, 'symbol', ''),
        from: get(previousInputCurrency, 'symbol', ''),
        label: get(newInputCurrency, 'symbol', ''),
        type,
      });
    },
    [
      category,
      defaultChosenInputItem,
      defaultInputAddress,
      defaultInputAsset,
      isDeposit,
      isWithdrawal,
      outputCurrency,
      previousInputCurrency,
      type,
      updateOutputCurrency,
    ]
  );

  const updateOutputCurrency = useCallback(
    (newOutputCurrency, userSelected = true) => {
      logger.log(
        '[update output curr] new output curr, user selected?',
        newOutputCurrency,
        userSelected
      );
      logger.log(
        '[update output curr] input currency at the moment',
        inputCurrency
      );

      setOutputCurrency(newOutputCurrency);

      logger.log(
        '[update output curr] prev output curr',
        previousOutputCurrency
      );
      const existsInWallet = find(
        uniswapAssetsInWallet,
        asset =>
          get(asset, 'address') === get(previousOutputCurrency, 'address')
      );
      if (userSelected && isSameAsset(inputCurrency, newOutputCurrency)) {
        if (existsInWallet) {
          logger.log(
            '[update output curr] updating input curr with prev output curr'
          );
          updateInputCurrency(existsInWallet, false);
        } else {
          logger.log('[update output curr] updating input curr with nothing');
          updateInputCurrency(null, false);
        }
      }

      analytics.track('Switched output asset', {
        category,
        defaultInputAsset: get(defaultInputAsset, 'symbol', ''),
        from: get(previousOutputCurrency, 'symbol', ''),
        label: get(newOutputCurrency, 'symbol', ''),
        type,
      });
    },
    [
      category,
      defaultInputAsset,
      inputCurrency,
      previousOutputCurrency,
      type,
      uniswapAssetsInWallet,
      updateInputCurrency,
    ]
  );

  const navigateToSelectInputCurrency = useCallback(() => {
    InteractionManager.runAfterInteractions(() => {
      dangerouslyGetParent().dangerouslyGetState().index = 0;
      setParams({ focused: false });
      delayNext();
      navigate(Routes.CURRENCY_SELECT_SCREEN, {
        category,
        headerTitle: inputHeaderTitle,
        onSelectCurrency: updateInputCurrency,
        restoreFocusOnSwapModal: () => setParams({ focused: true }),
        type: CurrencySelectionTypes.input,
      });
      blockInteractions();
    });
  }, [
    blockInteractions,
    category,
    dangerouslyGetParent,
    inputHeaderTitle,
    navigate,
    setParams,
    updateInputCurrency,
  ]);

  const navigateToSelectOutputCurrency = useCallback(() => {
    InteractionManager.runAfterInteractions(() => {
      setParams({ focused: false });
      dangerouslyGetParent().dangerouslyGetState().index = 0;
      delayNext();
      navigate(Routes.CURRENCY_SELECT_SCREEN, {
        category,
        headerTitle: 'Receive',
        onSelectCurrency: updateOutputCurrency,
        restoreFocusOnSwapModal: () => setParams({ focused: true }),
        type: CurrencySelectionTypes.output,
      });
      blockInteractions();
    });
  }, [
    blockInteractions,
    category,
    dangerouslyGetParent,
    navigate,
    setParams,
    updateOutputCurrency,
  ]);

  return {
    defaultInputAddress,
    inputCurrency,
    navigateToSelectInputCurrency,
    navigateToSelectOutputCurrency,
    outputCurrency,
    previousInputCurrency,
  };
}<|MERGE_RESOLUTION|>--- conflicted
+++ resolved
@@ -119,11 +119,7 @@
     allAssets,
     defaultInputAddress,
     defaultInputAsset,
-<<<<<<< HEAD
     defaultOutputAsset,
-    genericAssets,
-=======
->>>>>>> 7d922aba
     isDeposit,
     isWithdrawal,
     underlyingPrice,
