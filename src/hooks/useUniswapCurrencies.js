--- conflicted
+++ resolved
@@ -119,24 +119,12 @@
       defaultInputItemInWallet,
       defaultOutputItem,
     };
-<<<<<<< HEAD
-  }, [
-    allAssets,
-    defaultInputAddress,
-    defaultInputAsset,
-    defaultOutputAsset,
-    isDeposit,
-    isWithdrawal,
-    underlyingPrice,
-  ]);
-=======
   }, []); // eslint-disable-line react-hooks/exhaustive-deps
 
   useEffect(() => {
     dispatch(updateSwapInputCurrency(defaultInputItemInWallet));
     dispatch(updateSwapOutputCurrency(defaultOutputItem));
   }, [defaultInputItemInWallet, dispatch, defaultOutputItem]);
->>>>>>> 0d085b86
 
   const { inputCurrency, outputCurrency } = useSwapInputOutputTokens();
 
