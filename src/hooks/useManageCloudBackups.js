--- conflicted
+++ resolved
@@ -129,12 +129,8 @@
                   // Delete all backups (debugging)
                   await deleteAllBackups();
 
-<<<<<<< HEAD
-                  Alert.alert('Backups Deleted Succesfully');
+                  Alert.alert(lang.t('back_up.backup_deleted_successfully'));
                 }
-=======
-                Alert.alert(lang.t('back_up.backup_deleted_successfully'));
->>>>>>> cf9b50c5
               }
             );
           }
