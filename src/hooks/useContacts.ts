--- conflicted
+++ resolved
@@ -3,11 +3,8 @@
 import { createSelector } from 'reselect';
 import networkTypes from '../helpers/networkTypes';
 import { contactsAddOrUpdate, removeContact } from '../redux/contacts';
-<<<<<<< HEAD
 import { sortByKeyHelper } from '@rainbow-me/helpers/utilities';
-=======
 import { AppState } from '@rainbow-me/redux/store';
->>>>>>> 202cc72d
 
 const contactsSelector = createSelector(
   ({ contacts: { contacts } }: AppState) => contacts,
@@ -35,9 +32,7 @@
   ]);
 
   const filteredContacts = sortedContacts.filter(contact =>
-    // @ts-expect-error ts-migrate(2571) FIXME: Object is of type 'unknown'.
     contact.network === network ||
-    // @ts-expect-error ts-migrate(2571) FIXME: Object is of type 'unknown'.
     (!contact.network && network === networkTypes.mainnet)
       ? contact
       : false
