<<<<<<< HEAD
import difference from 'lodash/difference';
=======
>>>>>>> d869d8ca
import { useCallback, useMemo, useRef } from 'react';
import { useMMKVObject } from 'react-native-mmkv';
import { useDispatch } from 'react-redux';
import { atom, useRecoilState, useSetRecoilState } from 'recoil';
import useAccountSettings from './useAccountSettings';
import EditAction from '@rainbow-me/helpers/EditAction';
import { excludeSpecifiedStrings } from '@rainbow-me/helpers/utilities';
import { setHiddenCoins as reduxSetHiddenCoins } from '@rainbow-me/redux/editOptions';

const selectedItemsAtom = atom<string[]>({
  default: [],
  key: 'selectedItemsAtom',
});

export interface BooleanMap {
  [index: string]: boolean;
}

export default function useCoinListEditOptions() {
  const { accountAddress } = useAccountSettings();

  const setSelectedItems = useSetRecoilState(selectedItemsAtom);
  const [hiddenCoins = {}] = useMMKVObject<BooleanMap>(
    'hidden-coins-obj-' + accountAddress
  );

  const [pinnedCoins = {}] = useMMKVObject<BooleanMap>(
    'pinned-coins-obj-' + accountAddress
  );
  const pushSelectedCoin = useCallback(
    (item: string) =>
      setSelectedItems(prev => {
        return prev.filter(i => i !== item).concat(item);
      }),
    [setSelectedItems]
  );

  const removeSelectedCoin = useCallback(
    (item: string) => setSelectedItems(prev => prev.filter(i => i !== item)),
    [setSelectedItems]
  );

  const toggleSelectedCoin = useCallback(
    (item: string) =>
      setSelectedItems(prev => {
        if (prev.includes(item)) {
          return prev.filter(i => i !== item);
        } else {
          return prev.concat(item);
        }
      }),
    [setSelectedItems]
  );

  const clearSelectedCoins = useCallback(() => setSelectedItems([]), [
    setSelectedItems,
  ]);

  return {
    clearSelectedCoins,
    hiddenCoinsObj: hiddenCoins,
    pinnedCoinsObj: pinnedCoins,
    pushSelectedCoin,
    removeSelectedCoin,
    toggleSelectedCoin,
  };
}

export function useCoinListFinishEditingOptions() {
  const { accountAddress } = useAccountSettings();

  const [selectedItems, setSelectedItems] = useRecoilState(selectedItemsAtom);
  const selectedItemsNonReactive = useRef<string[]>();
  selectedItemsNonReactive.current = selectedItems;

  const [hiddenCoins = {}, setHiddenCoinsObject] = useMMKVObject<BooleanMap>(
    'hidden-coins-obj-' + accountAddress
  );

  const [pinnedCoins = {}, setPinnedCoinsObject] = useMMKVObject<BooleanMap>(
    'pinned-coins-obj-' + accountAddress
  );

  const currentAction = useMemo(() => {
    const newSelectedCoinsLength = selectedItems.length;

    if (newSelectedCoinsLength === 0) {
      return EditAction.none;
    } else if (
      newSelectedCoinsLength > 0 &&
      excludeSpecifiedStrings(Object.keys(hiddenCoins), selectedItems)
        .length ===
        Object.keys(hiddenCoins).length - newSelectedCoinsLength
    ) {
      return EditAction.unhide;
    } else if (
      newSelectedCoinsLength > 0 &&
      excludeSpecifiedStrings(Object.keys(pinnedCoins), selectedItems)
        .length ===
        Object.keys(pinnedCoins).length - newSelectedCoinsLength
    ) {
      return EditAction.unpin;
    } else {
      return EditAction.standard;
    }
  }, [hiddenCoins, pinnedCoins, selectedItems]);

  const currentActionNonReactive = useRef<keyof typeof EditAction>();
  currentActionNonReactive.current = currentAction;

  const setPinnedCoins = useCallback(() => {
    setPinnedCoinsObject((pinnedCoins: BooleanMap) => {
      return [
        ...Object.keys(pinnedCoins ?? []).filter(
          i => !selectedItemsNonReactive.current!.includes(i)
        ),
        ...(currentActionNonReactive.current === EditAction.standard
          ? selectedItemsNonReactive.current!
          : []),
      ].reduce((acc, curr) => {
        acc[curr] = true;
        return acc;
      }, {} as BooleanMap);
    });
    setSelectedItems([]);
  }, [setSelectedItems, setPinnedCoinsObject]);

  const dispatch = useDispatch();

  const setHiddenCoins = useCallback(() => {
    setHiddenCoinsObject((hiddenCoins: BooleanMap) => {
      const newList = [
        ...Object.keys(hiddenCoins ?? []).filter(
          i => !selectedItemsNonReactive.current!.includes(i)
        ),
        ...(currentActionNonReactive.current === EditAction.standard
          ? selectedItemsNonReactive.current!
          : []),
      ].reduce((acc, curr) => {
        acc[curr] = true;
        return acc;
      }, {} as BooleanMap);
      dispatch(reduxSetHiddenCoins(newList));
      return newList;
    });

    setSelectedItems([]);
  }, [dispatch, setSelectedItems, setHiddenCoinsObject]);

  return {
    currentAction,
    selectedItems,
    setHiddenCoins,
    setPinnedCoins,
  };
}<|MERGE_RESOLUTION|>--- conflicted
+++ resolved
@@ -1,7 +1,3 @@
-<<<<<<< HEAD
-import difference from 'lodash/difference';
-=======
->>>>>>> d869d8ca
 import { useCallback, useMemo, useRef } from 'react';
 import { useMMKVObject } from 'react-native-mmkv';
 import { useDispatch } from 'react-redux';
