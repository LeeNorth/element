--- conflicted
+++ resolved
@@ -1,10 +1,6 @@
 import { captureException } from '@sentry/react-native';
-<<<<<<< HEAD
+import lang from 'i18n-js';
 import isNil from 'lodash/isNil';
-=======
-import lang from 'i18n-js';
-import { isNil } from 'lodash';
->>>>>>> ff35b533
 import { useCallback } from 'react';
 import { Alert } from 'react-native';
 import { useDispatch } from 'react-redux';
