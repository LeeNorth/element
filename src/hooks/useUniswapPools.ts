import { useCallback, useEffect, useMemo, useState } from 'react';
import { useQuery } from 'react-query';
import { useDispatch, useSelector } from 'react-redux';
import { useEthUSDMonthChart, useEthUSDPrice } from '../utils/ethereumUtils';
import useNativeCurrencyToUSD from './useNativeCurrencyToUSD';
import {
  UniswapPairData,
  UniswapPairHistoricalData,
<<<<<<< HEAD
} from '@rainbow-me/entities';
import { getUniswapV2Pools } from '@rainbow-me/handlers/dispersion';
import { pickShallow, sortByKeyHelper } from '@rainbow-me/helpers/utilities';
=======
} from '@/entities';
import { getUniswapV2Pools } from '@/handlers/dispersion';
import { pickShallow } from '@/helpers/utilities';
>>>>>>> c0ef4cbd
import {
  emitAssetRequest,
  emitChartsRequest,
} from '@/redux/explorer';
import { AppState } from '@/redux/store';
import {
  setPoolsDetails,
  UniswapPoolAddressDetailsFull,
} from '@/redux/uniswapLiquidity';
import { WETH_ADDRESS } from '@/references';
import logger from '@/utils/logger';
const AMOUNT_OF_PAIRS_TO_DISPLAY = 40;

export const SORT_DIRECTION = {
  ASC: 'asc',
  DESC: 'desc',
};

export const REFETCH_INTERVAL = 600000;

function parseData(
  data: UniswapPairData,
  oneDayData: UniswapPairHistoricalData,
  oneMonthData: UniswapPairHistoricalData,
  ethPrice: number,
  ethPriceOneMonthAgo: number,
  oneDayBlock: string
): UniswapPoolAddressDetailsFull {
  const newData: any = { ...data };

  // get volume changes
  const oneDayVolumeUSD = getOneDayVolume(
    newData?.volumeUSD,
    oneDayData?.volumeUSD ? oneDayData.volumeUSD : 0
  );

  newData.profit30d = calculateProfit30d(
    data,
    oneMonthData,
    ethPrice,
    ethPriceOneMonthAgo
  );

  // set volume properties
  // @ts-expect-error ts-migrate(2769) FIXME: No overload matches this call.
  newData.oneDayVolumeUSD = parseFloat(oneDayVolumeUSD);

  // set liquidity properties
  newData.trackedReserveUSD = newData.trackedReserveETH * ethPrice;
  newData.liquidityChangeUSD = getPercentChange(
    newData.reserveUSD,
    oneDayData?.reserveUSD
  );

  // format if pair hasnt existed for a day
  if (!oneDayData && data && newData.createdAtBlockNumber > oneDayBlock) {
    newData.oneDayVolumeUSD = parseFloat(newData.volumeUSD);
  }
  if (!oneDayData && data) {
    newData.oneDayVolumeUSD = parseFloat(newData.volumeUSD);
  }

  newData.annualized_fees =
    (newData.oneDayVolumeUSD * 0.003 * 365 * 100) / newData.trackedReserveUSD;

  const { id, name, symbol } = newData.token0;
  const {
    id: idToken1,
    name: nameToken1,
    symbol: symbolToken1,
  } = newData.token1;
  return {
    address: newData?.id,
    annualized_fees: newData.annualized_fees,
    liquidity: Number(Number(newData.reserveUSD).toFixed(2)),
    oneDayVolumeUSD: newData.oneDayVolumeUSD,
    profit30d: newData.profit30d,
    symbol: 'UNI-V2',
    token0: { id, name, symbol },
    token1: { id: idToken1, name: nameToken1, symbol: symbolToken1 },
    tokenNames: `${newData.token0.symbol}-${newData.token1.symbol}`.replace(
      'WETH',
      'ETH'
    ),
    type: 'uniswap-v2',
  };
}

export const getOneDayVolume = (
  valueNow: string | number,
  value24HoursAgo: string | number
) => parseFloat(valueNow as string) - parseFloat(value24HoursAgo as string);

export const calculateProfit30d = (
  data: UniswapPairData,
  valueOneMonthAgo: UniswapPairHistoricalData,
  ethPriceNow: number,
  ethPriceOneMonthAgo: number
) => {
  const now = calculateLPTokenPrice(data, ethPriceNow);
  if (now === 0) {
    logger.log('🦄🦄🦄 lpTokenPrice now is 0', data, ethPriceNow);
  }

  if (valueOneMonthAgo === undefined) {
    return undefined;
  }

  if (ethPriceOneMonthAgo === undefined) {
    logger.log('🦄🦄🦄 ethPriceOneMonthAgo is missing.', ethPriceOneMonthAgo);
    return undefined;
  }
  const oneMonthAgo = calculateLPTokenPrice(
    valueOneMonthAgo,
    ethPriceOneMonthAgo
  );

  const percentageChange = getPercentChange(now, oneMonthAgo);
  return Number(percentageChange.toFixed(2));
};

export const calculateLPTokenPrice = (
  data: UniswapPairHistoricalData,
  ethPrice: number
) => {
  const {
    reserve0,
    reserve1,
    totalSupply,
    token0: { derivedETH: token0DerivedEth },
    token1: { derivedETH: token1DerivedEth },
  } = data;

  const tokenPerShare = 100 / (totalSupply as any);

  const reserve0USD =
    Number(reserve0) * (Number(token0DerivedEth) * Number(ethPrice));
  const reserve1USD =
    Number(reserve1) * (Number(token1DerivedEth) * Number(ethPrice));

  const token0LiquidityPrice = (reserve0USD * tokenPerShare) / 100;
  const token1LiquidityPrice = (reserve1USD * tokenPerShare) / 100;
  const lpTokenPrice = token0LiquidityPrice + token1LiquidityPrice;

  return lpTokenPrice;
};

/**
 * get standard percent change between two values
 * @param {*} valueNow
 * @param {*} value24HoursAgo
 */
export const getPercentChange = (
  valueNow: string | number,
  value24HoursAgo: string | number
) => {
  const adjustedPercentChange =
    ((parseFloat(valueNow as string) - parseFloat(value24HoursAgo as string)) /
      parseFloat(value24HoursAgo as string)) *
    100;
  if (isNaN(adjustedPercentChange) || !isFinite(adjustedPercentChange)) {
    return 0;
  }
  return adjustedPercentChange;
};

export default function useUniswapPools(
  sortField: string,
  sortDirection: string,
  token: string
) {
  const walletReady = useSelector(
    ({ appState: { walletReady } }: AppState) => walletReady
  );

  const dispatch = useDispatch();

  const [pairs, setPairs] = useState<
    UniswapPoolAddressDetailsFull[] | undefined
  >();
  const priceOfEther = useEthUSDPrice();
  // @ts-expect-error ts-migrate(7053) FIXME: Element implicitly has an 'any' type because expre... Remove this comment to see the full error message
  const ethereumPriceOneMonthAgo = useEthUSDMonthChart()?.[0]?.[1];

  useEffect(() => {
    pairs &&
      dispatch(
        setPoolsDetails(
          pairs.reduce((acc: any, pair: any) => {
            acc[pair.address] = pair;
            return acc;
          }, {})
        )
      );
  }, [pairs, dispatch]);

  const genericAssets = useSelector(
    ({ data: { genericAssets } }: AppState) => genericAssets
  );

  // @ts-expect-error ts-migrate(7022) FIXME: 'error' implicitly has type 'any' because it does ... Remove this comment to see the full error message
  const { data: poolData, error } = useQuery(
    ['pools/uniswap/v2', token],
    () => getUniswapV2Pools(token),
    {
      enabled: walletReady,
      // @ts-expect-error ts-migrate(7024) FIXME: Function implicitly has return type 'any' because ... Remove this comment to see the full error message
      onError: () => logger.log('🦄🦄🦄 error getting pairs data', error),
      refetchInterval: REFETCH_INTERVAL,
    }
  );

  const handleGetUniswapV2PoolsResponse = useCallback(() => {
    if (!poolData) return;
    const topPairs = poolData.map(
      ({ pair, oneDayBlock, oneDayHistory, oneMonthHistory }) => {
        return parseData(
          pair,
          oneDayHistory,
          oneMonthHistory,
          priceOfEther,
          ethereumPriceOneMonthAgo,
          oneDayBlock
        );
      }
    );
    setPairs(topPairs);
  }, [poolData, priceOfEther, ethereumPriceOneMonthAgo]);

  useEffect(() => {
    if (poolData && priceOfEther && ethereumPriceOneMonthAgo) {
      handleGetUniswapV2PoolsResponse();
    }
  }, [
    poolData,
    ethereumPriceOneMonthAgo,
    handleGetUniswapV2PoolsResponse,
    priceOfEther,
  ]);

  const currenciesRate = useNativeCurrencyToUSD();

  const top40PairsSorted = useMemo(() => {
    if (!pairs) return null;
    let sortedPairs = pairs.slice().sort(sortByKeyHelper(sortField));
    if (sortDirection === SORT_DIRECTION.DESC) {
      sortedPairs = sortedPairs.reverse();
    }

    // top 40
    sortedPairs = sortedPairs.slice(0, AMOUNT_OF_PAIRS_TO_DISPLAY - 1);
    const tmpAllTokens = [];
    // Override with tokens from generic assets
    sortedPairs = sortedPairs.map(pair => {
      const token0 = (pair.token0?.id?.toLowerCase() === WETH_ADDRESS
        ? genericAssets['eth']
        : genericAssets[pair.token0?.id?.toLowerCase()]) || {
        ...pair.token0,
        address: pair.token0?.id,
      };
      const token1 =
        pair.token1?.id?.toLowerCase() === WETH_ADDRESS
          ? genericAssets['eth']
          : genericAssets[pair.token1?.id?.toLowerCase()] || {
              ...pair.token1,
              address: pair.token1?.id,
            };

      pair.tokens = [token0, token1];
      tmpAllTokens.push(pair.tokens[0]?.id?.toLowerCase());
      tmpAllTokens.push(pair.tokens[1]?.id?.toLowerCase());
      const pairAdjustedForCurrency = {
        ...pair,
        liquidity: (pair as any).liquidity * currenciesRate,
        oneDayVolumeUSD: (pair as any).oneDayVolumeUSD * currenciesRate,
      };

      return pickShallow(pairAdjustedForCurrency, [
        'address',
        'annualized_fees',
        'liquidity',
        'oneDayVolumeUSD',
        'profit30d',
        'symbol',
        'tokens',
        'tokenNames',
        'type',
      ]) as UniswapPoolAddressDetailsFull;
    });

    const allLPTokens = sortedPairs.map(({ address }) => address);
    // @ts-expect-error ts-migrate(2769) FIXME: No overload matches this call.
    dispatch(emitAssetRequest(allLPTokens));
    // @ts-expect-error ts-migrate(2769) FIXME: No overload matches this call.
    dispatch(emitChartsRequest(allLPTokens));
    return sortedPairs;
    // eslint-disable-next-line react-hooks/exhaustive-deps
  }, [dispatch, pairs, sortDirection, sortField]);

  return {
    error,
    is30DayEnabled: ethereumPriceOneMonthAgo > 0,
    isEmpty: top40PairsSorted && top40PairsSorted.length < 1,
    pairs: top40PairsSorted,
  };
}<|MERGE_RESOLUTION|>--- conflicted
+++ resolved
@@ -3,22 +3,10 @@
 import { useDispatch, useSelector } from 'react-redux';
 import { useEthUSDMonthChart, useEthUSDPrice } from '../utils/ethereumUtils';
 import useNativeCurrencyToUSD from './useNativeCurrencyToUSD';
-import {
-  UniswapPairData,
-  UniswapPairHistoricalData,
-<<<<<<< HEAD
-} from '@rainbow-me/entities';
-import { getUniswapV2Pools } from '@rainbow-me/handlers/dispersion';
-import { pickShallow, sortByKeyHelper } from '@rainbow-me/helpers/utilities';
-=======
-} from '@/entities';
+import { UniswapPairData, UniswapPairHistoricalData } from '@/entities';
 import { getUniswapV2Pools } from '@/handlers/dispersion';
-import { pickShallow } from '@/helpers/utilities';
->>>>>>> c0ef4cbd
-import {
-  emitAssetRequest,
-  emitChartsRequest,
-} from '@/redux/explorer';
+import { pickShallow, sortByKeyHelper } from '@/helpers/utilities';
+import { emitAssetRequest, emitChartsRequest } from '@/redux/explorer';
 import { AppState } from '@/redux/store';
 import {
   setPoolsDetails,
