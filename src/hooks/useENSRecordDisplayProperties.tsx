import lang from 'i18n-js';
<<<<<<< HEAD
=======
import upperFirst from 'lodash/upperFirst';
>>>>>>> adc5ed1d
import React, { useCallback, useMemo } from 'react';
import { Linking } from 'react-native';
import URL from 'url-parse';
import useClipboard from './useClipboard';
import useENSRegistration from './useENSRegistration';
import ContextMenuButton from '@/components/native-context-menu/contextMenu';
import {
  ENS_RECORDS,
  REGISTRATION_MODES,
  textRecordFields,
} from '@rainbow-me/helpers/ens';
import { upperFirst } from '@rainbow-me/helpers/utilities';
import { useNavigation } from '@rainbow-me/navigation';
import Routes from '@rainbow-me/routes';
import { formatAddressForDisplay } from '@rainbow-me/utils/abbreviations';

type ImageSource = { imageUrl?: string | null };
type ENSImages = {
  avatar?: ImageSource;
  cover?: ImageSource;
};

const imageKeyMap = {
  [ENS_RECORDS.avatar]: 'avatarUrl',
  [ENS_RECORDS.header]: 'coverUrl',
} as {
  [key: string]: 'avatarUrl' | 'coverUrl';
};

const icons = {
  [ENS_RECORDS.twitter]: 'twitter',
  [ENS_RECORDS.github]: 'github',
  [ENS_RECORDS.instagram]: 'instagram',
  [ENS_RECORDS.snapchat]: 'snapchat',
  [ENS_RECORDS.discord]: 'discord',
  [ENS_RECORDS.reddit]: 'reddit',
  [ENS_RECORDS.telegram]: 'telegram',
  [ENS_RECORDS.DOGE]: 'dogeCoin',
  [ENS_RECORDS.BTC]: 'btcCoin',
  [ENS_RECORDS.LTC]: 'ltcCoin',
} as { [key: string]: string };

const links = {
  [ENS_RECORDS.twitter]: 'https://twitter.com/',
  [ENS_RECORDS.github]: 'https://github.com/',
  [ENS_RECORDS.instagram]: 'https://intagram.com/',
  [ENS_RECORDS.reddit]: 'https://reddit.com/',
  [ENS_RECORDS.telegram]: 'https://telegram.com/',
} as { [key: string]: string };

export default function useENSRecordDisplayProperties({
  allowEdit,
  ensName,
  images,
  key: recordKey,
  value: recordValue,
  type,
}: {
  allowEdit?: boolean;
  ensName?: string;
  images?: ENSImages;
  key: string;
  value: string;
  type: 'address' | 'record';
}) {
  const isImageValue = useMemo(
    () => Object.keys(imageKeyMap).includes(recordKey),
    [recordKey]
  );

  const isUrlRecord = useMemo(
    () =>
      [ENS_RECORDS.url, ENS_RECORDS.website].includes(recordKey as ENS_RECORDS),
    [recordKey]
  );
  const isUrlValue = useMemo(() => recordValue.match(/^http/), [recordValue]);

  const url = useMemo(() => {
    if (isImageValue) {
      return images?.[recordKey as 'avatar' | 'cover']?.imageUrl || undefined;
    }
    if (isUrlValue || isUrlRecord) {
      return recordValue.match(/^http/)
        ? recordValue
        : `https://${recordValue}`;
    }
    if (links[recordKey]) {
      return `${links[recordKey]}${recordValue.replace('@', '')}`;
    }
  }, [images, isImageValue, isUrlRecord, isUrlValue, recordKey, recordValue]);

  const { displayUrl, displayUrlUsername } = useMemo(() => {
    const urlObj = url ? new URL(url) : { hostname: '', pathname: '' };
    return {
      displayUrl: urlObj?.hostname?.replace(/^www\./, ''),
      displayUrlUsername: urlObj?.pathname?.replace('/', ''),
    };
  }, [url]);

  const label = useMemo(() => {
    // @ts-expect-error ts-migrate(7053) FIXME: Element implicitly has an 'any' type because expre... Remove this comment to see the full error message
    if (textRecordFields[recordKey]?.label) {
      // @ts-expect-error ts-migrate(7053) FIXME: Element implicitly has an 'any' type because expre... Remove this comment to see the full error message
      return textRecordFields[recordKey].label;
    }
    if (recordKey.includes('.')) {
      return recordKey;
    }
    return `${upperFirst(recordKey)}${type === 'address' ? ' address' : ''}`;
  }, [recordKey, type]);

  const value = useMemo(() => {
    if (isUrlRecord && displayUrl) {
      return android ? ` 􀤆 ${displayUrl} ` : `􀤆 ${displayUrl}`;
    }
    if (isUrlValue && displayUrlUsername) {
      return displayUrlUsername;
    }
    if (recordKey === ENS_RECORDS.email) {
      return `􀍕 ${recordValue}`;
    }
    if (type === 'address') {
      return formatAddressForDisplay(recordValue, 4, 4) || '';
    }
    if (
      recordValue.includes('@') &&
      (recordKey === ENS_RECORDS.discord ||
        recordKey === ENS_RECORDS.github ||
        recordKey === ENS_RECORDS.reddit ||
        recordKey === ENS_RECORDS.instagram ||
        recordKey === ENS_RECORDS.snapchat ||
        recordKey === ENS_RECORDS.telegram ||
        recordKey === ENS_RECORDS.twitter)
    ) {
      return recordValue.replace('@', '');
    }
    return recordValue;
  }, [
    displayUrl,
    displayUrlUsername,
    isUrlRecord,
    isUrlValue,
    recordKey,
    recordValue,
    type,
  ]);

  const icon = useMemo(() => icons[recordKey], [recordKey]);

  const menuItems = useMemo(() => {
    return [
      allowEdit &&
      type === 'record' &&
      Object.values(ENS_RECORDS).includes(recordKey as ENS_RECORDS)
        ? {
            actionKey: 'edit',
            actionTitle: lang.t('expanded_state.unique_expanded.edit'),
            icon: {
              iconType: 'SYSTEM',
              iconValue: 'square.and.pencil',
            },
          }
        : undefined,
      url
        ? {
            actionKey: 'open-url',
            actionTitle: lang.t(
              'expanded_state.unique_expanded.view_on_platform',
              { platform: isUrlValue ? 'Web' : label }
            ),
            discoverabilityTitle: displayUrl,
            icon: {
              iconType: 'SYSTEM',
              iconValue: 'arrow.up.forward.app.fill',
            },
          }
        : undefined,
      {
        actionKey: 'copy',
        actionTitle: lang.t('expanded_state.unique_expanded.copy'),
        discoverabilityTitle: displayUrl || recordValue,
        icon: {
          iconType: 'SYSTEM',
          iconValue: 'square.on.square',
        },
      },
    ].filter(Boolean);
  }, [
    allowEdit,
    displayUrl,
    isUrlValue,
    label,
    recordKey,
    recordValue,
    type,
    url,
  ]);

  const { navigate } = useNavigation();
  const { setClipboard } = useClipboard();
  const { startRegistration } = useENSRegistration();
  const handlePressMenuItem = useCallback(
    ({ nativeEvent: { actionKey } }) => {
      if (actionKey === 'open-url' && url) {
        Linking.openURL(url);
      }
      if (actionKey === 'copy') {
        setClipboard(recordValue);
      }
      if (actionKey === 'edit' && ensName) {
        startRegistration(ensName, REGISTRATION_MODES.EDIT);
        navigate(Routes.REGISTER_ENS_NAVIGATOR, {
          autoFocusKey: recordKey,
          ensName,
          mode: REGISTRATION_MODES.EDIT,
        });
      }
    },
    [
      ensName,
      navigate,
      recordKey,
      recordValue,
      setClipboard,
      startRegistration,
      url,
    ]
  );

  const Button = useCallback(
    ({ children, ...props }) => (
      <ContextMenuButton
        enableContextMenu
        menuConfig={{ menuItems, menuTitle: '' }}
        {...(android ? { handlePressMenuItem } : {})}
        isMenuPrimaryAction
        onPressMenuItem={handlePressMenuItem}
        style={{ flexGrow: isImageValue ? 1 : 0, flexShrink: 1 }}
        useActionSheetFallback={false}
        {...props}
      >
        {children}
      </ContextMenuButton>
    ),
    [handlePressMenuItem, isImageValue, menuItems]
  );

  return {
    ContextMenuButton: Button,
    icon,
    isImageValue,
    isUrlValue,
    label,
    url,
    value,
  };
}<|MERGE_RESOLUTION|>--- conflicted
+++ resolved
@@ -1,8 +1,5 @@
 import lang from 'i18n-js';
-<<<<<<< HEAD
-=======
 import upperFirst from 'lodash/upperFirst';
->>>>>>> adc5ed1d
 import React, { useCallback, useMemo } from 'react';
 import { Linking } from 'react-native';
 import URL from 'url-parse';
@@ -14,7 +11,6 @@
   REGISTRATION_MODES,
   textRecordFields,
 } from '@rainbow-me/helpers/ens';
-import { upperFirst } from '@rainbow-me/helpers/utilities';
 import { useNavigation } from '@rainbow-me/navigation';
 import Routes from '@rainbow-me/routes';
 import { formatAddressForDisplay } from '@rainbow-me/utils/abbreviations';
