import { useEffect, useState } from 'react';
import { MMKV, useMMKVString } from 'react-native-mmkv';
import { STORAGE_IDS } from '@rainbow-me/model/mmkv';
import { getDominantColorFromImage } from '@rainbow-me/utils';

enum State {
  init,
  loading,
  loaded,
  failed,
}

const storage = new MMKV({
  id: STORAGE_IDS.DOMINANT_COLOR,
});

type Result = {
  state: State;
  result: string | undefined;
};

export default function usePersistentDominantColorFromImage(
  url: string,
  colorToMeasureAgainst: string = '#333333'
): Result {
  const [dominantColor, setPersistentDominantColor] = useMMKVString(
    (url || '') as string,
    storage
  );

  const [state, setState] = useState<State>(
    dominantColor ? State.loaded : State.init
  );
  useEffect(() => {
<<<<<<< HEAD
    if (!dominantColor) {
      setState(State.init);
    }
  }, [dominantColor]);

  useEffect(() => {
    if (state === State.init && nonSvgUrl && url) {
      const lowResUrl = getLowResUrl(nonSvgUrl) as string;
=======
    if (state === State.init && url) {
>>>>>>> 13ee9d18
      setState(State.loading);
      getDominantColorFromImage(url, colorToMeasureAgainst).then(color =>
        // @ts-ignore
        setPersistentDominantColor(color)
      );
    }
<<<<<<< HEAD
  }, [
    colorToMeasureAgainst,
    setPersistentDominantColor,
    state,
    nonSvgUrl,
    url,
  ]);
=======
  }, [colorToMeasureAgainst, setPersistentDominantColor, state, url]);
>>>>>>> 13ee9d18

  return {
    result: dominantColor,
    state,
  };
}<|MERGE_RESOLUTION|>--- conflicted
+++ resolved
@@ -32,35 +32,20 @@
     dominantColor ? State.loaded : State.init
   );
   useEffect(() => {
-<<<<<<< HEAD
     if (!dominantColor) {
       setState(State.init);
     }
   }, [dominantColor]);
 
   useEffect(() => {
-    if (state === State.init && nonSvgUrl && url) {
-      const lowResUrl = getLowResUrl(nonSvgUrl) as string;
-=======
     if (state === State.init && url) {
->>>>>>> 13ee9d18
       setState(State.loading);
       getDominantColorFromImage(url, colorToMeasureAgainst).then(color =>
         // @ts-ignore
         setPersistentDominantColor(color)
       );
     }
-<<<<<<< HEAD
-  }, [
-    colorToMeasureAgainst,
-    setPersistentDominantColor,
-    state,
-    nonSvgUrl,
-    url,
-  ]);
-=======
   }, [colorToMeasureAgainst, setPersistentDominantColor, state, url]);
->>>>>>> 13ee9d18
 
   return {
     result: dominantColor,
