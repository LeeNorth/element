<<<<<<< HEAD
import isEmpty from 'lodash/isEmpty';
=======
>>>>>>> 5bbc8848
import { useCallback, useEffect, useMemo, useState } from 'react';
import { atom, useRecoilState } from 'recoil';
import { useENSModifiedRegistration, useENSRegistration } from '.';
import { Records } from '@rainbow-me/entities';
import {
  ENS_RECORDS,
  REGISTRATION_MODES,
  TextRecordField,
  textRecordFields,
} from '@rainbow-me/helpers/ens';
import { isEmpty } from '@rainbow-me/helpers/utilities';

const disabledAtom = atom({
  default: false,
  key: 'ensProfileForm.disabled',
});

const errorsAtom = atom<{ [name: string]: string }>({
  default: {},
  key: 'ensProfileForm.errors',
});

const isValidatingAtom = atom({
  default: false,
  key: 'ensProfileForm.isValidating',
});

const selectedFieldsAtom = atom<TextRecordField[]>({
  default: [],
  key: 'ensProfileForm.selectedFields',
});

const submittingAtom = atom({
  default: false,
  key: 'ensProfileForm.submitting',
});

export const valuesAtom = atom<{ [name: string]: Partial<Records> }>({
  default: {},
  key: 'ensProfileForm.values',
});

const defaultInitialRecords = {
  [ENS_RECORDS.displayName]: '',
  [ENS_RECORDS.description]: '',
  [ENS_RECORDS.url]: '',
  [ENS_RECORDS.twitter]: '',
};

const cleanFormRecords = (initialRecords: Records) => {
  // delete these to show an empty form if the user only have one of these set
  // eslint-disable-next-line @typescript-eslint/no-unused-vars
  const { ETH, avatar, header, ...cleanFormRecords } = initialRecords;
  // if ENS has some records, only show those
  if (Object.keys(cleanFormRecords).length) return initialRecords;
  return { ...defaultInitialRecords, ...initialRecords };
};

export default function useENSRegistrationForm({
  defaultFields,
  initializeForm,
}: {
  defaultFields?: TextRecordField[];
  /** A flag that indicates if a new form should be initialised */
  initializeForm?: boolean;
} = {}) {
  const {
    name,
    mode,
    initialRecords,
    records: allRecords,
    removeRecordByKey,
    updateRecordByKey,
    updateRecords,
  } = useENSRegistration();
  const { changedRecords, isSuccess } = useENSModifiedRegistration();

  // The initial records will be the existing records belonging to the profile in "edit mode",
  // but will be all of the records in "create mode".
  const defaultRecords = useMemo(() => {
    return mode === REGISTRATION_MODES.EDIT
      ? cleanFormRecords(initialRecords)
      : allRecords;
    // eslint-disable-next-line react-hooks/exhaustive-deps
  }, [initialRecords, mode]);

  const [errors, setErrors] = useRecoilState(errorsAtom);
  const [submitting, setSubmitting] = useRecoilState(submittingAtom);
  const [isValidating, setIsValidating] = useRecoilState(isValidatingAtom);

  const [disabled, setDisabled] = useRecoilState(disabledAtom);
  useEffect(() => {
    // If we are in edit mode, we want to disable the "Review" button
    // when there are no changed records.
    // Note: We don't want to do this in create mode as we have the "Skip"
    // button.
    setDisabled(mode === REGISTRATION_MODES.EDIT && isEmpty(changedRecords));
  }, [changedRecords, mode, setDisabled]);

  const [selectedFields, setSelectedFields] = useRecoilState(
    selectedFieldsAtom
  );
  useEffect(() => {
    if (!initializeForm) return;
    // If there are existing records in the global state, then we
    // populate with that.
    if (!isEmpty(defaultRecords)) {
      setSelectedFields(
        Object.keys(defaultRecords)
          .map(key => textRecordFields[key as keyof typeof textRecordFields])
          .filter((key): key is TextRecordField => Boolean(key))
      );
    } else {
      if (defaultFields) {
        setSelectedFields(defaultFields);
      }
    }
    // eslint-disable-next-line react-hooks/exhaustive-deps
  }, [name, defaultRecords]);

  const [valuesMap, setValuesMap] = useRecoilState(valuesAtom);
  const values = useMemo(() => valuesMap[name] || {}, [name, valuesMap]);
  useEffect(
    () => {
      if (!initializeForm) return;
      setValuesMap(values => ({
        ...values,
        [name]: defaultRecords,
      }));
    },
    // eslint-disable-next-line react-hooks/exhaustive-deps
    [name, defaultRecords]
  );

  // Set initial records in redux depending on user input (defaultFields)
  useEffect(() => {
    if (!initializeForm) return;
    if (defaultFields && isEmpty(defaultRecords)) {
      const records = defaultFields.reduce((records, field) => {
        return {
          ...records,
          [field.key]: '',
        };
      }, {});
      updateRecords(records);
    }
    // eslint-disable-next-line react-hooks/exhaustive-deps
  }, [isEmpty(defaultRecords), updateRecords]);

  // Reset errors if changedRecords is reset
  useEffect(() => {
    if (isEmpty(changedRecords)) {
      setErrors({});
    }
  }, [changedRecords, initializeForm, setErrors]);

  const onAddField = useCallback(
    (fieldToAdd, selectedFields) => {
      setSelectedFields(selectedFields);
      updateRecordByKey(fieldToAdd.key, '');
    },
    [setSelectedFields, updateRecordByKey]
  );

  const onRemoveField = useCallback(
    (fieldToRemove, selectedFields = undefined) => {
      if (!isEmpty(errors)) {
        setErrors(errors => {
          // eslint-disable-next-line @typescript-eslint/no-unused-vars
          const { [fieldToRemove.key]: _, ...newErrors } = errors;

          return newErrors;
        });
      }
      if (selectedFields) {
        setSelectedFields(selectedFields);
      }
      removeRecordByKey(fieldToRemove.key);

      setValuesMap(values => {
        // eslint-disable-next-line @typescript-eslint/no-unused-vars
        const { [fieldToRemove.key as ENS_RECORDS]: _, ...restRecords } =
          values?.[name] || {};
        return {
          ...values,
          [name]: restRecords as Records,
        };
      });
    },
    [
      errors,
      name,
      removeRecordByKey,
      setErrors,
      setSelectedFields,
      setValuesMap,
    ]
  );

  const onBlurField = useCallback(
    ({ key, value }) => {
      setValuesMap(values => ({
        ...values,
        [name]: { ...values?.[name], [key]: value },
      }));
      updateRecordByKey(key, value);
    },
    [name, setValuesMap, updateRecordByKey]
  );

  const onChangeField = useCallback(
    ({ key, value }) => {
      setIsValidating(true);
      const validation = textRecordFields[key as ENS_RECORDS]?.validation;
      if (validation) {
        const { message, validator } = validation;
        const isValid = !value || validator(value);
        isValid
          ? key in errors &&
            setErrors(errors => {
              // omit key from errors
              // eslint-disable-next-line @typescript-eslint/no-unused-vars
              const { [key]: _, ...newErrors } = errors;
              return newErrors;
            })
          : setErrors({ ...errors, [key]: message });
      }
      setIsValidating(false);
      setValuesMap(values => ({
        ...values,
        [name]: { ...values?.[name], [key]: value },
      }));
      updateRecordByKey(key, value);
    },
    [errors, name, setErrors, setIsValidating, setValuesMap, updateRecordByKey]
  );

  const blurFields = useCallback(() => {
    updateRecords(values);
  }, [updateRecords, values]);

  const isEmptyValues = Object.values(values).filter(x => x).length === 0;

  const [isLoading, setIsLoading] = useState(
    mode === REGISTRATION_MODES.EDIT && (!isSuccess || isEmptyValues)
  );

  useEffect(() => {
    if (mode === REGISTRATION_MODES.EDIT) {
      if (isSuccess || !isEmptyValues) {
        setTimeout(() => setIsLoading(false), 200);
      } else {
        setIsLoading(true);
      }
    }
  }, [mode, isSuccess, isEmptyValues]);

  const clearValues = useCallback(() => {
    setValuesMap({});
  }, [setValuesMap]);

  const empty = useMemo(() => !Object.values(values).some(Boolean), [values]);

  const submit = useCallback(
    async submitFn => {
      setSubmitting(true);
      try {
        await submitFn();
        // eslint-disable-next-line no-empty
      } catch (err) {}

      setTimeout(() => {
        setSubmitting(false);
      }, 100);
    },
    [setSubmitting]
  );

  return {
    blurFields,
    clearValues,
    disabled,
    errors,
    isEmpty: empty,
    isLoading,
    isSuccess,
    isValidating,
    onAddField,
    onBlurField,
    onChangeField,
    onRemoveField,
    selectedFields,
    setDisabled,
    submit,
    submitting,
    values,
  };
}<|MERGE_RESOLUTION|>--- conflicted
+++ resolved
@@ -1,7 +1,3 @@
-<<<<<<< HEAD
-import isEmpty from 'lodash/isEmpty';
-=======
->>>>>>> 5bbc8848
 import { useCallback, useEffect, useMemo, useState } from 'react';
 import { atom, useRecoilState } from 'recoil';
 import { useENSModifiedRegistration, useENSRegistration } from '.';
