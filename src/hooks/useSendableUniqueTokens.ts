import { useSelector } from 'react-redux';
import { createSelector } from 'reselect';
<<<<<<< HEAD
import { UniqueAsset } from '@rainbow-me/entities';
import { groupBy } from '@rainbow-me/helpers/utilities';
import { AppState } from '@rainbow-me/redux/store';
=======
import { UniqueAsset } from '@/entities';
import { AppState } from '@/redux/store';
>>>>>>> c0ef4cbd

const uniqueTokensSelector = (state: AppState) =>
  state.uniqueTokens.uniqueTokens;

const sendableUniqueTokens = (uniqueTokens: UniqueAsset[]) => {
  const sendableUniqueTokens = uniqueTokens?.filter(
    (uniqueToken: any) => uniqueToken.isSendable
  );
  // @ts-expect-error ts-migrate FIXME: Type 'undefined' is not assignable to type 'string'.
  const grouped = groupBy(sendableUniqueTokens, token => token.familyName);

  const families = Object.keys(grouped).sort();
  let sendableTokens = [];
  for (let i = 0; i < families.length; i++) {
    let newObject = {};
    newObject = {
      data: grouped[families[i]],
      familyId: i,
      familyImage: grouped[families[i]][0].familyImage,
      name: families[i],
    };
    sendableTokens.push(newObject);
  }
  return { sendableUniqueTokens: sendableTokens, uniqueTokens };
};

const sendableUniqueTokensSelector = createSelector(
  [uniqueTokensSelector],
  sendableUniqueTokens
);

export default function useSendableUniqueTokens() {
  return useSelector(sendableUniqueTokensSelector);
}<|MERGE_RESOLUTION|>--- conflicted
+++ resolved
@@ -1,13 +1,8 @@
 import { useSelector } from 'react-redux';
 import { createSelector } from 'reselect';
-<<<<<<< HEAD
-import { UniqueAsset } from '@rainbow-me/entities';
-import { groupBy } from '@rainbow-me/helpers/utilities';
-import { AppState } from '@rainbow-me/redux/store';
-=======
 import { UniqueAsset } from '@/entities';
 import { AppState } from '@/redux/store';
->>>>>>> c0ef4cbd
+import { groupBy } from '@/helpers/utilities';
 
 const uniqueTokensSelector = (state: AppState) =>
   state.uniqueTokens.uniqueTokens;
@@ -20,7 +15,7 @@
   const grouped = groupBy(sendableUniqueTokens, token => token.familyName);
 
   const families = Object.keys(grouped).sort();
-  let sendableTokens = [];
+  const sendableTokens = [];
   for (let i = 0; i < families.length; i++) {
     let newObject = {};
     newObject = {
