import { useNavigation } from '@react-navigation/core';
import { useCallback, useMemo } from 'react';
import ReactNativeHapticFeedback from 'react-native-haptic-feedback';
import { useDispatch } from 'react-redux';
import {
  useAccountProfile,
  useDeleteWallet,
  useImportingWallet,
  useInitializeWallet,
  useWallets,
} from '@rainbow-me/hooks';
import { cleanUpWalletKeys } from '@rainbow-me/model/wallet';
import {
  addressSetSelected,
  walletsSetSelected,
} from '@rainbow-me/redux/wallets';
import Routes from '@rainbow-me/routes';
import { doesWalletsContainAddress, logger } from '@rainbow-me/utils';

export default function useWatchWallet({
  address: primaryAddress,
  ensName,
  avatarUrl,
  showImportModal = true,
}: {
  address?: string;
  ensName?: string;
  avatarUrl?: string | null;
  showImportModal?: boolean;
}) {
  const dispatch = useDispatch();
  const { goBack, navigate } = useNavigation();
  const { wallets } = useWallets();

  const watchingWallet = useMemo(() => {
    return Object.values(wallets || {}).find((wallet: any) =>
      wallet.addresses.some(({ address }: any) => address === primaryAddress)
    );
  }, [primaryAddress, wallets]);
  const isWatching = useMemo(() => Boolean(watchingWallet), [watchingWallet]);

  const deleteWallet = useDeleteWallet({ address: primaryAddress });

  const initializeWallet = useInitializeWallet();
  const changeAccount = useCallback(
    async (walletId, address) => {
      const wallet = wallets[walletId];
      try {
        const p1 = dispatch(walletsSetSelected(wallet));
        const p2 = dispatch(addressSetSelected(address));
        await Promise.all([p1, p2]);

<<<<<<< HEAD
        initializeWallet(null, null, false, false, null, null, null, true);
=======
        // @ts-expect-error ts-migrate(2554) FIXME: Expected 8-9 arguments, but got 7.
        initializeWallet(null, null, null, false, false, null, true);
>>>>>>> 5bd35391
      } catch (e) {
        logger.log('error while switching account', e);
      }
    },
    [dispatch, initializeWallet, wallets]
  );

  const { accountAddress } = useAccountProfile();
  const {
    isImporting,
    handleSetSeedPhrase,
    handlePressImportButton,
  } = useImportingWallet({
    showImportModal,
  });
  const watchWallet = useCallback(async () => {
    if (!isWatching) {
      handleSetSeedPhrase(ensName);
      handlePressImportButton(ensName, avatarUrl);
    } else {
      // If there's more than 1 account
      // it's deletable
      const isLastAvailableWallet = Object.keys(wallets).find(key => {
        const someWallet = wallets[key];
        const otherAccount = someWallet.addresses.find(
          (account: any) =>
            account.visible && account.address !== accountAddress
        );
        if (otherAccount) {
          return true;
        }
        return false;
      });
      await deleteWallet();
      ReactNativeHapticFeedback.trigger('notificationSuccess');
      if (!isLastAvailableWallet) {
        await cleanUpWalletKeys();
        goBack();
        navigate(Routes.WELCOME_SCREEN);
      } else {
        // If we're deleting the selected wallet
        // we need to switch to another one
        if (primaryAddress && primaryAddress === accountAddress) {
          const { wallet: foundWallet, key } =
            doesWalletsContainAddress({
              address: primaryAddress,
              wallets,
            }) || {};
          if (foundWallet) {
            await changeAccount(key, foundWallet.address);
          }
        }
      }
    }
  }, [
    isWatching,
    handleSetSeedPhrase,
    ensName,
    handlePressImportButton,
    avatarUrl,
    deleteWallet,
    wallets,
    goBack,
    navigate,
    primaryAddress,
    accountAddress,
    changeAccount,
  ]);

  return { isImporting, isWatching, watchWallet };
}<|MERGE_RESOLUTION|>--- conflicted
+++ resolved
@@ -49,13 +49,7 @@
         const p1 = dispatch(walletsSetSelected(wallet));
         const p2 = dispatch(addressSetSelected(address));
         await Promise.all([p1, p2]);
-
-<<<<<<< HEAD
         initializeWallet(null, null, false, false, null, null, null, true);
-=======
-        // @ts-expect-error ts-migrate(2554) FIXME: Expected 8-9 arguments, but got 7.
-        initializeWallet(null, null, null, false, false, null, true);
->>>>>>> 5bd35391
       } catch (e) {
         logger.log('error while switching account', e);
       }
