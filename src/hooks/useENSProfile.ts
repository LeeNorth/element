import { useQuery } from 'react-query';
import useAccountSettings from './useAccountSettings';
import { ensAddressQueryKey, fetchENSAddress } from './useENSAddress';
import { ensAvatarQueryKey, fetchENSAvatar } from './useENSAvatar';
import { ensCoverQueryKey, fetchENSCover } from './useENSCover';
import { ensOwnerQueryKey, fetchENSOwner } from './useENSOwner';
import { ensRecordsQueryKey, fetchENSRecords } from './useENSRecords';
import { ensRegistrantQueryKey, fetchENSRegistrant } from './useENSRegistrant';
import { ensResolverQueryKey, fetchENSResolver } from './useENSResolver';
import useWallets from './useWallets';
import {
  getENSProfile,
  saveENSProfile,
} from '@rainbow-me/handlers/localstorage/ens';
import { queryClient } from '@rainbow-me/react-query/queryClient';
import { QueryConfig, UseQueryData } from '@rainbow-me/react-query/types';

const queryKey = (name: string) => ['ens-profile', name];

const STALE_TIME = 10000;

<<<<<<< HEAD
async function fetchENSProfile({
  name,
  supportedRecordsOnly,
}: {
  name: string;
  supportedRecordsOnly?: boolean;
}) {
  const cachedProfile = await getProfile(name);
=======
async function fetchENSProfile(name: string) {
  const cachedProfile = await getENSProfile(name);
>>>>>>> 5e19de99
  if (cachedProfile) {
    queryClient.setQueryData(queryKey(name), cachedProfile);
  }
<<<<<<< HEAD
  const profile = await fetchProfile(name, { supportedRecordsOnly });
  saveProfile(name, profile);
=======

  const [
    address,
    avatar,
    cover,
    owner,
    { coinAddresses, records },
    { registration, registrant },
    resolver,
  ] = await Promise.all([
    queryClient.fetchQuery(ensAddressQueryKey(name), () =>
      fetchENSAddress(name)
    ),
    queryClient.fetchQuery(ensAvatarQueryKey(name), () => fetchENSAvatar(name)),
    queryClient.fetchQuery(ensCoverQueryKey(name), () => fetchENSCover(name)),
    queryClient.fetchQuery(ensOwnerQueryKey(name), () => fetchENSOwner(name)),
    queryClient.fetchQuery(ensRecordsQueryKey(name), () =>
      fetchENSRecords(name)
    ),
    queryClient.fetchQuery(ensRegistrantQueryKey(name), () =>
      fetchENSRegistrant(name)
    ),
    queryClient.fetchQuery(ensResolverQueryKey(name), () =>
      fetchENSResolver(name)
    ),
  ]);

  const profile = {
    address,
    coinAddresses,
    images: {
      avatar,
      cover,
    },
    owner,
    records,
    registrant,
    registration,
    resolver,
  };
  saveENSProfile(name, profile);
>>>>>>> 5e19de99
  return profile;
}

export async function prefetchENSProfile(name: string) {
  queryClient.prefetchQuery(queryKey(name), async () => fetchENSProfile(name), {
    staleTime: STALE_TIME,
  });
}

/**
 * @description Hook to fetch a whole ENS profile.
 *
 * WARNING: This will invoke several requests to the RPC. You may
 * be better off using the individual hooks (e.g. `useENSAvatar`, `useENSRecords`, etc)
 * if you do not need everything.
 */
export default function useENSProfile(
  name: string,
<<<<<<< HEAD
  config?: QueryConfig<typeof fetchProfile> & {
    supportedRecordsOnly?: boolean;
  }
=======
  config?: QueryConfig<typeof fetchENSProfile>
>>>>>>> 5e19de99
) {
  const { accountAddress } = useAccountSettings();
  const { walletNames } = useWallets();
  const { data, isLoading, isSuccess } = useQuery<
<<<<<<< HEAD
    UseQueryData<typeof fetchProfile>
  >(
    ensProfileQueryKey(name),
    async () =>
      await fetchENSProfile({
        name,
        supportedRecordsOnly: config?.supportedRecordsOnly,
      }),
    {
      ...config,
      // Data will be stale for 10s to avoid dupe queries
      staleTime: STALE_TIME,
    }
  );
=======
    UseQueryData<typeof fetchENSProfile>
  >(queryKey(name), async () => fetchENSProfile(name), {
    ...config,
    // Data will be stale for 10s to avoid dupe queries
    staleTime: STALE_TIME,
  });
>>>>>>> 5e19de99

  const isOwner =
    data?.owner?.address?.toLowerCase() === accountAddress?.toLowerCase();
  const isRegistrant =
    data?.registrant?.address?.toLowerCase() === accountAddress?.toLowerCase();

  // if a ENS NFT is sent, the ETH coinAddress record doesn't change
  // if the user tries to use it to set primary name the tx will go through
  // but the name won't be set. Disabling it to avoid these cases
  const isSetNameEnabled =
    data?.coinAddresses?.ETH?.toLowerCase() === accountAddress?.toLowerCase();

  const isPrimaryName =
    walletNames?.[accountAddress]?.toLowerCase() === name?.toLowerCase();

  return {
    data,
    isLoading,
    isOwner,
    isPrimaryName,
    isRegistrant,
    isSetNameEnabled,
    isSuccess,
  };
}<|MERGE_RESOLUTION|>--- conflicted
+++ resolved
@@ -15,30 +15,24 @@
 import { queryClient } from '@rainbow-me/react-query/queryClient';
 import { QueryConfig, UseQueryData } from '@rainbow-me/react-query/types';
 
-const queryKey = (name: string) => ['ens-profile', name];
+const queryKey = (
+  name: string,
+  { supportedRecordsOnly }: { supportedRecordsOnly?: boolean } = {}
+) => ['ens-profile', name, { supportedRecordsOnly }];
 
 const STALE_TIME = 10000;
 
-<<<<<<< HEAD
-async function fetchENSProfile({
-  name,
-  supportedRecordsOnly,
-}: {
-  name: string;
-  supportedRecordsOnly?: boolean;
-}) {
-  const cachedProfile = await getProfile(name);
-=======
-async function fetchENSProfile(name: string) {
+async function fetchENSProfile(
+  name: string,
+  { supportedRecordsOnly = true }: { supportedRecordsOnly?: boolean } = {}
+) {
   const cachedProfile = await getENSProfile(name);
->>>>>>> 5e19de99
   if (cachedProfile) {
-    queryClient.setQueryData(queryKey(name), cachedProfile);
+    queryClient.setQueryData(
+      queryKey(name, { supportedRecordsOnly }),
+      cachedProfile
+    );
   }
-<<<<<<< HEAD
-  const profile = await fetchProfile(name, { supportedRecordsOnly });
-  saveProfile(name, profile);
-=======
 
   const [
     address,
@@ -55,8 +49,8 @@
     queryClient.fetchQuery(ensAvatarQueryKey(name), () => fetchENSAvatar(name)),
     queryClient.fetchQuery(ensCoverQueryKey(name), () => fetchENSCover(name)),
     queryClient.fetchQuery(ensOwnerQueryKey(name), () => fetchENSOwner(name)),
-    queryClient.fetchQuery(ensRecordsQueryKey(name), () =>
-      fetchENSRecords(name)
+    queryClient.fetchQuery(ensRecordsQueryKey({ name }), () =>
+      fetchENSRecords(name, { supportedOnly: supportedRecordsOnly })
     ),
     queryClient.fetchQuery(ensRegistrantQueryKey(name), () =>
       fetchENSRegistrant(name)
@@ -80,7 +74,6 @@
     resolver,
   };
   saveENSProfile(name, profile);
->>>>>>> 5e19de99
   return profile;
 }
 
@@ -99,40 +92,26 @@
  */
 export default function useENSProfile(
   name: string,
-<<<<<<< HEAD
-  config?: QueryConfig<typeof fetchProfile> & {
+  {
+    supportedRecordsOnly = true,
+    ...config
+  }: QueryConfig<typeof fetchENSProfile> & {
     supportedRecordsOnly?: boolean;
-  }
-=======
-  config?: QueryConfig<typeof fetchENSProfile>
->>>>>>> 5e19de99
+  } = {}
 ) {
   const { accountAddress } = useAccountSettings();
   const { walletNames } = useWallets();
   const { data, isLoading, isSuccess } = useQuery<
-<<<<<<< HEAD
-    UseQueryData<typeof fetchProfile>
+    UseQueryData<typeof fetchENSProfile>
   >(
-    ensProfileQueryKey(name),
-    async () =>
-      await fetchENSProfile({
-        name,
-        supportedRecordsOnly: config?.supportedRecordsOnly,
-      }),
+    queryKey(name, { supportedRecordsOnly }),
+    async () => fetchENSProfile(name, { supportedRecordsOnly }),
     {
       ...config,
       // Data will be stale for 10s to avoid dupe queries
       staleTime: STALE_TIME,
     }
   );
-=======
-    UseQueryData<typeof fetchENSProfile>
-  >(queryKey(name), async () => fetchENSProfile(name), {
-    ...config,
-    // Data will be stale for 10s to avoid dupe queries
-    staleTime: STALE_TIME,
-  });
->>>>>>> 5e19de99
 
   const isOwner =
     data?.owner?.address?.toLowerCase() === accountAddress?.toLowerCase();
