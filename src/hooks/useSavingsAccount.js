import { useQuery } from '@apollo/client';
<<<<<<< HEAD
import { concat, keyBy, orderBy, toLower } from 'lodash';
=======
import { concat, isEmpty, isNil, keyBy, orderBy } from 'lodash';
>>>>>>> 39410229
import { useMemo } from 'react';
import { useMMKVObject } from 'react-native-mmkv';
import { useDispatch, useSelector } from 'react-redux';
import { useDeepCompareMemo } from 'use-deep-compare';
import useAccountSettings from './useAccountSettings';
import { useGenericAssets } from './useGenericAsset';
import { compoundClient } from '@rainbow-me/apollo/client';
import { COMPOUND_ACCOUNT_AND_MARKET_QUERY } from '@rainbow-me/apollo/queries';
import { AssetTypes } from '@rainbow-me/entities';
import { isEmpty, isNil, multiply } from '@rainbow-me/helpers/utilities';
import { parseAssetName, parseAssetSymbol } from '@rainbow-me/parsers';
import { emitAssetRequest } from '@rainbow-me/redux/explorer';
import {
  CDAI_CONTRACT,
  DAI_ADDRESS,
  ETH_ADDRESS,
} from '@rainbow-me/references';
import { ethereumUtils, getTokenMetadata } from '@rainbow-me/utils';

const COMPOUND_QUERY_INTERVAL = 120000; // 120 seconds

const getMarketData = marketData => {
  if (!marketData) return {};
  const underlying = getUnderlyingData(marketData);
  const cToken = getCTokenData(marketData);
  const { exchangeRate, supplyRate } = marketData;

  return {
    cToken,
    exchangeRate,
    supplyRate,
    underlying,
  };
};

const getCTokenData = marketData => {
  const {
    id: cTokenAddress,
    name: originalName,
    symbol: originalSymbol,
  } = marketData;
  const metadata = getTokenMetadata(cTokenAddress);
  const name = parseAssetName(metadata, originalName);
  const symbol = parseAssetSymbol(metadata, originalSymbol);

  return {
    address: cTokenAddress,
    decimals: 8,
    name,
    symbol,
  };
};

const getUnderlyingData = marketData => {
  const {
    underlyingAddress,
    underlyingDecimals,
    underlyingName,
    underlyingSymbol,
  } = marketData;
  const metadata = getTokenMetadata(underlyingAddress);
  const name = parseAssetName(metadata, underlyingName);
  const symbol = parseAssetSymbol(metadata, underlyingSymbol);

  return {
    address: symbol === 'ETH' ? ETH_ADDRESS : underlyingAddress,
    decimals: underlyingDecimals,
    name,
    symbol,
  };
};

const getUnderlyingPrice = (token, genericAssets) => {
  const address = token.underlying.address;
  const genericAsset = genericAssets?.[address];
  const genericPrice = genericAsset?.price?.value;
  const underlyingPrice =
    genericPrice || ethereumUtils.getAccountAsset(address)?.price?.value || 0;

  const underlyingBalanceNativeValue =
    underlyingPrice && token.supplyBalanceUnderlying
      ? multiply(underlyingPrice, token.supplyBalanceUnderlying)
      : 0;
  return {
    ...token,
    underlyingBalanceNativeValue,
    underlyingPrice,
  };
};

function usePersistentBackupSavings(accountAddress, network) {
  return useMMKVObject('savings-' + accountAddress + network);
}

export default function useSavingsAccount(includeDefaultDai) {
  const dispatch = useDispatch();
  const { accountAddress, network } = useAccountSettings();
  const [backupSavings = null, setBackupSavings] = usePersistentBackupSavings(
    accountAddress,
    network
  );

  const hasAccountAddress = !!accountAddress;

  const shouldRefetchSavings = useSelector(
    ({ data: { shouldRefetchSavings } }) => shouldRefetchSavings
  );

  const { data, error, loading, refetch: refetchSavings } = useQuery(
    COMPOUND_ACCOUNT_AND_MARKET_QUERY,
    {
      client: compoundClient,
      pollInterval: COMPOUND_QUERY_INTERVAL,
      skip: !hasAccountAddress,
      variables: { id: accountAddress?.toLowerCase() },
    }
  );

  const result = useMemo(() => {
    if (error) return {};
    if (!hasAccountAddress) {
      return {};
    }

    if (data) {
      const markets = keyBy(data?.markets, 'id');
      const resultTokens = data?.account?.tokens ?? [];

      const accountTokens = resultTokens.map(token => {
        const [cTokenAddress] = token.id.split('-');
        const marketData = markets[cTokenAddress] || {};

        const { cToken, exchangeRate, supplyRate, underlying } = getMarketData(
          marketData
        );

        const {
          cTokenBalance,
          lifetimeSupplyInterestAccrued,
          supplyBalanceUnderlying,
        } = token;

        return {
          cToken,
          cTokenBalance,
          exchangeRate,
          lifetimeSupplyInterestAccrued,
          supplyBalanceUnderlying,
          supplyRate,
          type: AssetTypes.compound,
          underlying,
        };
      });

      const daiMarketData = getMarketData(markets[CDAI_CONTRACT]);
      const result = {
        accountTokens,
        daiMarketData,
      };
      const underlyingAddresses = accountTokens.map(
        token => token?.underlying?.address
      );
      dispatch(emitAssetRequest([DAI_ADDRESS, ...underlyingAddresses]));
      setBackupSavings(result);
      return result;
    } else if (loading && !isNil(backupSavings)) {
      return backupSavings;
    } else {
      return {};
    }
  }, [
    backupSavings,
    data,
    dispatch,
    error,
    hasAccountAddress,
    loading,
    setBackupSavings,
  ]);

  const accountTokensAddresses = useDeepCompareMemo(
    () => result.accountTokens?.map(token => token.underlying.address),
    [result.accountTokens]
  );

  const genericAssets = useGenericAssets(accountTokensAddresses);

  const savings = useMemo(() => {
    if (isEmpty(result)) return [];

    const { accountTokens, daiMarketData } = result;
    const accountTokensWithPrices = accountTokens?.map(token =>
      getUnderlyingPrice(token, genericAssets)
    );

    const orderedAccountTokens = orderBy(
      accountTokensWithPrices,
      ['underlyingBalanceNativeValue'],
      ['desc']
    );

    const accountHasCDAI = orderedAccountTokens.find(
      token => token.underlying.address === DAI_ADDRESS
    );

    let savings = orderedAccountTokens || [];

    const shouldAddDai =
      includeDefaultDai && !accountHasCDAI && !isEmpty(daiMarketData);

    if (shouldAddDai) {
      savings = concat(
        orderedAccountTokens,
        getUnderlyingPrice(daiMarketData, genericAssets)
      );
    }
    return savings;
  }, [includeDefaultDai, result, genericAssets]);

  // savings returns the same object with the new reference over and over
  const memoizedSavings = useDeepCompareMemo(() => savings, [savings]);

  return {
    refetchSavings,
    savings: memoizedSavings,
    shouldRefetchSavings,
  };
}<|MERGE_RESOLUTION|>--- conflicted
+++ resolved
@@ -1,9 +1,5 @@
 import { useQuery } from '@apollo/client';
-<<<<<<< HEAD
-import { concat, keyBy, orderBy, toLower } from 'lodash';
-=======
-import { concat, isEmpty, isNil, keyBy, orderBy } from 'lodash';
->>>>>>> 39410229
+import { concat, keyBy, orderBy } from 'lodash';
 import { useMemo } from 'react';
 import { useMMKVObject } from 'react-native-mmkv';
 import { useDispatch, useSelector } from 'react-redux';
