import { useQuery } from '@apollo/client';
<<<<<<< HEAD
import { isEmpty, isNil, keyBy, map, orderBy } from 'lodash';
=======
import { isEmpty, isNil, keyBy, orderBy, toLower } from 'lodash';
>>>>>>> 244422b5
import { useMemo } from 'react';
import { useMMKVObject } from 'react-native-mmkv';
import { useDispatch, useSelector } from 'react-redux';
import { useDeepCompareMemo } from 'use-deep-compare';
import useAccountSettings from './useAccountSettings';
import { useGenericAssets } from './useGenericAsset';
import { compoundClient } from '@rainbow-me/apollo/client';
import { COMPOUND_ACCOUNT_AND_MARKET_QUERY } from '@rainbow-me/apollo/queries';
import { AssetTypes } from '@rainbow-me/entities';
import { multiply } from '@rainbow-me/helpers/utilities';
import { parseAssetName, parseAssetSymbol } from '@rainbow-me/parsers';
import { emitAssetRequest } from '@rainbow-me/redux/explorer';
import {
  CDAI_CONTRACT,
  DAI_ADDRESS,
  ETH_ADDRESS,
} from '@rainbow-me/references';
import { ethereumUtils, getTokenMetadata } from '@rainbow-me/utils';

const COMPOUND_QUERY_INTERVAL = 120000; // 120 seconds

const getMarketData = marketData => {
  if (!marketData) return {};
  const underlying = getUnderlyingData(marketData);
  const cToken = getCTokenData(marketData);
  const { exchangeRate, supplyRate } = marketData;

  return {
    cToken,
    exchangeRate,
    supplyRate,
    underlying,
  };
};

const getCTokenData = marketData => {
  const {
    id: cTokenAddress,
    name: originalName,
    symbol: originalSymbol,
  } = marketData;
  const metadata = getTokenMetadata(cTokenAddress);
  const name = parseAssetName(metadata, originalName);
  const symbol = parseAssetSymbol(metadata, originalSymbol);

  return {
    address: cTokenAddress,
    decimals: 8,
    name,
    symbol,
  };
};

const getUnderlyingData = marketData => {
  const {
    underlyingAddress,
    underlyingDecimals,
    underlyingName,
    underlyingSymbol,
  } = marketData;
  const metadata = getTokenMetadata(underlyingAddress);
  const name = parseAssetName(metadata, underlyingName);
  const symbol = parseAssetSymbol(metadata, underlyingSymbol);

  return {
    address: symbol === 'ETH' ? ETH_ADDRESS : underlyingAddress,
    decimals: underlyingDecimals,
    name,
    symbol,
  };
};

const getUnderlyingPrice = (token, genericAssets) => {
  const address = token.underlying.address;
  const genericAsset = genericAssets?.[address];
  const genericPrice = genericAsset?.price?.value;
  const underlyingPrice =
    genericPrice || ethereumUtils.getAccountAsset(address)?.price?.value || 0;

  const underlyingBalanceNativeValue =
    underlyingPrice && token.supplyBalanceUnderlying
      ? multiply(underlyingPrice, token.supplyBalanceUnderlying)
      : 0;
  return {
    ...token,
    underlyingBalanceNativeValue,
    underlyingPrice,
  };
};

function usePersistentBackupSavings(accountAddress, network) {
  return useMMKVObject('savings-' + accountAddress + network);
}

export default function useSavingsAccount(includeDefaultDai) {
  const dispatch = useDispatch();
  const { accountAddress, network } = useAccountSettings();
  const [backupSavings = null, setBackupSavings] = usePersistentBackupSavings(
    accountAddress,
    network
  );

  const hasAccountAddress = !!accountAddress;

  const shouldRefetchSavings = useSelector(
    ({ data: { shouldRefetchSavings } }) => shouldRefetchSavings
  );

  const { data, error, loading, refetch: refetchSavings } = useQuery(
    COMPOUND_ACCOUNT_AND_MARKET_QUERY,
    {
      client: compoundClient,
      pollInterval: COMPOUND_QUERY_INTERVAL,
      skip: !hasAccountAddress,
      variables: { id: accountAddress?.toLowerCase() },
    }
  );

  const result = useMemo(() => {
    if (error) return {};
    if (!hasAccountAddress) {
      return {};
    }

    if (data) {
      const markets = keyBy(data?.markets, 'id');
      const resultTokens = data?.account?.tokens ?? [];

      const accountTokens = resultTokens.map(token => {
        const [cTokenAddress] = token.id.split('-');
        const marketData = markets[cTokenAddress] || {};

        const { cToken, exchangeRate, supplyRate, underlying } = getMarketData(
          marketData
        );

        const {
          cTokenBalance,
          lifetimeSupplyInterestAccrued,
          supplyBalanceUnderlying,
        } = token;

        return {
          cToken,
          cTokenBalance,
          exchangeRate,
          lifetimeSupplyInterestAccrued,
          supplyBalanceUnderlying,
          supplyRate,
          type: AssetTypes.compound,
          underlying,
        };
      });

      const daiMarketData = getMarketData(markets[CDAI_CONTRACT]);
      const result = {
        accountTokens,
        daiMarketData,
      };
      const underlyingAddresses = accountTokens.map(
        token => token?.underlying?.address
      );
      dispatch(emitAssetRequest([DAI_ADDRESS, ...underlyingAddresses]));
      setBackupSavings(result);
      return result;
    } else if (loading && !isNil(backupSavings)) {
      return backupSavings;
    } else {
      return {};
    }
  }, [
    backupSavings,
    data,
    dispatch,
    error,
    hasAccountAddress,
    loading,
    setBackupSavings,
  ]);

  const accountTokensAddresses = useDeepCompareMemo(
    () => result.accountTokens?.map(token => token.underlying.address),
    [result.accountTokens]
  );

  const genericAssets = useGenericAssets(accountTokensAddresses);

  const savings = useMemo(() => {
    if (isEmpty(result)) return [];

    const { accountTokens, daiMarketData } = result;
    const accountTokensWithPrices = accountTokens?.map(token =>
      getUnderlyingPrice(token, genericAssets)
    );

    const orderedAccountTokens = orderBy(
      accountTokensWithPrices,
      ['underlyingBalanceNativeValue'],
      ['desc']
    );

    const accountHasCDAI = orderedAccountTokens.find(
      token => token.underlying.address === DAI_ADDRESS
    );

    let savings = orderedAccountTokens || [];

    const shouldAddDai =
      includeDefaultDai && !accountHasCDAI && !isEmpty(daiMarketData);

    if (shouldAddDai) {
      savings = orderedAccountTokens.concat(
        getUnderlyingPrice(daiMarketData, genericAssets)
      );
    }
    return savings;
  }, [includeDefaultDai, result, genericAssets]);

  // savings returns the same object with the new reference over and over
  const memoizedSavings = useDeepCompareMemo(() => savings, [savings]);

  return {
    refetchSavings,
    savings: memoizedSavings,
    shouldRefetchSavings,
  };
}<|MERGE_RESOLUTION|>--- conflicted
+++ resolved
@@ -1,9 +1,5 @@
 import { useQuery } from '@apollo/client';
-<<<<<<< HEAD
-import { isEmpty, isNil, keyBy, map, orderBy } from 'lodash';
-=======
-import { isEmpty, isNil, keyBy, orderBy, toLower } from 'lodash';
->>>>>>> 244422b5
+import { isEmpty, isNil, keyBy, orderBy } from 'lodash';
 import { useMemo } from 'react';
 import { useMMKVObject } from 'react-native-mmkv';
 import { useDispatch, useSelector } from 'react-redux';
