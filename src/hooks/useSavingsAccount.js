import { useQuery } from '@apollo/client';
<<<<<<< HEAD
import concat from 'lodash/concat';
import isEmpty from 'lodash/isEmpty';
import isNil from 'lodash/isNil';
import keyBy from 'lodash/keyBy';
import orderBy from 'lodash/orderBy';
=======
import { isEmpty, isNil, keyBy, orderBy } from 'lodash';
>>>>>>> 0e5226a2
import { useMemo } from 'react';
import { useMMKVObject } from 'react-native-mmkv';
import { useDispatch, useSelector } from 'react-redux';
import { useDeepCompareMemo } from 'use-deep-compare';
import useAccountSettings from './useAccountSettings';
import { useGenericAssets } from './useGenericAsset';
import { compoundClient } from '@rainbow-me/apollo/client';
import { COMPOUND_ACCOUNT_AND_MARKET_QUERY } from '@rainbow-me/apollo/queries';
import { AssetTypes } from '@rainbow-me/entities';
import { multiply } from '@rainbow-me/helpers/utilities';
import { parseAssetName, parseAssetSymbol } from '@rainbow-me/parsers';
import { emitAssetRequest } from '@rainbow-me/redux/explorer';
import {
  CDAI_CONTRACT,
  DAI_ADDRESS,
  ETH_ADDRESS,
} from '@rainbow-me/references';
import { ethereumUtils, getTokenMetadata } from '@rainbow-me/utils';

const COMPOUND_QUERY_INTERVAL = 120000; // 120 seconds

const getMarketData = marketData => {
  if (!marketData) return {};
  const underlying = getUnderlyingData(marketData);
  const cToken = getCTokenData(marketData);
  const { exchangeRate, supplyRate } = marketData;

  return {
    cToken,
    exchangeRate,
    supplyRate,
    underlying,
  };
};

const getCTokenData = marketData => {
  const {
    id: cTokenAddress,
    name: originalName,
    symbol: originalSymbol,
  } = marketData;
  const metadata = getTokenMetadata(cTokenAddress);
  const name = parseAssetName(metadata, originalName);
  const symbol = parseAssetSymbol(metadata, originalSymbol);

  return {
    address: cTokenAddress,
    decimals: 8,
    name,
    symbol,
  };
};

const getUnderlyingData = marketData => {
  const {
    underlyingAddress,
    underlyingDecimals,
    underlyingName,
    underlyingSymbol,
  } = marketData;
  const metadata = getTokenMetadata(underlyingAddress);
  const name = parseAssetName(metadata, underlyingName);
  const symbol = parseAssetSymbol(metadata, underlyingSymbol);

  return {
    address: symbol === 'ETH' ? ETH_ADDRESS : underlyingAddress,
    decimals: underlyingDecimals,
    name,
    symbol,
  };
};

const getUnderlyingPrice = (token, genericAssets) => {
  const address = token.underlying.address;
  const genericAsset = genericAssets?.[address];
  const genericPrice = genericAsset?.price?.value;
  const underlyingPrice =
    genericPrice || ethereumUtils.getAccountAsset(address)?.price?.value || 0;

  const underlyingBalanceNativeValue =
    underlyingPrice && token.supplyBalanceUnderlying
      ? multiply(underlyingPrice, token.supplyBalanceUnderlying)
      : 0;
  return {
    ...token,
    underlyingBalanceNativeValue,
    underlyingPrice,
  };
};

function usePersistentBackupSavings(accountAddress, network) {
  return useMMKVObject('savings-' + accountAddress + network);
}

export default function useSavingsAccount(includeDefaultDai) {
  const dispatch = useDispatch();
  const { accountAddress, network } = useAccountSettings();
  const [backupSavings = null, setBackupSavings] = usePersistentBackupSavings(
    accountAddress,
    network
  );

  const hasAccountAddress = !!accountAddress;

  const shouldRefetchSavings = useSelector(
    ({ data: { shouldRefetchSavings } }) => shouldRefetchSavings
  );

  const { data, error, loading, refetch: refetchSavings } = useQuery(
    COMPOUND_ACCOUNT_AND_MARKET_QUERY,
    {
      client: compoundClient,
      pollInterval: COMPOUND_QUERY_INTERVAL,
      skip: !hasAccountAddress,
      variables: { id: accountAddress?.toLowerCase() },
    }
  );

  const result = useMemo(() => {
    if (error) return {};
    if (!hasAccountAddress) {
      return {};
    }

    if (data) {
      const markets = keyBy(data?.markets, 'id');
      const resultTokens = data?.account?.tokens ?? [];

      const accountTokens = resultTokens.map(token => {
        const [cTokenAddress] = token.id.split('-');
        const marketData = markets[cTokenAddress] || {};

        const { cToken, exchangeRate, supplyRate, underlying } = getMarketData(
          marketData
        );

        const {
          cTokenBalance,
          lifetimeSupplyInterestAccrued,
          supplyBalanceUnderlying,
        } = token;

        return {
          cToken,
          cTokenBalance,
          exchangeRate,
          lifetimeSupplyInterestAccrued,
          supplyBalanceUnderlying,
          supplyRate,
          type: AssetTypes.compound,
          underlying,
        };
      });

      const daiMarketData = getMarketData(markets[CDAI_CONTRACT]);
      const result = {
        accountTokens,
        daiMarketData,
      };
      const underlyingAddresses = accountTokens.map(
        token => token?.underlying?.address
      );
      dispatch(emitAssetRequest([DAI_ADDRESS, ...underlyingAddresses]));
      setBackupSavings(result);
      return result;
    } else if (loading && !isNil(backupSavings)) {
      return backupSavings;
    } else {
      return {};
    }
  }, [
    backupSavings,
    data,
    dispatch,
    error,
    hasAccountAddress,
    loading,
    setBackupSavings,
  ]);

  const accountTokensAddresses = useDeepCompareMemo(
    () => result.accountTokens?.map(token => token.underlying.address),
    [result.accountTokens]
  );

  const genericAssets = useGenericAssets(accountTokensAddresses);

  const savings = useMemo(() => {
    if (isEmpty(result)) return [];

    const { accountTokens, daiMarketData } = result;
    const accountTokensWithPrices = accountTokens?.map(token =>
      getUnderlyingPrice(token, genericAssets)
    );

    const orderedAccountTokens = orderBy(
      accountTokensWithPrices,
      ['underlyingBalanceNativeValue'],
      ['desc']
    );

    const accountHasCDAI = orderedAccountTokens.find(
      token => token.underlying.address === DAI_ADDRESS
    );

    let savings = orderedAccountTokens || [];

    const shouldAddDai =
      includeDefaultDai && !accountHasCDAI && !isEmpty(daiMarketData);

    if (shouldAddDai) {
      savings = orderedAccountTokens.concat(
        getUnderlyingPrice(daiMarketData, genericAssets)
      );
    }
    return savings;
  }, [includeDefaultDai, result, genericAssets]);

  // savings returns the same object with the new reference over and over
  const memoizedSavings = useDeepCompareMemo(() => savings, [savings]);

  return {
    refetchSavings,
    savings: memoizedSavings,
    shouldRefetchSavings,
  };
}<|MERGE_RESOLUTION|>--- conflicted
+++ resolved
@@ -1,13 +1,8 @@
 import { useQuery } from '@apollo/client';
-<<<<<<< HEAD
-import concat from 'lodash/concat';
 import isEmpty from 'lodash/isEmpty';
 import isNil from 'lodash/isNil';
 import keyBy from 'lodash/keyBy';
 import orderBy from 'lodash/orderBy';
-=======
-import { isEmpty, isNil, keyBy, orderBy } from 'lodash';
->>>>>>> 0e5226a2
 import { useMemo } from 'react';
 import { useMMKVObject } from 'react-native-mmkv';
 import { useDispatch, useSelector } from 'react-redux';
