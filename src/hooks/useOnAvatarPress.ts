--- conflicted
+++ resolved
@@ -69,13 +69,8 @@
           addresses: wallets[
             selectedWallet.id
           ].addresses.map((account: RainbowAccount) =>
-<<<<<<< HEAD
             account.address.toLowerCase() === accountAddress?.toLowerCase()
-              ? { ...account, image: `~${image?.path.slice(stringIndex)}` }
-=======
-            toLower(account.address) === toLower(accountAddress)
               ? { ...account, image: imagePath }
->>>>>>> c56643f3
               : account
           ),
         },
