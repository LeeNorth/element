--- conflicted
+++ resolved
@@ -11,7 +11,7 @@
 import { prefetchENSRecords } from './useENSRecords';
 import useENSRegistration from './useENSRegistration';
 import useImagePicker from './useImagePicker';
-import useUpdateEmoji from './useUpdateEmoji';
+import useUpdateAvatar from './useUpdateAvatar';
 import useWallets from './useWallets';
 import { analytics } from '@rainbow-me/analytics';
 import {
@@ -50,7 +50,7 @@
 
   const { openPicker } = useImagePicker();
   const { startRegistration } = useENSRegistration();
-  const { setNextEmoji } = useUpdateEmoji();
+  const { setNextEmoji } = useUpdateAvatar();
 
   useEffect(() => {
     if (accountENS) {
@@ -157,47 +157,6 @@
 
   const isENSProfile = profilesEnabled && profileEnabled && isOwner;
 
-<<<<<<< HEAD
-    const avatarActionSheetOptions = (isENSProfile
-      ? [
-          lang.t('profiles.profile_avatar.view_profile'),
-          (!isReadOnlyWallet || enableActionsOnReadOnlyWallet) &&
-            lang.t('profiles.profile_avatar.edit_profile'),
-        ]
-      : !isReadOnlyWallet || enableActionsOnReadOnlyWallet
-      ? [
-          lang.t('profiles.profile_avatar.choose_from_library'),
-          !accountImage
-            ? lang.t(`profiles.profile_avatar.pick_emoji`)
-            : lang.t(`profiles.profile_avatar.remove_photo`),
-          profilesEnabled && lang.t('profiles.profile_avatar.create_profile'),
-        ]
-      : []
-    ).filter(option => Boolean(option));
-
-    if (ios && avatarActionSheetOptions.length) {
-      avatarActionSheetOptions.push('Cancel');
-    }
-
-    const callback = async (buttonIndex: Number) => {
-      if (isENSProfile) {
-        if (buttonIndex === 0) {
-          analytics.track('Viewed ENS profile', {
-            category: 'profiles',
-            ens: accountENS,
-            from: 'Transaction list',
-          });
-          navigate(Routes.PROFILE_SHEET, {
-            address: accountENS,
-            fromRoute: 'ProfileAvatar',
-          });
-        } else if (buttonIndex === 1 && !isReadOnlyWallet) {
-          startRegistration(accountENS, REGISTRATION_MODES.EDIT);
-          navigate(Routes.REGISTER_ENS_NAVIGATOR, {
-            ensName: accountENS,
-            mode: REGISTRATION_MODES.EDIT,
-          });
-=======
   const callback = useCallback(
     async (buttonIndex: Number) => {
       if (buttonIndex === 0) {
@@ -213,7 +172,6 @@
           } else {
             onAvatarChooseImage();
           }
->>>>>>> 5bd35391
         }
       } else if (buttonIndex === 1) {
         if (isENSProfile) {
@@ -282,36 +240,6 @@
           }
         }
       }
-<<<<<<< HEAD
-    };
-    if (avatarActionSheetOptions.length) {
-      showActionSheetWithOptions(
-        {
-          cancelButtonIndex: avatarActionSheetOptions.length - 1,
-          destructiveButtonIndex:
-            !isENSProfile && accountImage
-              ? avatarActionSheetOptions.length - (profilesEnabled ? 3 : 2)
-              : undefined,
-          options: avatarActionSheetOptions,
-        },
-        (buttonIndex: Number) => callback(buttonIndex)
-      );
-    }
-  }, [
-    ensProfile,
-    profileEnabled,
-    profilesEnabled,
-    isReadOnlyWallet,
-    accountImage,
-    navigate,
-    accountENS,
-    startRegistration,
-    onAvatarChooseImage,
-    onAvatarRemovePhoto,
-    onAvatarPickEmoji,
-    onAvatarCreateProfile,
-  ]);
-=======
     },
     [
       accountImage,
@@ -365,7 +293,6 @@
       (buttonIndex: Number) => callback(buttonIndex)
     );
   }, [avatarActionSheetOptions, hasENSAvatar, accountImage, callback]);
->>>>>>> 5bd35391
 
   const avatarOptions = useMemo(
     () => [
