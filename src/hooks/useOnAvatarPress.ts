import analytics from '@segment/analytics-react-native';
import lang from 'i18n-js';
import { useCallback, useEffect, useMemo } from 'react';
import { Linking } from 'react-native';
import { useDispatch } from 'react-redux';
import { RainbowAccount } from '../model/wallet';
import { useNavigation } from '../navigation/Navigation';
import useAccountProfile from './useAccountProfile';
import { prefetchENSAvatar } from './useENSAvatar';
import { prefetchENSCover } from './useENSCover';
import useENSOwner from './useENSOwner';
import { prefetchENSRecords } from './useENSRecords';
import useENSRegistration from './useENSRegistration';
import useImagePicker from './useImagePicker';
import useWallets from './useWallets';
import {
  enableActionsOnReadOnlyWallet,
  PROFILES,
  useExperimentalFlag,
} from '@rainbow-me/config';
import { REGISTRATION_MODES } from '@rainbow-me/helpers/ens';
import { walletsSetSelected, walletsUpdate } from '@rainbow-me/redux/wallets';
import Routes from '@rainbow-me/routes';
import { buildRainbowUrl, showActionSheetWithOptions } from '@rainbow-me/utils';

export default () => {
  const { wallets, selectedWallet, isReadOnlyWallet } = useWallets();
  const dispatch = useDispatch();
  const { navigate } = useNavigation();
  const {
    accountAddress,
    accountColor,
    accountName,
    accountImage,
    accountENS,
  } = useAccountProfile();
  const profilesEnabled = useExperimentalFlag(PROFILES);
  const profileEnabled = Boolean(accountENS);

  const { isOwner } = useENSOwner(accountENS, {
    enabled: profileEnabled && profilesEnabled,
  });

  const { openPicker } = useImagePicker();

  useEffect(() => {
    if (accountENS) {
      prefetchENSAvatar(accountENS);
      prefetchENSCover(accountENS);
      prefetchENSRecords(accountENS);
    }
  }, [accountENS]);

  const onAvatarRemovePhoto = useCallback(async () => {
    const newWallets = {
      ...wallets,
      [selectedWallet.id]: {
        ...wallets[selectedWallet.id],
        addresses: wallets[
          selectedWallet.id
        ].addresses.map((account: RainbowAccount) =>
          account.address.toLowerCase() === accountAddress?.toLowerCase()
            ? { ...account, image: null }
            : account
        ),
      },
    };

    dispatch(walletsSetSelected(newWallets[selectedWallet.id]));
    await dispatch(walletsUpdate(newWallets));
  }, [dispatch, selectedWallet, accountAddress, wallets]);

  const processPhoto = useCallback(
    (image: any) => {
      const stringIndex = image?.path.indexOf('/tmp');
      const imagePath = ios
        ? `~${image?.path.slice(stringIndex)}`
        : image?.path;
      const newWallets = {
        ...wallets,
        [selectedWallet.id]: {
          ...wallets[selectedWallet.id],
          addresses: wallets[
            selectedWallet.id
          ].addresses.map((account: RainbowAccount) =>
            account.address.toLowerCase() === accountAddress?.toLowerCase()
              ? { ...account, image: imagePath }
              : account
          ),
        },
      };

      dispatch(walletsSetSelected(newWallets[selectedWallet.id]));
      dispatch(walletsUpdate(newWallets));
    },
    [accountAddress, dispatch, selectedWallet.id, wallets]
  );

  const onAvatarPickEmoji = useCallback(() => {
    navigate(Routes.AVATAR_BUILDER, {
      initialAccountColor: accountColor,
      initialAccountName: accountName,
    });
  }, [accountColor, accountName, navigate]);

  const onAvatarChooseImage = useCallback(async () => {
    const image = await openPicker({
      cropperCircleOverlay: true,
      cropping: true,
    });
    if (!image) return;
    processPhoto(image);
  }, [openPicker, processPhoto]);

  const onAvatarCreateProfile = useCallback(() => {
    navigate(Routes.REGISTER_ENS_NAVIGATOR);
  }, [navigate]);

  const onAvatarWebProfile = useCallback(() => {
    const rainbowURL = buildRainbowUrl(null, accountENS, accountAddress);
    if (rainbowURL) {
      Linking.openURL(rainbowURL);
    }
  }, [accountAddress, accountENS]);

  const { startRegistration } = useENSRegistration();

<<<<<<< HEAD
  const onAvatarPress = useCallback(() => {
    const isENSProfile = profilesEnabled && profileEnabled && isOwner;

    const avatarActionSheetOptions = (isENSProfile
      ? [
          lang.t('profiles.profile_avatar.view_profile'),
          (!isReadOnlyWallet || enableActionsOnReadOnlyWallet) &&
            lang.t('profiles.profile_avatar.edit_profile'),
        ]
      : [
          lang.t('profiles.profile_avatar.choose_from_library'),
          !accountImage
            ? lang.t('profiles.profile_avatar.pick_emoji')
            : lang.t('profiles.profile_avatar.remove_photo'),
          profilesEnabled &&
            (!isReadOnlyWallet || enableActionsOnReadOnlyWallet) &&
            lang.t('profiles.profile_avatar.create_profile'),
        ]
    )
      .filter(option => Boolean(option))
      .concat(ios ? ['Cancel'] : []);

    const callback = async (buttonIndex: Number) => {
=======
  const isENSProfile = profilesEnabled && profileEnabled && ensProfile?.isOwner;

  const callback = useCallback(
    async (buttonIndex: Number) => {
>>>>>>> ffd0882e
      if (isENSProfile) {
        if (buttonIndex === 0) {
          analytics.track('Viewed ENS profile', {
            category: 'profiles',
            ens: accountENS,
            from: 'Transaction list',
          });
          navigate(Routes.PROFILE_SHEET, {
            address: accountENS,
            fromRoute: 'ProfileAvatar',
          });
        } else if (buttonIndex === 1 && !isReadOnlyWallet) {
          startRegistration(accountENS, REGISTRATION_MODES.EDIT);
          navigate(Routes.REGISTER_ENS_NAVIGATOR, {
            ensName: accountENS,
            mode: REGISTRATION_MODES.EDIT,
          });
        }
      } else {
        if (buttonIndex === 0) {
          onAvatarChooseImage();
        } else if (buttonIndex === 1) {
          if (accountImage) {
            onAvatarRemovePhoto();
          } else {
            onAvatarPickEmoji();
          }
        } else if (buttonIndex === 2) {
          if (accountImage) {
            onAvatarRemovePhoto();
          } else {
            onAvatarCreateProfile();
          }
        } else if (buttonIndex === 2 && profilesEnabled) {
          onAvatarCreateProfile();
        }
      }
    },
    [
      accountENS,
      accountImage,
      isENSProfile,
      isReadOnlyWallet,
      navigate,
      onAvatarChooseImage,
      onAvatarCreateProfile,
      onAvatarPickEmoji,
      onAvatarRemovePhoto,
      profilesEnabled,
      startRegistration,
    ]
  );

  const avatarActionSheetOptions = useMemo(
    () =>
      (isENSProfile
        ? [
            lang.t('profiles.profile_avatar.view_profile'),
            (!isReadOnlyWallet || enableActionsOnReadOnlyWallet) &&
              lang.t('profiles.profile_avatar.edit_profile'),
          ]
        : [
            lang.t('profiles.profile_avatar.choose_from_library'),
            !accountImage
              ? lang.t('profiles.profile_avatar.pick_emoji')
              : lang.t('profiles.profile_avatar.remove_photo'),
            profilesEnabled &&
              (!isReadOnlyWallet || enableActionsOnReadOnlyWallet) &&
              lang.t('profiles.profile_avatar.create_profile'),
          ]
      )
        .filter(option => Boolean(option))
        .concat(ios ? ['Cancel'] : []),
    [accountImage, isENSProfile, isReadOnlyWallet, profilesEnabled]
  );

  const onAvatarPress = useCallback(() => {
    if (profileEnabled && !ensProfile?.isSuccess) return;

    if (isENSProfile) {
      // Prefetch profile images
      prefetchENSProfileImages({ name: accountENS });
    }

    showActionSheetWithOptions(
      {
        cancelButtonIndex: avatarActionSheetOptions.length - 1,
        destructiveButtonIndex:
          !isENSProfile && accountImage
            ? avatarActionSheetOptions.length - (profilesEnabled ? 3 : 2)
            : undefined,
        options: avatarActionSheetOptions,
      },
      (buttonIndex: Number) => callback(buttonIndex)
    );
  }, [
<<<<<<< HEAD
    profilesEnabled,
    profileEnabled,
    isOwner,
    isReadOnlyWallet,
    accountImage,
    accountENS,
    navigate,
    startRegistration,
    onAvatarChooseImage,
    onAvatarPickEmoji,
    onAvatarCreateProfile,
    onAvatarRemovePhoto,
=======
    profileEnabled,
    ensProfile?.isSuccess,
    isENSProfile,
    avatarActionSheetOptions,
    accountImage,
    profilesEnabled,
    accountENS,
    callback,
>>>>>>> ffd0882e
  ]);

  const avatarOptions = useMemo(
    () => [
      {
        id: 'newimage',
        label: 'Choose from Library',
        uiImage: 'photo',
      },
      ...(!accountImage
        ? [
            {
              id: 'newemoji',
              label: 'Pick an Emoji',
              uiImage: 'face.smiling',
            },
          ]
        : []),
      ...(accountImage
        ? [
            {
              id: 'removeimage',
              label: 'Remove Photo',
              uiImage: 'trash',
            },
          ]
        : []),
      {
        id: 'webprofile',
        label: 'View Web Profile',
        uiImage: 'safari',
      },
    ],
    [accountImage]
  );

  return {
    avatarActionSheetOptions,
    avatarOptions,
    onAvatarChooseImage,
    onAvatarCreateProfile,
    onAvatarPickEmoji,
    onAvatarPress,
    onAvatarRemovePhoto,
    onAvatarWebProfile,
    onSelectionCallback: callback,
  };
};<|MERGE_RESOLUTION|>--- conflicted
+++ resolved
@@ -125,36 +125,10 @@
 
   const { startRegistration } = useENSRegistration();
 
-<<<<<<< HEAD
-  const onAvatarPress = useCallback(() => {
-    const isENSProfile = profilesEnabled && profileEnabled && isOwner;
-
-    const avatarActionSheetOptions = (isENSProfile
-      ? [
-          lang.t('profiles.profile_avatar.view_profile'),
-          (!isReadOnlyWallet || enableActionsOnReadOnlyWallet) &&
-            lang.t('profiles.profile_avatar.edit_profile'),
-        ]
-      : [
-          lang.t('profiles.profile_avatar.choose_from_library'),
-          !accountImage
-            ? lang.t('profiles.profile_avatar.pick_emoji')
-            : lang.t('profiles.profile_avatar.remove_photo'),
-          profilesEnabled &&
-            (!isReadOnlyWallet || enableActionsOnReadOnlyWallet) &&
-            lang.t('profiles.profile_avatar.create_profile'),
-        ]
-    )
-      .filter(option => Boolean(option))
-      .concat(ios ? ['Cancel'] : []);
-
-    const callback = async (buttonIndex: Number) => {
-=======
-  const isENSProfile = profilesEnabled && profileEnabled && ensProfile?.isOwner;
+  const isENSProfile = profilesEnabled && profileEnabled && isOwner;
 
   const callback = useCallback(
     async (buttonIndex: Number) => {
->>>>>>> ffd0882e
       if (isENSProfile) {
         if (buttonIndex === 0) {
           analytics.track('Viewed ENS profile', {
@@ -232,12 +206,7 @@
   );
 
   const onAvatarPress = useCallback(() => {
-    if (profileEnabled && !ensProfile?.isSuccess) return;
-
-    if (isENSProfile) {
-      // Prefetch profile images
-      prefetchENSProfileImages({ name: accountENS });
-    }
+    if (profileEnabled) return;
 
     showActionSheetWithOptions(
       {
@@ -251,29 +220,12 @@
       (buttonIndex: Number) => callback(buttonIndex)
     );
   }, [
-<<<<<<< HEAD
-    profilesEnabled,
     profileEnabled,
-    isOwner,
-    isReadOnlyWallet,
-    accountImage,
-    accountENS,
-    navigate,
-    startRegistration,
-    onAvatarChooseImage,
-    onAvatarPickEmoji,
-    onAvatarCreateProfile,
-    onAvatarRemovePhoto,
-=======
-    profileEnabled,
-    ensProfile?.isSuccess,
     isENSProfile,
     avatarActionSheetOptions,
     accountImage,
     profilesEnabled,
-    accountENS,
     callback,
->>>>>>> ffd0882e
   ]);
 
   const avatarOptions = useMemo(
