import analytics from '@segment/analytics-react-native';
import lang from 'i18n-js';
<<<<<<< HEAD
import toLower from 'lodash/toLower';
=======
>>>>>>> ff35b533
import { useCallback, useMemo } from 'react';
import { Linking } from 'react-native';
import { useDispatch } from 'react-redux';
import { RainbowAccount } from '../model/wallet';
import { useNavigation } from '../navigation/Navigation';
import useAccountProfile from './useAccountProfile';
import useENSProfile from './useENSProfile';
import { prefetchENSProfileImages } from './useENSProfileImages';
import useENSRegistration from './useENSRegistration';
import useImagePicker from './useImagePicker';
import useWallets from './useWallets';
import {
  enableActionsOnReadOnlyWallet,
  PROFILES,
  useExperimentalFlag,
} from '@rainbow-me/config';
import { REGISTRATION_MODES } from '@rainbow-me/helpers/ens';
import { walletsSetSelected, walletsUpdate } from '@rainbow-me/redux/wallets';
import Routes from '@rainbow-me/routes';
import { buildRainbowUrl, showActionSheetWithOptions } from '@rainbow-me/utils';

export default () => {
  const { wallets, selectedWallet, isReadOnlyWallet } = useWallets();
  const dispatch = useDispatch();
  const { navigate } = useNavigation();
  const {
    accountAddress,
    accountColor,
    accountName,
    accountImage,
    accountENS,
  } = useAccountProfile();
  const profilesEnabled = useExperimentalFlag(PROFILES);
  const profileEnabled = Boolean(accountENS);
  const ensProfile = useENSProfile(accountENS, { enabled: profileEnabled });
  const { openPicker } = useImagePicker();

  const onAvatarRemovePhoto = useCallback(async () => {
    const newWallets = {
      ...wallets,
      [selectedWallet.id]: {
        ...wallets[selectedWallet.id],
        addresses: wallets[
          selectedWallet.id
        ].addresses.map((account: RainbowAccount) =>
          account.address.toLowerCase() === accountAddress?.toLowerCase()
            ? { ...account, image: null }
            : account
        ),
      },
    };

    dispatch(walletsSetSelected(newWallets[selectedWallet.id]));
    await dispatch(walletsUpdate(newWallets));
  }, [dispatch, selectedWallet, accountAddress, wallets]);

  const processPhoto = useCallback(
    (image: any) => {
      const stringIndex = image?.path.indexOf('/tmp');
      const imagePath = ios
        ? `~${image?.path.slice(stringIndex)}`
        : image?.path;
      const newWallets = {
        ...wallets,
        [selectedWallet.id]: {
          ...wallets[selectedWallet.id],
          addresses: wallets[
            selectedWallet.id
          ].addresses.map((account: RainbowAccount) =>
            account.address.toLowerCase() === accountAddress?.toLowerCase()
              ? { ...account, image: imagePath }
              : account
          ),
        },
      };

      dispatch(walletsSetSelected(newWallets[selectedWallet.id]));
      dispatch(walletsUpdate(newWallets));
    },
    [accountAddress, dispatch, selectedWallet.id, wallets]
  );

  const onAvatarPickEmoji = useCallback(() => {
    navigate(Routes.AVATAR_BUILDER, {
      initialAccountColor: accountColor,
      initialAccountName: accountName,
    });
  }, [accountColor, accountName, navigate]);

  const onAvatarChooseImage = useCallback(async () => {
    const image = await openPicker({
      cropperCircleOverlay: true,
      cropping: true,
    });
    if (!image) return;
    processPhoto(image);
  }, [openPicker, processPhoto]);

  const onAvatarCreateProfile = useCallback(() => {
    navigate(Routes.REGISTER_ENS_NAVIGATOR);
  }, [navigate]);

  const onAvatarWebProfile = useCallback(() => {
    const rainbowURL = buildRainbowUrl(null, accountENS, accountAddress);
    if (rainbowURL) {
      Linking.openURL(rainbowURL);
    }
  }, [accountAddress, accountENS]);

  const { startRegistration } = useENSRegistration();

  const onAvatarPress = useCallback(() => {
    if (profileEnabled && !ensProfile?.isSuccess) return;

    const isENSProfile =
      profilesEnabled && profileEnabled && ensProfile?.isOwner;

    if (isENSProfile) {
      // Prefetch profile images
      prefetchENSProfileImages({ name: accountENS });
    }

    const avatarActionSheetOptions = (isENSProfile
      ? [
          lang.t('profiles.profile_avatar.view_profile'),
          (!isReadOnlyWallet || enableActionsOnReadOnlyWallet) &&
            lang.t('profiles.profile_avatar.edit_profile'),
        ]
      : [
          lang.t('profiles.profile_avatar.choose_from_library'),
          !accountImage
            ? lang.t('profiles.profile_avatar.pick_emoji')
            : lang.t('profiles.profile_avatar.remove_photo'),
          profilesEnabled &&
            (!isReadOnlyWallet || enableActionsOnReadOnlyWallet) &&
            lang.t('profiles.profile_avatar.create_profile'),
        ]
    )
      .filter(option => Boolean(option))
      .concat(ios ? ['Cancel'] : []);

    const callback = async (buttonIndex: Number) => {
      if (isENSProfile) {
        if (buttonIndex === 0) {
          analytics.track('Viewed ENS profile', {
            category: 'profiles',
            ens: accountENS,
            from: 'Transaction list',
          });
          navigate(Routes.PROFILE_SHEET, {
            address: accountENS,
            fromRoute: 'ProfileAvatar',
          });
        } else if (buttonIndex === 1 && !isReadOnlyWallet) {
          startRegistration(accountENS, REGISTRATION_MODES.EDIT);
          navigate(Routes.REGISTER_ENS_NAVIGATOR, {
            ensName: accountENS,
            mode: REGISTRATION_MODES.EDIT,
          });
        }
      } else {
        if (buttonIndex === 0) {
          onAvatarChooseImage();
        } else if (buttonIndex === 1) {
          if (accountImage) {
            onAvatarRemovePhoto();
          } else {
            onAvatarPickEmoji();
          }
        } else if (buttonIndex === 2 && profilesEnabled) {
          onAvatarCreateProfile();
        }
      }
    };

    showActionSheetWithOptions(
      {
        cancelButtonIndex: avatarActionSheetOptions.length - 1,
        destructiveButtonIndex:
          !isENSProfile && accountImage
            ? avatarActionSheetOptions.length - (profilesEnabled ? 3 : 2)
            : undefined,
        options: avatarActionSheetOptions,
      },
      (buttonIndex: Number) => callback(buttonIndex)
    );
  }, [
    ensProfile,
    profileEnabled,
    profilesEnabled,
    isReadOnlyWallet,
    accountImage,
    navigate,
    accountENS,
    startRegistration,
    onAvatarChooseImage,
    onAvatarRemovePhoto,
    onAvatarPickEmoji,
    onAvatarCreateProfile,
  ]);

  const avatarOptions = useMemo(
    () => [
      {
        id: 'newimage',
        label: 'Choose from Library',
        uiImage: 'photo',
      },
      ...(!accountImage
        ? [
            {
              id: 'newemoji',
              label: 'Pick an Emoji',
              uiImage: 'face.smiling',
            },
          ]
        : []),
      ...(accountImage
        ? [
            {
              id: 'removeimage',
              label: 'Remove Photo',
              uiImage: 'trash',
            },
          ]
        : []),
      {
        id: 'webprofile',
        label: 'View Web Profile',
        uiImage: 'safari',
      },
    ],
    [accountImage]
  );

  return {
    avatarOptions,
    onAvatarChooseImage,
    onAvatarCreateProfile,
    onAvatarPickEmoji,
    onAvatarPress,
    onAvatarRemovePhoto,
    onAvatarWebProfile,
  };
};<|MERGE_RESOLUTION|>--- conflicted
+++ resolved
@@ -1,9 +1,5 @@
 import analytics from '@segment/analytics-react-native';
 import lang from 'i18n-js';
-<<<<<<< HEAD
-import toLower from 'lodash/toLower';
-=======
->>>>>>> ff35b533
 import { useCallback, useMemo } from 'react';
 import { Linking } from 'react-native';
 import { useDispatch } from 'react-redux';
