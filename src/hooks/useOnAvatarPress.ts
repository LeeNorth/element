import analytics from '@segment/analytics-react-native';
import lang from 'i18n-js';
import { toLower } from 'lodash';
import { useCallback, useMemo } from 'react';
import { Linking } from 'react-native';
import { useDispatch } from 'react-redux';
import { RainbowAccount } from '../model/wallet';
import { useNavigation } from '../navigation/Navigation';
import useAccountProfile from './useAccountProfile';
import useENSProfile from './useENSProfile';
import { prefetchENSProfileImages } from './useENSProfileImages';
import useENSRegistration from './useENSRegistration';
import useImagePicker from './useImagePicker';
import useWallets from './useWallets';
import {
  enableActionsOnReadOnlyWallet,
  PROFILES,
  useExperimentalFlag,
} from '@rainbow-me/config';
import { REGISTRATION_MODES } from '@rainbow-me/helpers/ens';
import { walletsSetSelected, walletsUpdate } from '@rainbow-me/redux/wallets';
import Routes from '@rainbow-me/routes';
import { buildRainbowUrl, showActionSheetWithOptions } from '@rainbow-me/utils';

export default () => {
  const { wallets, selectedWallet, isReadOnlyWallet } = useWallets();
  const dispatch = useDispatch();
  const { navigate } = useNavigation();
  const {
    accountAddress,
    accountColor,
    accountName,
    accountImage,
    accountENS,
  } = useAccountProfile();
  const profilesEnabled = useExperimentalFlag(PROFILES);
  const profileEnabled = Boolean(accountENS);
<<<<<<< HEAD
  const ensProfile = useENSProfile(accountENS, {
    enabled: profileEnabled && profilesEnabled,
  });
=======
  const ensProfile = useENSProfile(accountENS, { enabled: profileEnabled });
>>>>>>> f4325986
  const { openPicker } = useImagePicker();

  const onAvatarRemovePhoto = useCallback(async () => {
    const newWallets = {
      ...wallets,
      [selectedWallet.id]: {
        ...wallets[selectedWallet.id],
        addresses: wallets[
          selectedWallet.id
        ].addresses.map((account: RainbowAccount) =>
          toLower(account.address) === toLower(accountAddress)
            ? { ...account, image: null }
            : account
        ),
      },
    };

    dispatch(walletsSetSelected(newWallets[selectedWallet.id]));
    await dispatch(walletsUpdate(newWallets));
  }, [dispatch, selectedWallet, accountAddress, wallets]);

  const processPhoto = useCallback(
    (image: any) => {
      const stringIndex = image?.path.indexOf('/tmp');
      const newWallets = {
        ...wallets,
        [selectedWallet.id]: {
          ...wallets[selectedWallet.id],
          addresses: wallets[
            selectedWallet.id
          ].addresses.map((account: RainbowAccount) =>
            toLower(account.address) === toLower(accountAddress)
              ? { ...account, image: `~${image?.path.slice(stringIndex)}` }
              : account
          ),
        },
      };

      dispatch(walletsSetSelected(newWallets[selectedWallet.id]));
      dispatch(walletsUpdate(newWallets));
    },
    [accountAddress, dispatch, selectedWallet.id, wallets]
  );

  const onAvatarPickEmoji = useCallback(() => {
    navigate(Routes.AVATAR_BUILDER, {
      initialAccountColor: accountColor,
      initialAccountName: accountName,
    });
  }, [accountColor, accountName, navigate]);

  const onAvatarChooseImage = useCallback(async () => {
    const image = await openPicker({
      cropperCircleOverlay: true,
      cropping: true,
    });
    processPhoto(image);
  }, [openPicker, processPhoto]);

  const onAvatarCreateProfile = useCallback(() => {
    navigate(Routes.REGISTER_ENS_NAVIGATOR);
  }, [navigate]);

  const onAvatarWebProfile = useCallback(() => {
    const rainbowURL = buildRainbowUrl(null, accountENS, accountAddress);
    if (rainbowURL) {
      Linking.openURL(rainbowURL);
    }
  }, [accountAddress, accountENS]);

  const { startRegistration } = useENSRegistration();

  const onAvatarPress = useCallback(() => {
<<<<<<< HEAD
=======
    if (profileEnabled && !ensProfile?.isSuccess) return;

>>>>>>> f4325986
    const isENSProfile =
      profilesEnabled && profileEnabled && ensProfile?.isOwner;

    if (isENSProfile) {
      // Prefetch profile images
      prefetchENSProfileImages({ name: accountENS });
    }

    const avatarActionSheetOptions = (isENSProfile
      ? [
          lang.t('profiles.profile_avatar.view_profile'),
          (!isReadOnlyWallet || enableActionsOnReadOnlyWallet) &&
            lang.t('profiles.profile_avatar.edit_profile'),
        ]
      : [
          lang.t('profiles.profile_avatar.choose_from_library'),
<<<<<<< HEAD
          !accountImage && lang.t(`profiles.profile_avatar.pick_emoji`),
          (!isReadOnlyWallet || enableActionsOnReadOnlyWallet) &&
            profilesEnabled &&
            lang.t('profiles.profile_avatar.create_profile'),
          !!accountImage && lang.t(`profiles.profile_avatar.remove_photo`),
=======
          !accountImage
            ? lang.t(`profiles.profile_avatar.pick_emoji`)
            : lang.t(`profiles.profile_avatar.remove_photo`),
          profilesEnabled &&
            (!isReadOnlyWallet || enableActionsOnReadOnlyWallet) &&
            lang.t('profiles.profile_avatar.create_profile'),
>>>>>>> f4325986
        ]
    )
      .filter(option => Boolean(option))
      .concat(ios ? ['Cancel'] : []);

    const callback = async (buttonIndex: Number) => {
      if (isENSProfile) {
        if (buttonIndex === 0) {
<<<<<<< HEAD
          navigate(Routes.PROFILE_SHEET, {
            address: accountENS,
            fromRoute: 'ProfileAvatar',
          });
=======
>>>>>>> f4325986
          analytics.track('Viewed ENS profile', {
            category: 'profiles',
            ens: accountENS,
            from: 'Transaction list',
          });
<<<<<<< HEAD
=======
          navigate(Routes.PROFILE_SHEET, {
            address: accountENS,
            fromRoute: 'ProfileAvatar',
          });
>>>>>>> f4325986
        } else if (buttonIndex === 1 && !isReadOnlyWallet) {
          startRegistration(accountENS, REGISTRATION_MODES.EDIT);
          navigate(Routes.REGISTER_ENS_NAVIGATOR, {
            ensName: accountENS,
            mode: REGISTRATION_MODES.EDIT,
          });
        }
      } else {
        if (buttonIndex === 0) {
          onAvatarChooseImage();
        } else if (buttonIndex === 1) {
<<<<<<< HEAD
          if (accountImage) {
            onAvatarRemovePhoto();
          } else {
            onAvatarPickEmoji();
          }
        } else if (buttonIndex === 2) {
          if (accountImage) {
            onAvatarRemovePhoto();
          } else {
            onAvatarCreateProfile();
=======
          if (accountImage) {
            onAvatarRemovePhoto();
          } else {
            onAvatarPickEmoji();
>>>>>>> f4325986
          }
        } else if (buttonIndex === 2 && profilesEnabled) {
          onAvatarCreateProfile();
        }
      }
    };

    showActionSheetWithOptions(
      {
        cancelButtonIndex: avatarActionSheetOptions.length - 1,
        destructiveButtonIndex:
          !isENSProfile && accountImage
<<<<<<< HEAD
            ? avatarActionSheetOptions.length - 2
=======
            ? avatarActionSheetOptions.length - (profilesEnabled ? 3 : 2)
>>>>>>> f4325986
            : undefined,
        options: avatarActionSheetOptions,
      },
      (buttonIndex: Number) => callback(buttonIndex)
    );
  }, [
    ensProfile,
    profileEnabled,
    profilesEnabled,
    isReadOnlyWallet,
    accountImage,
    navigate,
    accountENS,
    startRegistration,
    onAvatarChooseImage,
    onAvatarRemovePhoto,
    onAvatarPickEmoji,
    onAvatarCreateProfile,
  ]);

  const avatarOptions = useMemo(
    () => [
      {
        id: 'newimage',
        label: 'Choose from Library',
        uiImage: 'photo',
      },
      ...(!accountImage
        ? [
            {
              id: 'newemoji',
              label: 'Pick an Emoji',
              uiImage: 'face.smiling',
            },
          ]
        : []),
      ...(accountImage
        ? [
            {
              id: 'removeimage',
              label: 'Remove Photo',
              uiImage: 'trash',
            },
          ]
        : []),
      {
        id: 'webprofile',
        label: 'View Web Profile',
        uiImage: 'safari',
      },
    ],
    [accountImage]
  );

  return {
    avatarOptions,
    onAvatarChooseImage,
    onAvatarCreateProfile,
    onAvatarPickEmoji,
    onAvatarPress,
    onAvatarRemovePhoto,
    onAvatarWebProfile,
  };
};<|MERGE_RESOLUTION|>--- conflicted
+++ resolved
@@ -35,13 +35,9 @@
   } = useAccountProfile();
   const profilesEnabled = useExperimentalFlag(PROFILES);
   const profileEnabled = Boolean(accountENS);
-<<<<<<< HEAD
   const ensProfile = useENSProfile(accountENS, {
     enabled: profileEnabled && profilesEnabled,
   });
-=======
-  const ensProfile = useENSProfile(accountENS, { enabled: profileEnabled });
->>>>>>> f4325986
   const { openPicker } = useImagePicker();
 
   const onAvatarRemovePhoto = useCallback(async () => {
@@ -115,11 +111,6 @@
   const { startRegistration } = useENSRegistration();
 
   const onAvatarPress = useCallback(() => {
-<<<<<<< HEAD
-=======
-    if (profileEnabled && !ensProfile?.isSuccess) return;
-
->>>>>>> f4325986
     const isENSProfile =
       profilesEnabled && profileEnabled && ensProfile?.isOwner;
 
@@ -136,20 +127,12 @@
         ]
       : [
           lang.t('profiles.profile_avatar.choose_from_library'),
-<<<<<<< HEAD
-          !accountImage && lang.t(`profiles.profile_avatar.pick_emoji`),
-          (!isReadOnlyWallet || enableActionsOnReadOnlyWallet) &&
-            profilesEnabled &&
-            lang.t('profiles.profile_avatar.create_profile'),
-          !!accountImage && lang.t(`profiles.profile_avatar.remove_photo`),
-=======
           !accountImage
             ? lang.t(`profiles.profile_avatar.pick_emoji`)
             : lang.t(`profiles.profile_avatar.remove_photo`),
           profilesEnabled &&
             (!isReadOnlyWallet || enableActionsOnReadOnlyWallet) &&
             lang.t('profiles.profile_avatar.create_profile'),
->>>>>>> f4325986
         ]
     )
       .filter(option => Boolean(option))
@@ -158,25 +141,15 @@
     const callback = async (buttonIndex: Number) => {
       if (isENSProfile) {
         if (buttonIndex === 0) {
-<<<<<<< HEAD
-          navigate(Routes.PROFILE_SHEET, {
-            address: accountENS,
-            fromRoute: 'ProfileAvatar',
-          });
-=======
->>>>>>> f4325986
           analytics.track('Viewed ENS profile', {
             category: 'profiles',
             ens: accountENS,
             from: 'Transaction list',
           });
-<<<<<<< HEAD
-=======
           navigate(Routes.PROFILE_SHEET, {
             address: accountENS,
             fromRoute: 'ProfileAvatar',
           });
->>>>>>> f4325986
         } else if (buttonIndex === 1 && !isReadOnlyWallet) {
           startRegistration(accountENS, REGISTRATION_MODES.EDIT);
           navigate(Routes.REGISTER_ENS_NAVIGATOR, {
@@ -188,7 +161,6 @@
         if (buttonIndex === 0) {
           onAvatarChooseImage();
         } else if (buttonIndex === 1) {
-<<<<<<< HEAD
           if (accountImage) {
             onAvatarRemovePhoto();
           } else {
@@ -199,12 +171,6 @@
             onAvatarRemovePhoto();
           } else {
             onAvatarCreateProfile();
-=======
-          if (accountImage) {
-            onAvatarRemovePhoto();
-          } else {
-            onAvatarPickEmoji();
->>>>>>> f4325986
           }
         } else if (buttonIndex === 2 && profilesEnabled) {
           onAvatarCreateProfile();
@@ -217,11 +183,7 @@
         cancelButtonIndex: avatarActionSheetOptions.length - 1,
         destructiveButtonIndex:
           !isENSProfile && accountImage
-<<<<<<< HEAD
-            ? avatarActionSheetOptions.length - 2
-=======
             ? avatarActionSheetOptions.length - (profilesEnabled ? 3 : 2)
->>>>>>> f4325986
             : undefined,
         options: avatarActionSheetOptions,
       },
