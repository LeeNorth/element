--- conflicted
+++ resolved
@@ -1,11 +1,6 @@
 import analytics from '@segment/analytics-react-native';
 import lang from 'i18n-js';
-<<<<<<< HEAD
-import { toLower } from 'lodash';
 import { useCallback, useEffect, useMemo } from 'react';
-=======
-import { useCallback, useMemo } from 'react';
->>>>>>> 583c7d88
 import { Linking } from 'react-native';
 import { useDispatch } from 'react-redux';
 import { RainbowAccount } from '../model/wallet';
