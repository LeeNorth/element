import lang from 'i18n-js';
import { useCallback, useEffect, useMemo } from 'react';
import { Linking } from 'react-native';
import { ImageOrVideo } from 'react-native-image-crop-picker';
import { useDispatch } from 'react-redux';
import { RainbowAccount } from '../model/wallet';
import { useNavigation } from '../navigation/Navigation';
import useAccountProfile from './useAccountProfile';
import useENSAvatar, { prefetchENSAvatar } from './useENSAvatar';
import { prefetchENSCover } from './useENSCover';
import useENSOwner from './useENSOwner';
import { prefetchENSRecords } from './useENSRecords';
import useENSRegistration from './useENSRegistration';
import useImagePicker from './useImagePicker';
import useUpdateEmoji from './useUpdateEmoji';
import useWallets from './useWallets';
import { analytics } from '@/analytics';
import {
  enableActionsOnReadOnlyWallet,
  PROFILES,
  useExperimentalFlag,
} from '@/config';
import { REGISTRATION_MODES } from '@/helpers/ens';
import { walletsSetSelected, walletsUpdate } from '@/redux/wallets';
import Routes from '@/navigation/routesNames';
import { buildRainbowUrl, showActionSheetWithOptions } from '@/utils';
import useAccountAsset from './useAccountAsset';
import { ETH_ADDRESS } from '@/references';
import { isZero } from '@/helpers/utilities';

type UseOnAvatarPressProps = {
  /** Is the avatar selection being used on the wallet or transaction screen? */
  screenType?: 'wallet' | 'transaction';
};

export default ({ screenType = 'transaction' }: UseOnAvatarPressProps = {}) => {
  const { wallets, selectedWallet, isReadOnlyWallet } = useWallets();
  const dispatch = useDispatch();
  const { navigate } = useNavigation();
  const {
    accountAddress,
    accountColor,
    accountName,
    accountImage,
    accountENS,
  } = useAccountProfile();
  const profilesEnabled = useExperimentalFlag(PROFILES);
  const accountAsset = useAccountAsset(ETH_ADDRESS);

  const profileEnabled = Boolean(accountENS);

  const { isOwner } = useENSOwner(accountENS, {
    enabled: profileEnabled && profilesEnabled,
  });

  const { data: avatar } = useENSAvatar(accountENS, {
    enabled: profileEnabled && profilesEnabled,
  });
  const hasENSAvatar = Boolean(avatar?.imageUrl);

  const { openPicker } = useImagePicker();
  const { startRegistration } = useENSRegistration();
  const { setNextEmoji } = useUpdateEmoji();

  useEffect(() => {
    if (accountENS) {
      prefetchENSAvatar(accountENS);
      prefetchENSCover(accountENS);
      prefetchENSRecords(accountENS);
    }
  }, [accountENS]);

  const onAvatarRemovePhoto = useCallback(async () => {
    const newWallets: typeof wallets = {
      ...wallets,
      [selectedWallet.id]: {
        ...wallets![selectedWallet.id],
        addresses: wallets![
          selectedWallet.id
        ].addresses.map((account: RainbowAccount) =>
          account.address.toLowerCase() === accountAddress?.toLowerCase()
            ? { ...account, image: null }
            : account
        ),
      },
    };

    dispatch(walletsSetSelected(newWallets[selectedWallet.id]));
    await dispatch(walletsUpdate(newWallets));
  }, [dispatch, selectedWallet, accountAddress, wallets]);

  const processPhoto = useCallback(
    (image: ImageOrVideo | null) => {
      const stringIndex = image?.path.indexOf('/tmp');
      const imagePath = ios
        ? `~${image?.path.slice(stringIndex)}`
        : image?.path;
      const newWallets: typeof wallets = {
        ...wallets,
        [selectedWallet.id]: {
          ...wallets![selectedWallet.id],
          addresses: wallets![
            selectedWallet.id
          ].addresses.map((account: RainbowAccount) =>
            account.address.toLowerCase() === accountAddress?.toLowerCase()
              ? { ...account, image: imagePath }
              : account
          ),
        },
      };

      dispatch(walletsSetSelected(newWallets[selectedWallet.id]));
      dispatch(walletsUpdate(newWallets));
    },
    [accountAddress, dispatch, selectedWallet.id, wallets]
  );

  const onAvatarPickEmoji = useCallback(() => {
    navigate(
      screenType === 'wallet'
        ? Routes.AVATAR_BUILDER_WALLET
        : Routes.AVATAR_BUILDER,
      {
        initialAccountColor: accountColor,
        initialAccountName: accountName,
      }
    );
  }, [accountColor, accountName, navigate, screenType]);

  const onAvatarChooseImage = useCallback(async () => {
    const image = await openPicker({
      cropperCircleOverlay: true,
      cropping: true,
    });
    if (!image) return;
    processPhoto(image);
  }, [openPicker, processPhoto]);

  const onAvatarCreateProfile = useCallback(() => {
    navigate(Routes.REGISTER_ENS_NAVIGATOR);
  }, [navigate]);

  const onAvatarWebProfile = useCallback(() => {
    const rainbowURL = buildRainbowUrl(null, accountENS, accountAddress);
    if (rainbowURL) {
      Linking.openURL(rainbowURL);
    }
  }, [accountAddress, accountENS]);

  const onAvatarViewProfile = useCallback(() => {
    analytics.track('Viewed ENS profile', {
      category: 'profiles',
      ens: accountENS,
      from: 'Transaction list',
    });
    navigate(Routes.PROFILE_SHEET, {
      address: accountENS,
      fromRoute: 'ProfileAvatar',
    });
  }, [accountENS, navigate]);

  const onAvatarEditProfile = useCallback(() => {
    startRegistration(accountENS, REGISTRATION_MODES.EDIT);
    navigate(Routes.REGISTER_ENS_NAVIGATOR, {
      ensName: accountENS,
      mode: REGISTRATION_MODES.EDIT,
    });
  }, [accountENS, navigate, startRegistration]);

  const isReadOnly = isReadOnlyWallet && !enableActionsOnReadOnlyWallet;

  const isENSProfile = profilesEnabled && profileEnabled && isOwner;
  const isZeroETH = isZero(accountAsset.balance.amount);

  const callback = useCallback(
    async (buttonIndex: number) => {
      if (isENSProfile) {
        if (isReadOnly) {
          if (buttonIndex === 0) onAvatarViewProfile();
          if (buttonIndex === 1) onAvatarChooseImage();
          if (buttonIndex === 2) ios ? onAvatarPickEmoji() : setNextEmoji();
        } else {
<<<<<<< HEAD
          if (buttonIndex === 0) onAvatarEditProfile();
          if (buttonIndex === 1) onAvatarViewProfile();
          if (buttonIndex === 2) onAvatarChooseImage();
          if (buttonIndex === 3) ios ? onAvatarPickEmoji() : setNextEmoji();
=======
          if (!isReadOnly && !isZeroETH) {
            onAvatarCreateProfile();
          } else {
            onAvatarChooseImage();
          }
>>>>>>> c8e83c0d
        }
      } else {
        if (isReadOnly) {
          if (buttonIndex === 0) onAvatarChooseImage();
          if (buttonIndex === 1) ios ? onAvatarPickEmoji() : setNextEmoji();
        } else {
<<<<<<< HEAD
          if (buttonIndex === 0) onAvatarCreateProfile();
          if (buttonIndex === 1) onAvatarChooseImage();
          if (buttonIndex === 2) ios ? onAvatarPickEmoji() : setNextEmoji();
=======
          if (!isReadOnly && !isZeroETH) {
            onAvatarChooseImage();
          } else {
            if (!accountImage) {
              if (ios) {
                onAvatarPickEmoji();
              } else {
                setNextEmoji();
              }
            } else {
              onAvatarRemovePhoto();
            }
          }
        }
      } else if (buttonIndex === 2) {
        if (!hasENSAvatar && !isZeroETH) {
          if (isENSProfile) {
            if (!isReadOnly) {
              onAvatarChooseImage();
            } else {
              if (!accountImage) {
                if (ios) {
                  onAvatarPickEmoji();
                } else {
                  setNextEmoji();
                }
              } else {
                onAvatarRemovePhoto();
              }
            }
          } else {
            if (!isReadOnly) {
              if (!accountImage) {
                if (ios) {
                  onAvatarPickEmoji();
                } else {
                  setNextEmoji();
                }
              } else {
                onAvatarRemovePhoto();
              }
            }
          }
        }
      } else if (buttonIndex === 3) {
        if (!hasENSAvatar && !isReadOnly) {
          if (!accountImage) {
            if (ios) {
              onAvatarPickEmoji();
            } else {
              setNextEmoji();
            }
          } else {
            onAvatarRemovePhoto();
          }
>>>>>>> c8e83c0d
        }
      }
    },
    [
      isENSProfile,
      isReadOnly,
      isZeroETH,
      onAvatarChooseImage,
      onAvatarCreateProfile,
      onAvatarEditProfile,
      onAvatarPickEmoji,
      onAvatarViewProfile,
      setNextEmoji,
    ]
  );

<<<<<<< HEAD
  const avatarActionSheetOptions = [
    isENSProfile &&
      !isReadOnly &&
      lang.t('profiles.profile_avatar.edit_profile'),
    isENSProfile && lang.t('profiles.profile_avatar.view_profile'),
    !isENSProfile &&
      !isReadOnly &&
      lang.t('profiles.profile_avatar.create_profile'),
    lang.t('profiles.profile_avatar.choose_from_library'),
    !accountImage
      ? ios
        ? lang.t('profiles.profile_avatar.pick_emoji')
        : lang.t('profiles.profile_avatar.shuffle_emoji')
      : lang.t('profiles.profile_avatar.remove_photo'),
  ]
=======
  const avatarActionSheetOptions = (hasENSAvatar
    ? [
        !isReadOnly && lang.t('profiles.profile_avatar.edit_profile'),
        lang.t('profiles.profile_avatar.view_profile'),
      ]
    : [
        isENSProfile &&
          !isReadOnly &&
          lang.t('profiles.profile_avatar.edit_profile'),
        isENSProfile && lang.t('profiles.profile_avatar.view_profile'),
        !isENSProfile &&
          !isReadOnly &&
          !isZeroETH &&
          lang.t('profiles.profile_avatar.create_profile'),
        lang.t('profiles.profile_avatar.choose_from_library'),
        !accountImage
          ? ios
            ? lang.t('profiles.profile_avatar.pick_emoji')
            : lang.t('profiles.profile_avatar.shuffle_emoji')
          : lang.t('profiles.profile_avatar.remove_photo'),
      ]
  )
>>>>>>> c8e83c0d
    .filter(option => Boolean(option))
    .concat(ios ? ['Cancel'] : []);

  const onAvatarPressProfile = useCallback(() => {
    navigate(Routes.PROFILE_SHEET, {
      address: accountENS,
      fromRoute: 'ProfileAvatar',
    });
  }, [accountENS, navigate]);

  const onAvatarPress = useCallback(() => {
    if (hasENSAvatar && accountENS) {
      onAvatarPressProfile();
    } else {
      showActionSheetWithOptions(
        {
          cancelButtonIndex: avatarActionSheetOptions.length - 1,
          destructiveButtonIndex:
            !hasENSAvatar && accountImage
              ? avatarActionSheetOptions.length - 2
              : undefined,
          options: avatarActionSheetOptions,
        },
        (buttonIndex: number) => callback(buttonIndex)
      );
    }
  }, [
    hasENSAvatar,
    accountENS,
    onAvatarPressProfile,
    avatarActionSheetOptions,
    accountImage,
    callback,
  ]);

  const avatarOptions = useMemo(
    () => [
      {
        id: 'newimage',
        label: 'Choose from Library',
        uiImage: 'photo',
      },
      ...(!accountImage
        ? [
            {
              id: 'newemoji',
              label: 'Pick an Emoji',
              uiImage: 'face.smiling',
            },
          ]
        : []),
      ...(accountImage
        ? [
            {
              id: 'removeimage',
              label: 'Remove Photo',
              uiImage: 'trash',
            },
          ]
        : []),
      {
        id: 'webprofile',
        label: 'View Web Profile',
        uiImage: 'safari',
      },
    ],
    [accountImage]
  );

  return {
    avatarActionSheetOptions,
    avatarOptions,
    onAvatarChooseImage,
    onAvatarCreateProfile,
    onAvatarPickEmoji,
    onAvatarPress,
    onAvatarPressProfile:
      hasENSAvatar && accountENS ? onAvatarPressProfile : undefined,
    onAvatarRemovePhoto,
    onAvatarWebProfile,
    onSelectionCallback: callback,
  };
};<|MERGE_RESOLUTION|>--- conflicted
+++ resolved
@@ -175,90 +175,24 @@
   const callback = useCallback(
     async (buttonIndex: number) => {
       if (isENSProfile) {
-        if (isReadOnly) {
+        if (isReadOnly || isZeroETH) {
           if (buttonIndex === 0) onAvatarViewProfile();
           if (buttonIndex === 1) onAvatarChooseImage();
           if (buttonIndex === 2) ios ? onAvatarPickEmoji() : setNextEmoji();
         } else {
-<<<<<<< HEAD
           if (buttonIndex === 0) onAvatarEditProfile();
           if (buttonIndex === 1) onAvatarViewProfile();
           if (buttonIndex === 2) onAvatarChooseImage();
           if (buttonIndex === 3) ios ? onAvatarPickEmoji() : setNextEmoji();
-=======
-          if (!isReadOnly && !isZeroETH) {
-            onAvatarCreateProfile();
-          } else {
-            onAvatarChooseImage();
-          }
->>>>>>> c8e83c0d
         }
       } else {
-        if (isReadOnly) {
+        if (isReadOnly || isZeroETH) {
           if (buttonIndex === 0) onAvatarChooseImage();
           if (buttonIndex === 1) ios ? onAvatarPickEmoji() : setNextEmoji();
         } else {
-<<<<<<< HEAD
           if (buttonIndex === 0) onAvatarCreateProfile();
           if (buttonIndex === 1) onAvatarChooseImage();
           if (buttonIndex === 2) ios ? onAvatarPickEmoji() : setNextEmoji();
-=======
-          if (!isReadOnly && !isZeroETH) {
-            onAvatarChooseImage();
-          } else {
-            if (!accountImage) {
-              if (ios) {
-                onAvatarPickEmoji();
-              } else {
-                setNextEmoji();
-              }
-            } else {
-              onAvatarRemovePhoto();
-            }
-          }
-        }
-      } else if (buttonIndex === 2) {
-        if (!hasENSAvatar && !isZeroETH) {
-          if (isENSProfile) {
-            if (!isReadOnly) {
-              onAvatarChooseImage();
-            } else {
-              if (!accountImage) {
-                if (ios) {
-                  onAvatarPickEmoji();
-                } else {
-                  setNextEmoji();
-                }
-              } else {
-                onAvatarRemovePhoto();
-              }
-            }
-          } else {
-            if (!isReadOnly) {
-              if (!accountImage) {
-                if (ios) {
-                  onAvatarPickEmoji();
-                } else {
-                  setNextEmoji();
-                }
-              } else {
-                onAvatarRemovePhoto();
-              }
-            }
-          }
-        }
-      } else if (buttonIndex === 3) {
-        if (!hasENSAvatar && !isReadOnly) {
-          if (!accountImage) {
-            if (ios) {
-              onAvatarPickEmoji();
-            } else {
-              setNextEmoji();
-            }
-          } else {
-            onAvatarRemovePhoto();
-          }
->>>>>>> c8e83c0d
         }
       }
     },
@@ -275,14 +209,15 @@
     ]
   );
 
-<<<<<<< HEAD
   const avatarActionSheetOptions = [
     isENSProfile &&
       !isReadOnly &&
+      !isZeroETH &&
       lang.t('profiles.profile_avatar.edit_profile'),
     isENSProfile && lang.t('profiles.profile_avatar.view_profile'),
     !isENSProfile &&
       !isReadOnly &&
+      !isZeroETH &&
       lang.t('profiles.profile_avatar.create_profile'),
     lang.t('profiles.profile_avatar.choose_from_library'),
     !accountImage
@@ -291,30 +226,6 @@
         : lang.t('profiles.profile_avatar.shuffle_emoji')
       : lang.t('profiles.profile_avatar.remove_photo'),
   ]
-=======
-  const avatarActionSheetOptions = (hasENSAvatar
-    ? [
-        !isReadOnly && lang.t('profiles.profile_avatar.edit_profile'),
-        lang.t('profiles.profile_avatar.view_profile'),
-      ]
-    : [
-        isENSProfile &&
-          !isReadOnly &&
-          lang.t('profiles.profile_avatar.edit_profile'),
-        isENSProfile && lang.t('profiles.profile_avatar.view_profile'),
-        !isENSProfile &&
-          !isReadOnly &&
-          !isZeroETH &&
-          lang.t('profiles.profile_avatar.create_profile'),
-        lang.t('profiles.profile_avatar.choose_from_library'),
-        !accountImage
-          ? ios
-            ? lang.t('profiles.profile_avatar.pick_emoji')
-            : lang.t('profiles.profile_avatar.shuffle_emoji')
-          : lang.t('profiles.profile_avatar.remove_photo'),
-      ]
-  )
->>>>>>> c8e83c0d
     .filter(option => Boolean(option))
     .concat(ios ? ['Cancel'] : []);
 
