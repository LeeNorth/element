import sortBy from 'lodash/sortBy';
<<<<<<< HEAD
import toLower from 'lodash/toLower';
=======
>>>>>>> ff35b533
import { useCallback, useEffect, useMemo, useState } from 'react';
import { useQuery } from 'react-query';
import { useDispatch, useSelector } from 'react-redux';
import { useEthUSDMonthChart, useEthUSDPrice } from '../utils/ethereumUtils';
import useNativeCurrencyToUSD from './useNativeCurrencyToUSD';
import { getUniswapV2Pools } from '@rainbow-me/handlers/dispersion';
import { pickShallow } from '@rainbow-me/helpers/utilities';
import {
  emitAssetRequest,
  emitChartsRequest,
} from '@rainbow-me/redux/explorer';
import { setPoolsDetails } from '@rainbow-me/redux/uniswapLiquidity';
import { WETH_ADDRESS } from '@rainbow-me/references';
import logger from 'logger';
const AMOUNT_OF_PAIRS_TO_DISPLAY = 40;

export const SORT_DIRECTION = {
  ASC: 'asc',
  DESC: 'desc',
};

export const REFETCH_INTERVAL = 600000;

function parseData(
  data,
  oneDayData,
  oneMonthData,
  ethPrice,
  ethPriceOneMonthAgo,
  oneDayBlock
) {
  const newData = { ...data };
  // get volume changes
  const oneDayVolumeUSD = getOneDayVolume(
    newData?.volumeUSD,
    oneDayData?.volumeUSD ? oneDayData.volumeUSD : 0
  );

  newData.profit30d = calculateProfit30d(
    data,
    oneMonthData,
    ethPrice,
    ethPriceOneMonthAgo
  );

  // set volume properties
  newData.oneDayVolumeUSD = parseFloat(oneDayVolumeUSD);

  // set liquidity properties
  newData.trackedReserveUSD = newData.trackedReserveETH * ethPrice;
  newData.liquidityChangeUSD = getPercentChange(
    newData.reserveUSD,
    oneDayData?.reserveUSD
  );

  // format if pair hasnt existed for a day
  if (!oneDayData && data && newData.createdAtBlockNumber > oneDayBlock) {
    newData.oneDayVolumeUSD = parseFloat(newData.volumeUSD);
  }
  if (!oneDayData && data) {
    newData.oneDayVolumeUSD = parseFloat(newData.volumeUSD);
  }

  newData.annualized_fees =
    (newData.oneDayVolumeUSD * 0.003 * 365 * 100) / newData.trackedReserveUSD;

  const { id, name, symbol } = newData.token0;
  const {
    id: idToken1,
    name: nameToken1,
    symbol: symbolToken1,
  } = newData.token1;
  return {
    address: newData?.id,
    annualized_fees: newData.annualized_fees,
    liquidity: Number(Number(newData.reserveUSD).toFixed(2)),
    oneDayVolumeUSD: newData.oneDayVolumeUSD,
    profit30d: newData.profit30d,
    symbol: 'UNI-V2',
    token0: { id, name, symbol },
    token1: { id: idToken1, name: nameToken1, symbol: symbolToken1 },
    tokenNames: `${newData.token0.symbol}-${newData.token1.symbol}`.replace(
      'WETH',
      'ETH'
    ),
    type: 'uniswap-v2',
  };
}

export const getOneDayVolume = (valueNow, value24HoursAgo) =>
  parseFloat(valueNow) - parseFloat(value24HoursAgo);

export const calculateProfit30d = (
  data,
  valueOneMonthAgo,
  ethPriceNow,
  ethPriceOneMonthAgo
) => {
  const now = calculateLPTokenPrice(data, ethPriceNow);
  if (now === 0) {
    logger.log('🦄🦄🦄 lpTokenPrice now is 0', data, ethPriceNow);
  }

  if (valueOneMonthAgo === undefined) {
    return undefined;
  }

  if (ethPriceOneMonthAgo === undefined) {
    logger.log('🦄🦄🦄 ethPriceOneMonthAgo is missing.', ethPriceOneMonthAgo);
    return undefined;
  }
  const oneMonthAgo = calculateLPTokenPrice(
    valueOneMonthAgo,
    ethPriceOneMonthAgo
  );

  const percentageChange = getPercentChange(now, oneMonthAgo);
  return Number(percentageChange.toFixed(2));
};

export const calculateLPTokenPrice = (data, ethPrice) => {
  const {
    reserve0,
    reserve1,
    totalSupply,
    token0: { derivedETH: token0DerivedEth },
    token1: { derivedETH: token1DerivedEth },
  } = data;

  const tokenPerShare = 100 / totalSupply;

  const reserve0USD =
    Number(reserve0) * (Number(token0DerivedEth) * Number(ethPrice));
  const reserve1USD =
    Number(reserve1) * (Number(token1DerivedEth) * Number(ethPrice));

  const token0LiquidityPrice = (reserve0USD * tokenPerShare) / 100;
  const token1LiquidityPrice = (reserve1USD * tokenPerShare) / 100;
  const lpTokenPrice = token0LiquidityPrice + token1LiquidityPrice;

  return lpTokenPrice;
};

/**
 * get standard percent change between two values
 * @param {*} valueNow
 * @param {*} value24HoursAgo
 */
export const getPercentChange = (valueNow, value24HoursAgo) => {
  const adjustedPercentChange =
    ((parseFloat(valueNow) - parseFloat(value24HoursAgo)) /
      parseFloat(value24HoursAgo)) *
    100;
  if (isNaN(adjustedPercentChange) || !isFinite(adjustedPercentChange)) {
    return 0;
  }
  return adjustedPercentChange;
};

export default function useUniswapPools(sortField, sortDirection, token) {
  const walletReady = useSelector(
    ({ appState: { walletReady } }) => walletReady
  );

  const dispatch = useDispatch();

  const [pairs, setPairs] = useState();
  const priceOfEther = useEthUSDPrice();
  const ethereumPriceOneMonthAgo = useEthUSDMonthChart()?.[0]?.[1];

  useEffect(() => {
    pairs &&
      dispatch(
        setPoolsDetails(
          pairs.reduce((acc, pair) => {
            acc[pair.address] = pair;
            return acc;
          }, {})
        )
      );
  }, [pairs, dispatch]);

  const genericAssets = useSelector(
    ({ data: { genericAssets } }) => genericAssets
  );

  const { data: poolData, error } = useQuery(
    ['pools/uniswap/v2', token],
    () => getUniswapV2Pools(token),
    {
      enabled: walletReady,
      onError: () => logger.log('🦄🦄🦄 error getting pairs data', error),
      refetchInterval: REFETCH_INTERVAL,
    }
  );

  const handleGetUniswapV2PoolsResponse = useCallback(() => {
    if (!poolData) return;
    const topPairs = poolData.map(
      ({ pair, oneDayBlock, oneDayHistory, oneMonthHistory }) => {
        return parseData(
          pair,
          oneDayHistory,
          oneMonthHistory,
          priceOfEther,
          ethereumPriceOneMonthAgo,
          oneDayBlock
        );
      }
    );
    setPairs(topPairs);
  }, [poolData, priceOfEther, ethereumPriceOneMonthAgo]);

  useEffect(() => {
    if (poolData && priceOfEther && ethereumPriceOneMonthAgo) {
      handleGetUniswapV2PoolsResponse();
    }
  }, [
    poolData,
    ethereumPriceOneMonthAgo,
    handleGetUniswapV2PoolsResponse,
    priceOfEther,
  ]);

  const currenciesRate = useNativeCurrencyToUSD();

  const top40PairsSorted = useMemo(() => {
    if (!pairs) return null;
    let sortedPairs = sortBy(pairs, sortField);
    if (sortDirection === SORT_DIRECTION.DESC) {
      sortedPairs = sortedPairs.reverse();
    }

    // top 40
    sortedPairs = sortedPairs.slice(0, AMOUNT_OF_PAIRS_TO_DISPLAY - 1);
    const tmpAllTokens = [];
    // Override with tokens from generic assets
    sortedPairs = sortedPairs.map(pair => {
      const token0 = (pair.token0?.id?.toLowerCase() === WETH_ADDRESS
        ? genericAssets['eth']
        : genericAssets[pair.token0?.id?.toLowerCase()]) || {
        ...pair.token0,
        address: pair.token0?.id,
      };
      const token1 =
        pair.token1?.id?.toLowerCase() === WETH_ADDRESS
          ? genericAssets['eth']
          : genericAssets[pair.token1?.id?.toLowerCase()] || {
              ...pair.token1,
              address: pair.token1?.id,
            };
      pair.tokens = [token0, token1];
      tmpAllTokens.push(pair.tokens[0]?.id?.toLowerCase());
      tmpAllTokens.push(pair.tokens[1]?.id?.toLowerCase());
      const pairAdjustedForCurrency = {
        ...pair,
        liquidity: pair.liquidity * currenciesRate,
        oneDayVolumeUSD: pair.oneDayVolumeUSD * currenciesRate,
      };

      return pickShallow(pairAdjustedForCurrency, [
        'address',
        'annualized_fees',
        'liquidity',
        'oneDayVolumeUSD',
        'profit30d',
        'symbol',
        'tokens',
        'tokenNames',
        'type',
      ]);
    });

    const allLPTokens = sortedPairs.map(({ address }) => address);
    dispatch(emitAssetRequest(allLPTokens));
    dispatch(emitChartsRequest(allLPTokens));
    return sortedPairs;
    // eslint-disable-next-line react-hooks/exhaustive-deps
  }, [dispatch, pairs, sortDirection, sortField]);

  return {
    error,
    is30DayEnabled: ethereumPriceOneMonthAgo > 0,
    isEmpty: top40PairsSorted && top40PairsSorted.length < 1,
    pairs: top40PairsSorted,
  };
}<|MERGE_RESOLUTION|>--- conflicted
+++ resolved
@@ -1,8 +1,4 @@
 import sortBy from 'lodash/sortBy';
-<<<<<<< HEAD
-import toLower from 'lodash/toLower';
-=======
->>>>>>> ff35b533
 import { useCallback, useEffect, useMemo, useState } from 'react';
 import { useQuery } from 'react-query';
 import { useDispatch, useSelector } from 'react-redux';
