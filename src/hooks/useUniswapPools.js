<<<<<<< HEAD
import { pick, toLower } from 'lodash';
=======
import { sortBy, toLower } from 'lodash';
>>>>>>> a1d661b8
import { useCallback, useEffect, useMemo, useState } from 'react';
import { useQuery } from 'react-query';
import { useDispatch, useSelector } from 'react-redux';
import { useEthUSDMonthChart, useEthUSDPrice } from '../utils/ethereumUtils';
import useNativeCurrencyToUSD from './useNativeCurrencyToUSD';
import { getUniswapV2Pools } from '@rainbow-me/handlers/dispersion';
<<<<<<< HEAD
import { sortByKeyHelper } from '@rainbow-me/helpers/utilities';
=======
import { pickShallow } from '@rainbow-me/helpers/utilities';
>>>>>>> a1d661b8
import {
  emitAssetRequest,
  emitChartsRequest,
} from '@rainbow-me/redux/explorer';
import { setPoolsDetails } from '@rainbow-me/redux/uniswapLiquidity';
import { WETH_ADDRESS } from '@rainbow-me/references';
import logger from 'logger';
const AMOUNT_OF_PAIRS_TO_DISPLAY = 40;

export const SORT_DIRECTION = {
  ASC: 'asc',
  DESC: 'desc',
};

export const REFETCH_INTERVAL = 600000;

function parseData(
  data,
  oneDayData,
  oneMonthData,
  ethPrice,
  ethPriceOneMonthAgo,
  oneDayBlock
) {
  const newData = { ...data };
  // get volume changes
  const oneDayVolumeUSD = getOneDayVolume(
    newData?.volumeUSD,
    oneDayData?.volumeUSD ? oneDayData.volumeUSD : 0
  );

  newData.profit30d = calculateProfit30d(
    data,
    oneMonthData,
    ethPrice,
    ethPriceOneMonthAgo
  );

  // set volume properties
  newData.oneDayVolumeUSD = parseFloat(oneDayVolumeUSD);

  // set liquidity properties
  newData.trackedReserveUSD = newData.trackedReserveETH * ethPrice;
  newData.liquidityChangeUSD = getPercentChange(
    newData.reserveUSD,
    oneDayData?.reserveUSD
  );

  // format if pair hasnt existed for a day
  if (!oneDayData && data && newData.createdAtBlockNumber > oneDayBlock) {
    newData.oneDayVolumeUSD = parseFloat(newData.volumeUSD);
  }
  if (!oneDayData && data) {
    newData.oneDayVolumeUSD = parseFloat(newData.volumeUSD);
  }

  newData.annualized_fees =
    (newData.oneDayVolumeUSD * 0.003 * 365 * 100) / newData.trackedReserveUSD;

  const { id, name, symbol } = newData.token0;
  const {
    id: idToken1,
    name: nameToken1,
    symbol: symbolToken1,
  } = newData.token1;
  return {
    address: newData?.id,
    annualized_fees: newData.annualized_fees,
    liquidity: Number(Number(newData.reserveUSD).toFixed(2)),
    oneDayVolumeUSD: newData.oneDayVolumeUSD,
    profit30d: newData.profit30d,
    symbol: 'UNI-V2',
    token0: { id, name, symbol },
    token1: { id: idToken1, name: nameToken1, symbol: symbolToken1 },
    tokenNames: `${newData.token0.symbol}-${newData.token1.symbol}`.replace(
      'WETH',
      'ETH'
    ),
    type: 'uniswap-v2',
  };
}

export const getOneDayVolume = (valueNow, value24HoursAgo) =>
  parseFloat(valueNow) - parseFloat(value24HoursAgo);

export const calculateProfit30d = (
  data,
  valueOneMonthAgo,
  ethPriceNow,
  ethPriceOneMonthAgo
) => {
  const now = calculateLPTokenPrice(data, ethPriceNow);
  if (now === 0) {
    logger.log('🦄🦄🦄 lpTokenPrice now is 0', data, ethPriceNow);
  }

  if (valueOneMonthAgo === undefined) {
    return undefined;
  }

  if (ethPriceOneMonthAgo === undefined) {
    logger.log('🦄🦄🦄 ethPriceOneMonthAgo is missing.', ethPriceOneMonthAgo);
    return undefined;
  }
  const oneMonthAgo = calculateLPTokenPrice(
    valueOneMonthAgo,
    ethPriceOneMonthAgo
  );

  const percentageChange = getPercentChange(now, oneMonthAgo);
  return Number(percentageChange.toFixed(2));
};

export const calculateLPTokenPrice = (data, ethPrice) => {
  const {
    reserve0,
    reserve1,
    totalSupply,
    token0: { derivedETH: token0DerivedEth },
    token1: { derivedETH: token1DerivedEth },
  } = data;

  const tokenPerShare = 100 / totalSupply;

  const reserve0USD =
    Number(reserve0) * (Number(token0DerivedEth) * Number(ethPrice));
  const reserve1USD =
    Number(reserve1) * (Number(token1DerivedEth) * Number(ethPrice));

  const token0LiquidityPrice = (reserve0USD * tokenPerShare) / 100;
  const token1LiquidityPrice = (reserve1USD * tokenPerShare) / 100;
  const lpTokenPrice = token0LiquidityPrice + token1LiquidityPrice;

  return lpTokenPrice;
};

/**
 * get standard percent change between two values
 * @param {*} valueNow
 * @param {*} value24HoursAgo
 */
export const getPercentChange = (valueNow, value24HoursAgo) => {
  const adjustedPercentChange =
    ((parseFloat(valueNow) - parseFloat(value24HoursAgo)) /
      parseFloat(value24HoursAgo)) *
    100;
  if (isNaN(adjustedPercentChange) || !isFinite(adjustedPercentChange)) {
    return 0;
  }
  return adjustedPercentChange;
};

export default function useUniswapPools(sortField, sortDirection, token) {
  const walletReady = useSelector(
    ({ appState: { walletReady } }) => walletReady
  );

  const dispatch = useDispatch();

  const [pairs, setPairs] = useState();
  const priceOfEther = useEthUSDPrice();
  const ethereumPriceOneMonthAgo = useEthUSDMonthChart()?.[0]?.[1];

  useEffect(() => {
    pairs &&
      dispatch(
        setPoolsDetails(
          pairs.reduce((acc, pair) => {
            acc[pair.address] = pair;
            return acc;
          }, {})
        )
      );
  }, [pairs, dispatch]);

  const genericAssets = useSelector(
    ({ data: { genericAssets } }) => genericAssets
  );

  const { data: poolData, error } = useQuery(
    ['pools/uniswap/v2', token],
    () => getUniswapV2Pools(token),
    {
      enabled: walletReady,
      onError: () => logger.log('🦄🦄🦄 error getting pairs data', error),
      refetchInterval: REFETCH_INTERVAL,
    }
  );

  const handleGetUniswapV2PoolsResponse = useCallback(() => {
    if (!poolData) return;
    const topPairs = poolData.map(
      ({ pair, oneDayBlock, oneDayHistory, oneMonthHistory }) => {
        return parseData(
          pair,
          oneDayHistory,
          oneMonthHistory,
          priceOfEther,
          ethereumPriceOneMonthAgo,
          oneDayBlock
        );
      }
    );
    setPairs(topPairs);
  }, [poolData, priceOfEther, ethereumPriceOneMonthAgo]);

  useEffect(() => {
    if (poolData && priceOfEther && ethereumPriceOneMonthAgo) {
      handleGetUniswapV2PoolsResponse();
    }
  }, [
    poolData,
    ethereumPriceOneMonthAgo,
    handleGetUniswapV2PoolsResponse,
    priceOfEther,
  ]);

  const currenciesRate = useNativeCurrencyToUSD();

  const top40PairsSorted = useMemo(() => {
    if (!pairs) return null;
    let sortedPairs = pairs.sort(sortByKeyHelper(sortField));
    if (sortDirection === SORT_DIRECTION.DESC) {
      sortedPairs = sortedPairs.reverse();
    }

    // top 40
    sortedPairs = sortedPairs.slice(0, AMOUNT_OF_PAIRS_TO_DISPLAY - 1);
    const tmpAllTokens = [];
    // Override with tokens from generic assets
    sortedPairs = sortedPairs.map(pair => {
      const token0 = (toLower(pair.token0?.id) === WETH_ADDRESS
        ? genericAssets['eth']
        : genericAssets[toLower(pair.token0?.id)]) || {
        ...pair.token0,
        address: pair.token0?.id,
      };
      const token1 =
        toLower(pair.token1?.id) === WETH_ADDRESS
          ? genericAssets['eth']
          : genericAssets[toLower(pair.token1?.id)] || {
              ...pair.token1,
              address: pair.token1?.id,
            };
      pair.tokens = [token0, token1];
      tmpAllTokens.push(toLower(pair.tokens[0]?.id));
      tmpAllTokens.push(toLower(pair.tokens[1]?.id));
      const pairAdjustedForCurrency = {
        ...pair,
        liquidity: pair.liquidity * currenciesRate,
        oneDayVolumeUSD: pair.oneDayVolumeUSD * currenciesRate,
      };

      return pickShallow(pairAdjustedForCurrency, [
        'address',
        'annualized_fees',
        'liquidity',
        'oneDayVolumeUSD',
        'profit30d',
        'symbol',
        'tokens',
        'tokenNames',
        'type',
      ]);
    });

    const allLPTokens = sortedPairs.map(({ address }) => address);
    dispatch(emitAssetRequest(allLPTokens));
    dispatch(emitChartsRequest(allLPTokens));
    return sortedPairs;
    // eslint-disable-next-line react-hooks/exhaustive-deps
  }, [dispatch, pairs, sortDirection, sortField]);

  return {
    error,
    is30DayEnabled: ethereumPriceOneMonthAgo > 0,
    isEmpty: top40PairsSorted && top40PairsSorted.length < 1,
    pairs: top40PairsSorted,
  };
}<|MERGE_RESOLUTION|>--- conflicted
+++ resolved
@@ -1,19 +1,11 @@
-<<<<<<< HEAD
-import { pick, toLower } from 'lodash';
-=======
-import { sortBy, toLower } from 'lodash';
->>>>>>> a1d661b8
+import { toLower } from 'lodash';
 import { useCallback, useEffect, useMemo, useState } from 'react';
 import { useQuery } from 'react-query';
 import { useDispatch, useSelector } from 'react-redux';
 import { useEthUSDMonthChart, useEthUSDPrice } from '../utils/ethereumUtils';
 import useNativeCurrencyToUSD from './useNativeCurrencyToUSD';
 import { getUniswapV2Pools } from '@rainbow-me/handlers/dispersion';
-<<<<<<< HEAD
-import { sortByKeyHelper } from '@rainbow-me/helpers/utilities';
-=======
-import { pickShallow } from '@rainbow-me/helpers/utilities';
->>>>>>> a1d661b8
+import { pickShallow, sortByKeyHelper } from '@rainbow-me/helpers/utilities';
 import {
   emitAssetRequest,
   emitChartsRequest,
