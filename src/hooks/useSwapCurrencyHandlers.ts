--- conflicted
+++ resolved
@@ -1,9 +1,4 @@
-<<<<<<< HEAD
-import { useRoute } from '@react-navigation/native';
-import { useCallback, useEffect, useLayoutEffect, useMemo } from 'react';
-=======
 import { useCallback, useEffect, useMemo } from 'react';
->>>>>>> d1717e92
 import { InteractionManager, TextInput } from 'react-native';
 import { useDispatch } from 'react-redux';
 import { delayNext } from './useMagicAutofocus';
@@ -13,12 +8,8 @@
   ExchangeModalTypes,
   Network,
 } from '@rainbow-me/helpers';
-<<<<<<< HEAD
-import { isEmpty } from '@rainbow-me/helpers/utilities';
-=======
 import { updatePrecisionToDisplay } from '@rainbow-me/helpers/utilities';
 import { useSwapDerivedValues, useSwapInputHandlers } from '@rainbow-me/hooks';
->>>>>>> d1717e92
 import { useNavigation } from '@rainbow-me/navigation';
 import { emitAssetRequest } from '@rainbow-me/redux/explorer';
 import {
