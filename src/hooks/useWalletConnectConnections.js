import { groupBy, mapValues, values } from 'lodash';
import { useCallback } from 'react';
import { useDispatch, useSelector } from 'react-redux';
import { createSelector } from 'reselect';
import { sortList } from '../helpers/sortList';
import { getAddressAndChainIdFromWCAccount } from '../model/walletConnect';
import {
  walletConnectDisconnectAllByDappName as rawWalletConnectDisconnectAllByDappName,
  walletConnectOnSessionRequest as rawWalletConnectOnSessionRequest,
  walletConnectUpdateSessionConnectorByDappName as rawWalletConnectUpdateSessionConnectorByDappName,
<<<<<<< HEAD
  walletConnectV2DisconnectAllSessions as rawWalletConnectV2DisconnectAllSessions,
  walletConnectV2DisconnectByDappName as rawWalletConnectV2DisconnectByDappName,
  walletConnectV2UpdateSessionByDappName as rawWalletConnectV2UpdateSessionByDappName,
=======
>>>>>>> e05df0e4
} from '../redux/walletconnect';

const formatDappData = connections =>
  values(
    mapValues(connections, connection => ({
      account: connection?.[0].accounts?.[0],
      chainId: connection?.[0].chainId,
      dappIcon: connection?.[0].peerMeta.icons[0],
      dappName: connection?.[0].peerMeta.name,
      dappUrl: connection?.[0].peerMeta.url,
    }))
  );

const formatSessionsData = clientV2Sessions =>
  values(
    mapValues(clientV2Sessions, session => {
      const accounts = session?.state?.accounts;
      const { name, url, icons } = session?.peer?.metadata;
      const { address, chainId } = getAddressAndChainIdFromWCAccount(
        accounts?.[0]
      );
      return {
        account: address,
        chainId,
        dappIcon: icons[0],
        dappName: name,
        dappUrl: url,
        version: 'v2',
      };
    })
  );

const walletConnectSelector = createSelector(
  state => state.walletconnect.walletConnectors,
  walletConnectors => {
    const sorted = sortList(values(walletConnectors), 'peerMeta.name');
    const groupedByDappName = groupBy(sorted, 'peerMeta.url');
    return {
      sortedWalletConnectors: sorted,
      walletConnectorsByDappName: formatDappData(groupedByDappName),
      walletConnectorsCount: sorted.length,
    };
  }
);

const walletConnectV2Selector = createSelector(
  state => state.walletconnect.clientV2Sessions,
  clientV2Sessions => ({
    walletConnectV2Sessions: formatSessionsData(clientV2Sessions),
    walletConnectV2SessionsCount: clientV2Sessions.length,
  })
);

export default function useWalletConnectConnections() {
  const dispatch = useDispatch();
  const {
    sortedWalletConnectors,
    walletConnectorsByDappName,
    walletConnectorsCount,
  } = useSelector(walletConnectSelector);

  const { walletConnectV2Sessions, walletConnectV2SessionsCount } = useSelector(
    walletConnectV2Selector
  );

  const walletConnectDisconnectAllByDappName = useCallback(
    dappName => dispatch(rawWalletConnectDisconnectAllByDappName(dappName)),
    [dispatch]
  );

  const walletConnectOnSessionRequest = useCallback(
    (uri, callback) =>
      dispatch(rawWalletConnectOnSessionRequest(uri, callback)),
    [dispatch]
  );

  const walletConnectUpdateSessionConnectorByDappName = useCallback(
    (dappName, accountAddress, chainId) =>
      dispatch(
        rawWalletConnectUpdateSessionConnectorByDappName(
          dappName,
          accountAddress,
          chainId
        )
      ),
    [dispatch]
  );

<<<<<<< HEAD
  const walletConnectV2DisconnectAllSessions = useCallback(
    () => dispatch(rawWalletConnectV2DisconnectAllSessions()),
    [dispatch]
  );

  const walletConnectV2UpdateSessionByDappName = useCallback(
    (dappName, accountAddress, chainId) => {
      dispatch(
        rawWalletConnectV2UpdateSessionByDappName(
          dappName,
          accountAddress,
          chainId
        )
      );
    },
    [dispatch]
  );

  const walletConnectV2DisconnectByDappName = useCallback(
    dappName => {
      dispatch(rawWalletConnectV2DisconnectByDappName(dappName));
    },
    [dispatch]
  );

=======
>>>>>>> e05df0e4
  return {
    sortedWalletConnectors,
    walletConnectDisconnectAllByDappName,
    walletConnectOnSessionRequest,
    walletConnectorsByDappName,
    walletConnectorsCount,
    walletConnectUpdateSessionConnectorByDappName,
<<<<<<< HEAD
    walletConnectV2DisconnectAllSessions,
    walletConnectV2DisconnectByDappName,
    walletConnectV2Sessions,
    walletConnectV2SessionsCount,
    walletConnectV2UpdateSessionByDappName,
=======
>>>>>>> e05df0e4
  };
}<|MERGE_RESOLUTION|>--- conflicted
+++ resolved
@@ -8,12 +8,9 @@
   walletConnectDisconnectAllByDappName as rawWalletConnectDisconnectAllByDappName,
   walletConnectOnSessionRequest as rawWalletConnectOnSessionRequest,
   walletConnectUpdateSessionConnectorByDappName as rawWalletConnectUpdateSessionConnectorByDappName,
-<<<<<<< HEAD
   walletConnectV2DisconnectAllSessions as rawWalletConnectV2DisconnectAllSessions,
   walletConnectV2DisconnectByDappName as rawWalletConnectV2DisconnectByDappName,
   walletConnectV2UpdateSessionByDappName as rawWalletConnectV2UpdateSessionByDappName,
-=======
->>>>>>> e05df0e4
 } from '../redux/walletconnect';
 
 const formatDappData = connections =>
@@ -102,7 +99,6 @@
     [dispatch]
   );
 
-<<<<<<< HEAD
   const walletConnectV2DisconnectAllSessions = useCallback(
     () => dispatch(rawWalletConnectV2DisconnectAllSessions()),
     [dispatch]
@@ -128,8 +124,6 @@
     [dispatch]
   );
 
-=======
->>>>>>> e05df0e4
   return {
     sortedWalletConnectors,
     walletConnectDisconnectAllByDappName,
@@ -137,13 +131,10 @@
     walletConnectorsByDappName,
     walletConnectorsCount,
     walletConnectUpdateSessionConnectorByDappName,
-<<<<<<< HEAD
     walletConnectV2DisconnectAllSessions,
     walletConnectV2DisconnectByDappName,
     walletConnectV2Sessions,
     walletConnectV2SessionsCount,
     walletConnectV2UpdateSessionByDappName,
-=======
->>>>>>> e05df0e4
   };
 }