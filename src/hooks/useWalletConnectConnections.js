<<<<<<< HEAD
import groupBy from 'lodash/groupBy';
import values from 'lodash/values';
=======
import { mapValues, values } from 'lodash';
>>>>>>> fb53fbb9
import { useCallback } from 'react';
import { useDispatch, useSelector } from 'react-redux';
import { createSelector } from 'reselect';
import { sortList } from '../helpers/sortList';
import {
  walletConnectDisconnectAllByDappUrl as rawWalletConnectDisconnectAllByDappUrl,
  walletConnectOnSessionRequest as rawWalletConnectOnSessionRequest,
  walletConnectUpdateSessionConnectorByDappUrl as rawWalletConnectUpdateSessionConnectorByDappUrl,
} from '../redux/walletconnect';
import { groupBy } from '@rainbow-me/helpers/utilities';

const formatDappData = connections =>
  Object.values(
    Object.entries(connections).reduce((acc, [key, connection]) => {
      acc[key] = {
        account: connection?.[0].accounts?.[0],
        chainId: connection?.[0].chainId,
        dappIcon: connection?.[0].peerMeta?.icons?.[0],
        dappName: connection?.[0].peerMeta?.name,
        dappUrl: connection?.[0].peerMeta?.url,
        handshakeId: connection?.[0]._handshakeId,
        peerId: connection?.[0].peerId, // unix timestamp in microseconds when connection was made
      };
      return acc;
    }, {})
  );

const walletConnectSelector = createSelector(
  state => state.walletconnect.walletConnectors,
  walletConnectors => {
    const sorted = sortList(values(walletConnectors), 'peerMeta.name');
    const groupedByDappName = groupBy(sorted, ({ peerMeta }) => peerMeta.url);
    const mostRecent = sortList(sorted, '_handshakeId', 'desc');

    const sortedByMostRecentHandshake = groupBy(
      mostRecent,
      ({ peerMeta }) => peerMeta.url
    );
    return {
      mostRecentWalletConnectors: formatDappData(sortedByMostRecentHandshake),
      sortedWalletConnectors: sorted,
      walletConnectorsByDappName: formatDappData(groupedByDappName),
      walletConnectorsCount: sorted.length,
    };
  }
);

export default function useWalletConnectConnections() {
  const dispatch = useDispatch();
  const {
    sortedWalletConnectors,
    mostRecentWalletConnectors,
    walletConnectorsByDappName,
    walletConnectorsCount,
  } = useSelector(walletConnectSelector);

  const walletConnectDisconnectAllByDappUrl = useCallback(
    dappUrl => dispatch(rawWalletConnectDisconnectAllByDappUrl(dappUrl)),
    [dispatch]
  );

  const walletConnectOnSessionRequest = useCallback(
    (uri, callback) =>
      dispatch(rawWalletConnectOnSessionRequest(uri, callback)),
    [dispatch]
  );

  const walletConnectUpdateSessionConnectorByDappUrl = useCallback(
    (dappUrl, accountAddress, chainId) =>
      dispatch(
        rawWalletConnectUpdateSessionConnectorByDappUrl(
          dappUrl,
          accountAddress,
          chainId
        )
      ),
    [dispatch]
  );

  return {
    mostRecentWalletConnectors,
    sortedWalletConnectors,
    walletConnectDisconnectAllByDappUrl,
    walletConnectOnSessionRequest,
    walletConnectorsByDappName,
    walletConnectorsCount,
    walletConnectUpdateSessionConnectorByDappUrl,
  };
}<|MERGE_RESOLUTION|>--- conflicted
+++ resolved
@@ -1,9 +1,4 @@
-<<<<<<< HEAD
-import groupBy from 'lodash/groupBy';
-import values from 'lodash/values';
-=======
-import { mapValues, values } from 'lodash';
->>>>>>> fb53fbb9
+import { values } from 'lodash';
 import { useCallback } from 'react';
 import { useDispatch, useSelector } from 'react-redux';
 import { createSelector } from 'reselect';
