import { groupBy, mapValues, values } from 'lodash';
import { useCallback } from 'react';
import { useDispatch, useSelector } from 'react-redux';
import { createSelector } from 'reselect';
import { sortList } from '../helpers/sortList';
import { getAddressAndChainIdFromWCAccount } from '../model/walletConnect';
import {
  walletConnectDisconnectAllByPeerId as rawWalletConnectDisconnectAllByPeerId,
  walletConnectOnSessionRequest as rawWalletConnectOnSessionRequest,
<<<<<<< HEAD
  walletConnectUpdateSessionConnectorByDappName as rawWalletConnectUpdateSessionConnectorByDappName,
  walletConnectV2DisconnectAllSessions as rawWalletConnectV2DisconnectAllSessions,
  walletConnectV2DisconnectByDappName as rawWalletConnectV2DisconnectByDappName,
  walletConnectV2UpdateSessionByDappName as rawWalletConnectV2UpdateSessionByDappName,
=======
  walletConnectUpdateSessionConnectorByPeerId as rawWalletConnectUpdateSessionConnectorByPeerId,
>>>>>>> 1db9e4f5
} from '../redux/walletconnect';

const formatDappData = connections =>
  values(
    mapValues(connections, connection => ({
      account: connection?.[0].accounts?.[0],
      chainId: connection?.[0].chainId,
      dappIcon: connection?.[0].peerMeta.icons[0],
      dappName: connection?.[0].peerMeta.name,
      dappUrl: connection?.[0].peerMeta.url,
      peerId: connection?.[0].peerId,
    }))
  );

const formatSessionsData = clientV2Sessions =>
  values(
    mapValues(clientV2Sessions, session => {
      const accounts = session?.state?.accounts;
      const { name, url, icons } = session?.peer?.metadata;
      const { address, chainId } = getAddressAndChainIdFromWCAccount(
        accounts?.[0]
      );
      return {
        account: address,
        chainId,
        dappIcon: icons[0],
        dappName: name,
        dappUrl: url,
        version: 'v2',
      };
    })
  );

const walletConnectSelector = createSelector(
  state => state.walletconnect.walletConnectors,
  walletConnectors => {
    const sorted = sortList(values(walletConnectors), 'peerMeta.name');
    const groupedByDappName = groupBy(sorted, 'peerMeta.url');
    return {
      sortedWalletConnectors: sorted,
      walletConnectorsByDappName: formatDappData(groupedByDappName),
      walletConnectorsCount: sorted.length,
    };
  }
);

const walletConnectV2Selector = createSelector(
  state => state.walletconnect.clientV2Sessions,
  clientV2Sessions => ({
    walletConnectV2Sessions: formatSessionsData(clientV2Sessions),
    walletConnectV2SessionsCount: clientV2Sessions.length,
  })
);

export default function useWalletConnectConnections() {
  const dispatch = useDispatch();
  const {
    sortedWalletConnectors,
    walletConnectorsByDappName,
    walletConnectorsCount,
  } = useSelector(walletConnectSelector);

<<<<<<< HEAD
  const { walletConnectV2Sessions, walletConnectV2SessionsCount } = useSelector(
    walletConnectV2Selector
  );

  const walletConnectDisconnectAllByDappName = useCallback(
    dappName => dispatch(rawWalletConnectDisconnectAllByDappName(dappName)),
=======
  const walletConnectDisconnectAllByPeerId = useCallback(
    peerId => dispatch(rawWalletConnectDisconnectAllByPeerId(peerId)),
>>>>>>> 1db9e4f5
    [dispatch]
  );

  const walletConnectOnSessionRequest = useCallback(
    (uri, callback) =>
      dispatch(rawWalletConnectOnSessionRequest(uri, callback)),
    [dispatch]
  );

  const walletConnectUpdateSessionConnectorByPeerId = useCallback(
    (peerId, accountAddress, chainId) =>
      dispatch(
        rawWalletConnectUpdateSessionConnectorByPeerId(
          peerId,
          accountAddress,
          chainId
        )
      ),
    [dispatch]
  );

  const walletConnectV2DisconnectAllSessions = useCallback(
    () => dispatch(rawWalletConnectV2DisconnectAllSessions()),
    [dispatch]
  );

  const walletConnectV2UpdateSessionByDappName = useCallback(
    (dappName, accountAddress, chainId) => {
      dispatch(
        rawWalletConnectV2UpdateSessionByDappName(
          dappName,
          accountAddress,
          chainId
        )
      );
    },
    [dispatch]
  );

  const walletConnectV2DisconnectByDappName = useCallback(
    dappName => {
      dispatch(rawWalletConnectV2DisconnectByDappName(dappName));
    },
    [dispatch]
  );

  return {
    sortedWalletConnectors,
    walletConnectDisconnectAllByPeerId,
    walletConnectOnSessionRequest,
    walletConnectorsByDappName,
    walletConnectorsCount,
<<<<<<< HEAD
    walletConnectUpdateSessionConnectorByDappName,
    walletConnectV2DisconnectAllSessions,
    walletConnectV2DisconnectByDappName,
    walletConnectV2Sessions,
    walletConnectV2SessionsCount,
    walletConnectV2UpdateSessionByDappName,
=======
    walletConnectUpdateSessionConnectorByPeerId,
>>>>>>> 1db9e4f5
  };
}<|MERGE_RESOLUTION|>--- conflicted
+++ resolved
@@ -7,14 +7,11 @@
 import {
   walletConnectDisconnectAllByPeerId as rawWalletConnectDisconnectAllByPeerId,
   walletConnectOnSessionRequest as rawWalletConnectOnSessionRequest,
-<<<<<<< HEAD
   walletConnectUpdateSessionConnectorByDappName as rawWalletConnectUpdateSessionConnectorByDappName,
   walletConnectV2DisconnectAllSessions as rawWalletConnectV2DisconnectAllSessions,
   walletConnectV2DisconnectByDappName as rawWalletConnectV2DisconnectByDappName,
   walletConnectV2UpdateSessionByDappName as rawWalletConnectV2UpdateSessionByDappName,
-=======
   walletConnectUpdateSessionConnectorByPeerId as rawWalletConnectUpdateSessionConnectorByPeerId,
->>>>>>> 1db9e4f5
 } from '../redux/walletconnect';
 
 const formatDappData = connections =>
@@ -77,17 +74,17 @@
     walletConnectorsCount,
   } = useSelector(walletConnectSelector);
 
-<<<<<<< HEAD
   const { walletConnectV2Sessions, walletConnectV2SessionsCount } = useSelector(
     walletConnectV2Selector
   );
 
   const walletConnectDisconnectAllByDappName = useCallback(
     dappName => dispatch(rawWalletConnectDisconnectAllByDappName(dappName)),
-=======
+    [dispatch]
+  );
+
   const walletConnectDisconnectAllByPeerId = useCallback(
     peerId => dispatch(rawWalletConnectDisconnectAllByPeerId(peerId)),
->>>>>>> 1db9e4f5
     [dispatch]
   );
 
@@ -140,15 +137,12 @@
     walletConnectOnSessionRequest,
     walletConnectorsByDappName,
     walletConnectorsCount,
-<<<<<<< HEAD
     walletConnectUpdateSessionConnectorByDappName,
     walletConnectV2DisconnectAllSessions,
     walletConnectV2DisconnectByDappName,
     walletConnectV2Sessions,
     walletConnectV2SessionsCount,
     walletConnectV2UpdateSessionByDappName,
-=======
     walletConnectUpdateSessionConnectorByPeerId,
->>>>>>> 1db9e4f5
   };
 }