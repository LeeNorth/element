--- conflicted
+++ resolved
@@ -1,8 +1,3 @@
-<<<<<<< HEAD
-import { useMemo } from 'react';
-import { useSelector } from 'react-redux';
-=======
-import { find, matchesProperty } from 'lodash';
 import { useEffect, useMemo } from 'react';
 import { useQueryClient } from 'react-query';
 import { useDispatch, useSelector } from 'react-redux';
@@ -10,7 +5,6 @@
 import useAccountSettings from './useAccountSettings';
 import { uniqueTokensQueryKey } from './useFetchUniqueTokens';
 import { revalidateUniqueToken } from '@rainbow-me/redux/uniqueTokens';
->>>>>>> 523fd299
 
 export default function useCollectible(
   initialAsset,
@@ -42,19 +36,11 @@
     [externalUniqueTokens, isExternal, selfUniqueTokens]
   );
 
-<<<<<<< HEAD
-  return useMemo(() => {
+  const asset = useMemo(() => {
     let matched = uniqueTokens.find(
-      uniqueToken => uniqueToken.uniqueId === asset?.uniqueId
-=======
-  const asset = useMemo(() => {
-    let matched = find(
-      uniqueTokens,
-      matchesProperty('uniqueId', initialAsset?.uniqueId)
->>>>>>> 523fd299
+      uniqueToken => uniqueToken.uniqueId === initialAsset?.uniqueId
     );
-
-    return matched || asset;
+    return matched || initialAsset;
   }, [initialAsset, uniqueTokens]);
 
   useRevalidateInBackground({
