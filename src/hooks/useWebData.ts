--- conflicted
+++ resolved
@@ -8,22 +8,13 @@
 import useAccountProfile from './useAccountProfile';
 import useAccountSettings from './useAccountSettings';
 import useWallets from './useWallets';
-<<<<<<< HEAD
-import { findWalletWithAccount } from '@rainbow-me/helpers/findWalletWithAccount';
-import WalletTypes from '@rainbow-me/helpers/walletTypes';
-import { updateWebDataEnabled } from '@rainbow-me/redux/showcaseTokens';
-import { AppState } from '@rainbow-me/redux/store';
-import { colors } from '@rainbow-me/styles';
-import { profileUtils } from '@rainbow-me/utils';
-import logger from 'logger';
-=======
 import { findWalletWithAccount } from '@/helpers/findWalletWithAccount';
-import { containsEmoji } from '@/helpers/strings';
 import WalletTypes from '@/helpers/walletTypes';
 import { updateWebDataEnabled } from '@/redux/showcaseTokens';
 import { AppState } from '@/redux/store';
+import { colors } from '@/styles';
+import { profileUtils } from '@/utils';
 import logger from '@/utils/logger';
->>>>>>> 95c6a9b3
 
 export default function useWebData() {
   const { accountAddress } = useAccountSettings();
