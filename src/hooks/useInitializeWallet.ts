import { captureException } from '@sentry/react-native';
import lang from 'i18n-js';
<<<<<<< HEAD
import isNil from 'lodash/isNil';
=======
>>>>>>> 5bbc8848
import { useCallback } from 'react';
import { useDispatch } from 'react-redux';
import runMigrations from '../model/migrations';
import { walletInit } from '../model/wallet';
import { PerformanceTracking } from '../performance/tracking';
import { PerformanceMetrics } from '../performance/tracking/types/PerformanceMetrics';
import { appStateUpdate } from '../redux/appState';
import {
  settingsLoadNetwork,
  settingsUpdateAccountAddress,
} from '../redux/settings';
import { uniswapPairsInit } from '../redux/uniswap';
import { walletsLoadState } from '../redux/wallets';
import useAccountSettings from './useAccountSettings';
import useHideSplashScreen from './useHideSplashScreen';
import useInitializeAccountData from './useInitializeAccountData';
import useLoadAccountData from './useLoadAccountData';
import useLoadGlobalEarlyData from './useLoadGlobalEarlyData';
import useOpenSmallBalances from './useOpenSmallBalances';
import useResetAccountState from './useResetAccountState';
import { WrappedAlert as Alert } from '@/helpers/alert';
import { PROFILES, useExperimentalFlag } from '@rainbow-me/config';
import { runKeychainIntegrityChecks } from '@rainbow-me/handlers/walletReadyEvents';
import { isNil } from '@rainbow-me/helpers/utilities';
import { additionalDataCoingeckoIds } from '@rainbow-me/redux/additionalAssetsData';
import { checkPendingTransactionsOnInitialize } from '@rainbow-me/redux/data';
import logger from 'logger';

export default function useInitializeWallet() {
  const dispatch = useDispatch();
  const resetAccountState = useResetAccountState();
  const loadAccountData = useLoadAccountData();
  const loadGlobalEarlyData = useLoadGlobalEarlyData();
  const initializeAccountData = useInitializeAccountData();
  const { network } = useAccountSettings();
  const hideSplashScreen = useHideSplashScreen();
  const { setIsSmallBalancesOpen } = useOpenSmallBalances();
  const profilesEnabled = useExperimentalFlag(PROFILES);

  const initializeWallet = useCallback(
    async (
      seedPhrase,
      color = null,
      name = null,
      shouldRunMigrations = false,
      overwrite = false,
      checkedWallet = null,
      switching,
      image,
      silent = false
    ) => {
      try {
        PerformanceTracking.startMeasuring(
          PerformanceMetrics.useInitializeWallet
        );
        logger.sentry('Start wallet setup');
        await resetAccountState();
        logger.sentry('resetAccountState ran ok');

        const isImporting = !!seedPhrase;
        logger.sentry('isImporting?', isImporting);

        if (shouldRunMigrations && !seedPhrase) {
          logger.sentry('shouldRunMigrations && !seedPhrase? => true');
          await dispatch(walletsLoadState(profilesEnabled));
          logger.sentry('walletsLoadState call #1');
          await runMigrations();
          logger.sentry('done with migrations');
        }

        setIsSmallBalancesOpen(false);

        // Load the network first
        await dispatch(settingsLoadNetwork());

        const { isNew, walletAddress } = await walletInit(
          seedPhrase,
          color,
          name,
          overwrite,
          checkedWallet,
          network,
          image,
          silent
        );

        logger.sentry('walletInit returned ', {
          isNew,
          walletAddress,
        });

        if (!switching) {
          // Run keychain integrity checks right after walletInit
          // Except when switching wallets!
          await runKeychainIntegrityChecks();
        }

        if (seedPhrase || isNew) {
          logger.sentry('walletsLoadState call #2');
          await dispatch(walletsLoadState(profilesEnabled));
        }

        if (isNil(walletAddress)) {
          logger.sentry('walletAddress is nil');
          Alert.alert(lang.t('wallet.import_failed_invalid_private_key'));
          if (!isImporting) {
            dispatch(appStateUpdate({ walletReady: true }));
          }
          return null;
        }

        if (!(isNew || isImporting)) {
          await loadGlobalEarlyData();
          logger.sentry('loaded global data...');
        }

        await dispatch(settingsUpdateAccountAddress(walletAddress));
        logger.sentry('updated settings address', walletAddress);

        // Newly created / imported accounts have no data in localstorage
        if (!(isNew || isImporting)) {
          await loadAccountData(network);
          logger.sentry('loaded account data', network);
        }

        hideSplashScreen();
        logger.sentry('Hide splash screen');
        initializeAccountData();

        dispatch(appStateUpdate({ walletReady: true }));

        if (!switching) {
          dispatch(uniswapPairsInit());
          dispatch(additionalDataCoingeckoIds);
        }

        logger.sentry('💰 Wallet initialized');
        PerformanceTracking.finishMeasuring(
          PerformanceMetrics.useInitializeWallet
        );

        dispatch(checkPendingTransactionsOnInitialize(walletAddress));
        return walletAddress;
      } catch (error) {
        PerformanceTracking.clearMeasure(
          PerformanceMetrics.useInitializeWallet
        );
        logger.sentry('Error while initializing wallet');
        // TODO specify error states more granular
        if (!switching) {
          await runKeychainIntegrityChecks();
        }
        hideSplashScreen();
        captureException(error);
        Alert.alert(lang.t('wallet.something_went_wrong_importing'));
        dispatch(appStateUpdate({ walletReady: true }));
        return null;
      }
    },
    [
      dispatch,
      hideSplashScreen,
      initializeAccountData,
      loadAccountData,
      loadGlobalEarlyData,
      network,
      profilesEnabled,
      resetAccountState,
      setIsSmallBalancesOpen,
    ]
  );

  return initializeWallet;
}<|MERGE_RESOLUTION|>--- conflicted
+++ resolved
@@ -1,9 +1,5 @@
 import { captureException } from '@sentry/react-native';
 import lang from 'i18n-js';
-<<<<<<< HEAD
-import isNil from 'lodash/isNil';
-=======
->>>>>>> 5bbc8848
 import { useCallback } from 'react';
 import { useDispatch } from 'react-redux';
 import runMigrations from '../model/migrations';
