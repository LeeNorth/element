import { Contract } from '@ethersproject/contracts';
import keys from 'lodash/keys';
import { useCallback } from 'react';
import { useQuery } from 'react-query';
import useAccountSettings from './useAccountSettings';
import {
  saveWalletBalances,
  WALLET_BALANCES_FROM_STORAGE,
<<<<<<< HEAD
} from '@rainbow-me/handlers/localstorage/walletBalances';
import { web3Provider } from '@rainbow-me/handlers/web3';
import networkInfo from '@rainbow-me/helpers/networkInfo';
import { AllRainbowWallets } from '@rainbow-me/model/wallet';
import { queryClient } from '@rainbow-me/react-query/queryClient';
import { balanceCheckerContractAbi } from '@rainbow-me/references';
import {
  fromWei,
  handleSignificantDecimals,
  isEmpty,
} from '@rainbow-me/utilities';
import logger from 'logger';
=======
} from '@/handlers/localstorage/walletBalances';
import { web3Provider } from '@/handlers/web3';
import networkInfo from '@/helpers/networkInfo';
import { AllRainbowWallets } from '@/model/wallet';
import { queryClient } from '@/react-query/queryClient';
import { balanceCheckerContractAbi } from '@/references';
import { fromWei, handleSignificantDecimals } from '@/helpers/utilities';
import logger from '@/utils/logger';
>>>>>>> c0ef4cbd

const ETH_ADDRESS = '0x0000000000000000000000000000000000000000';

const useWalletBalances = (wallets: AllRainbowWallets) => {
  const { network } = useAccountSettings();

  const fetchBalances = useCallback(async () => {
    const walletBalances: { [address: string]: string } = {};

    // Get list of addresses to get balances for
    Object.values(wallets).forEach((wallet: any) => {
      wallet.addresses.forEach((account: any) => {
        walletBalances[account.address] = '0.00';
      });
    });

    try {
      // Check all the ETH balances at once
      const balanceCheckerContract = new Contract(
        networkInfo[network]?.balance_checker_contract_address,
        balanceCheckerContractAbi,
        web3Provider
      );

      const balances = await balanceCheckerContract.balances(
        keys(walletBalances),
        [ETH_ADDRESS]
      );

      Object.keys(walletBalances).forEach((address, index) => {
        const amountInETH = fromWei(balances[index].toString());
        const formattedBalance = handleSignificantDecimals(amountInETH, 4);
        walletBalances[address] = formattedBalance;
      });
      saveWalletBalances(walletBalances);
    } catch (e) {
      logger.log('Error fetching ETH balances in batch', e);
    }

    return walletBalances;
  }, [network, wallets]);

  const { data } = useQuery(['walletBalances'], fetchBalances, {
    enabled: !isEmpty(wallets),
  });

  const resultFromStorage = queryClient.getQueryData<{
    [address: string]: string;
  }>(WALLET_BALANCES_FROM_STORAGE);

  if (isEmpty(data) && !isEmpty(resultFromStorage)) {
    return resultFromStorage;
  }

  if (isEmpty(data)) {
    return {};
  }

  return data;
};

export default useWalletBalances;<|MERGE_RESOLUTION|>--- conflicted
+++ resolved
@@ -6,29 +6,18 @@
 import {
   saveWalletBalances,
   WALLET_BALANCES_FROM_STORAGE,
-<<<<<<< HEAD
-} from '@rainbow-me/handlers/localstorage/walletBalances';
-import { web3Provider } from '@rainbow-me/handlers/web3';
-import networkInfo from '@rainbow-me/helpers/networkInfo';
-import { AllRainbowWallets } from '@rainbow-me/model/wallet';
-import { queryClient } from '@rainbow-me/react-query/queryClient';
-import { balanceCheckerContractAbi } from '@rainbow-me/references';
-import {
-  fromWei,
-  handleSignificantDecimals,
-  isEmpty,
-} from '@rainbow-me/utilities';
-import logger from 'logger';
-=======
 } from '@/handlers/localstorage/walletBalances';
 import { web3Provider } from '@/handlers/web3';
 import networkInfo from '@/helpers/networkInfo';
 import { AllRainbowWallets } from '@/model/wallet';
 import { queryClient } from '@/react-query/queryClient';
 import { balanceCheckerContractAbi } from '@/references';
-import { fromWei, handleSignificantDecimals } from '@/helpers/utilities';
 import logger from '@/utils/logger';
->>>>>>> c0ef4cbd
+import {
+  fromWei,
+  handleSignificantDecimals,
+  isEmpty,
+} from '@/helpers/utilities';
 
 const ETH_ADDRESS = '0x0000000000000000000000000000000000000000';
 
