import { Contract } from '@ethersproject/contracts';
<<<<<<< HEAD
import isEmpty from 'lodash/isEmpty';
=======
>>>>>>> 5bbc8848
import keys from 'lodash/keys';
import { useCallback } from 'react';
import { useQuery } from 'react-query';
import useAccountSettings from './useAccountSettings';
import {
  saveWalletBalances,
  WALLET_BALANCES_FROM_STORAGE,
} from '@rainbow-me/handlers/localstorage/walletBalances';
import { web3Provider } from '@rainbow-me/handlers/web3';
import networkInfo from '@rainbow-me/helpers/networkInfo';
import { AllRainbowWallets } from '@rainbow-me/model/wallet';
import { queryClient } from '@rainbow-me/react-query/queryClient';
import { balanceCheckerContractAbi } from '@rainbow-me/references';
import {
  fromWei,
  handleSignificantDecimals,
  isEmpty,
} from '@rainbow-me/utilities';
import logger from 'logger';

const ETH_ADDRESS = '0x0000000000000000000000000000000000000000';

const useWalletBalances = (wallets: AllRainbowWallets) => {
  const { network } = useAccountSettings();

  const fetchBalances = useCallback(async () => {
    const walletBalances: { [address: string]: string } = {};

    // Get list of addresses to get balances for
    Object.values(wallets).forEach((wallet: any) => {
      wallet.addresses.forEach((account: any) => {
        walletBalances[account.address] = '0.00';
      });
    });

    try {
      // Check all the ETH balances at once
      const balanceCheckerContract = new Contract(
        networkInfo[network]?.balance_checker_contract_address,
        balanceCheckerContractAbi,
        web3Provider
      );

      const balances = await balanceCheckerContract.balances(
        keys(walletBalances),
        [ETH_ADDRESS]
      );

      Object.keys(walletBalances).forEach((address, index) => {
        const amountInETH = fromWei(balances[index].toString());
        const formattedBalance = handleSignificantDecimals(amountInETH, 4);
        walletBalances[address] = formattedBalance;
      });
      saveWalletBalances(walletBalances);
    } catch (e) {
      logger.log('Error fetching ETH balances in batch', e);
    }

    return walletBalances;
  }, [network, wallets]);

  const { data } = useQuery(['walletBalances'], fetchBalances, {
    enabled: !isEmpty(wallets),
  });

  const resultFromStorage = queryClient.getQueryData<{
    [address: string]: string;
  }>(WALLET_BALANCES_FROM_STORAGE);

  if (isEmpty(data) && !isEmpty(resultFromStorage)) {
    return resultFromStorage;
  }

  if (isEmpty(data)) {
    return {};
  }

  return data;
};

export default useWalletBalances;<|MERGE_RESOLUTION|>--- conflicted
+++ resolved
@@ -1,8 +1,4 @@
 import { Contract } from '@ethersproject/contracts';
-<<<<<<< HEAD
-import isEmpty from 'lodash/isEmpty';
-=======
->>>>>>> 5bbc8848
 import keys from 'lodash/keys';
 import { useCallback } from 'react';
 import { useQuery } from 'react-query';
