--- conflicted
+++ resolved
@@ -1,9 +1,5 @@
 import { ChainId, Pair, Token } from '@uniswap/sdk';
-<<<<<<< HEAD
-import { map, toLower, uniqBy } from 'lodash';
-=======
-import { filter, flatMap, toLower, uniqBy } from 'lodash';
->>>>>>> 5b151eb4
+import { toLower, uniqBy } from 'lodash';
 import { useMemo } from 'react';
 import { getTokenForCurrency } from '../handlers/uniswap';
 import useAccountSettings from './useAccountSettings';
