--- conflicted
+++ resolved
@@ -1,9 +1,4 @@
-<<<<<<< HEAD
-import isNil from 'lodash/isNil';
 import keys from 'lodash/keys';
-=======
-import { keys } from 'lodash';
->>>>>>> 5bbc8848
 import { useCallback } from 'react';
 import { useSelector } from 'react-redux';
 import { analytics } from '@rainbow-me/analytics';
