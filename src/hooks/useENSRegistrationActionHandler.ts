--- conflicted
+++ resolved
@@ -1,13 +1,9 @@
 import { useNavigation } from '@react-navigation/core';
 import { differenceInSeconds } from 'date-fns';
-<<<<<<< HEAD
 import { useCallback, useEffect, useMemo, useRef, useState } from 'react';
 // @ts-expect-error ts-migrate(2305) FIXME: Module '"react-native-dotenv"' has no exported mem... Remove this comment to see the full error message
 import { IS_TESTING } from 'react-native-dotenv';
-=======
-import { useCallback, useEffect, useMemo, useState } from 'react';
 import { Image } from 'react-native-image-crop-picker';
->>>>>>> 40f6736d
 import { useDispatch } from 'react-redux';
 import { useRecoilValue } from 'recoil';
 import { avatarMetadataAtom } from '../components/ens-registration/RegistrationAvatar/RegistrationAvatar';
@@ -21,12 +17,8 @@
 import { useAccountSettings, useCurrentNonce, useENSRegistration } from '.';
 import { Records, RegistrationParameters } from '@rainbow-me/entities';
 import { fetchResolver } from '@rainbow-me/handlers/ens';
-<<<<<<< HEAD
+import { uploadImage } from '@rainbow-me/handlers/pinata';
 import { isHardHat, web3Provider } from '@rainbow-me/handlers/web3';
-=======
-import { uploadImage } from '@rainbow-me/handlers/pinata';
-import { web3Provider } from '@rainbow-me/handlers/web3';
->>>>>>> 40f6736d
 import {
   ENS_DOMAIN,
   generateSalt,
@@ -87,7 +79,6 @@
       : -1
   );
 
-<<<<<<< HEAD
   const isTesting = useMemo(
     () => IS_TESTING === 'true' && isHardHat(web3Provider.connection.url),
     []
@@ -95,10 +86,8 @@
   // flag to wait 10 secs before we get the tx block, to be able to simulate not confirmed tx when testing
   const shouldLoopForConfirmation = useRef(isTesting);
 
-=======
   const avatarMetadata = useRecoilValue(avatarMetadataAtom);
   const coverMetadata = useRecoilValue(coverMetadataAtom);
->>>>>>> 40f6736d
   const commitAction = useCallback(
     async (callback: () => void) => {
       const wallet = await loadWallet();
@@ -202,7 +191,14 @@
         callback
       );
     },
-    [accountAddress, getNextNonce, registrationParameters, sendReverseRecord]
+    [
+      accountAddress,
+      avatarMetadata,
+      coverMetadata,
+      getNextNonce,
+      registrationParameters,
+      sendReverseRecord,
+    ]
   );
 
   const setRecordsAction = useCallback(
