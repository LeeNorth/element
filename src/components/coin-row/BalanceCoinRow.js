--- conflicted
+++ resolved
@@ -1,9 +1,4 @@
-<<<<<<< HEAD
-import React, { Fragment, useCallback, useMemo } from 'react';
-=======
-import { get } from 'lodash';
 import React, { Fragment, useCallback } from 'react';
->>>>>>> c56643f3
 import Animated, { useAnimatedStyle } from 'react-native-reanimated';
 import { View } from 'react-primitives';
 import useCoinListEditOptions from '../../hooks/useCoinListEditOptions';
