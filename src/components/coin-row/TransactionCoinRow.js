import { compact, get } from 'lodash';
import PropTypes from 'prop-types';
import React from 'react';
import { compose, mapProps, onlyUpdateForKeys, withHandlers } from 'recompact';
import { Linking } from 'react-native';
import { withNavigation } from 'react-navigation';
import { css } from 'styled-components/primitives';
import TransactionStatusTypes from '../../helpers/transactionStatusTypes';
import TransactionTypes from '../../helpers/transactionTypes';
import { withAccountSettings } from '../../hoc';
import { colors } from '../../styles';
import { abbreviations, ethereumUtils } from '../../utils';
import { showActionSheetWithOptions } from '../../utils/actionsheet';
import { ButtonPressAnimation } from '../animations';
import { FlexItem, Row, RowWithMargins } from '../layout';
import BalanceText from './BalanceText';
import BottomRowText from './BottomRowText';
import CoinName from './CoinName';
import CoinRow from './CoinRow';
import TransactionStatusBadge from './TransactionStatusBadge';

const containerStyles = css`
  padding-left: 19;
`;

const rowRenderPropTypes = {
  status: PropTypes.oneOf(Object.values(TransactionStatusTypes)),
};

const getDisplayAction = (type, name) => {
  switch (type) {
    case TransactionTypes.deposit:
      return `Deposited ${name}`;
    case TransactionTypes.withdraw:
      return `Withdrew ${name}`;
    default:
      return name;
  }
};

const BottomRow = ({ name, native, status, type }) => {
  const isReceived = status === TransactionStatusTypes.received;
  const isSent = status === TransactionStatusTypes.sent;
<<<<<<< HEAD

  const isSwapped =
=======
  const isOutgoingSwap =
>>>>>>> e2149839
    status === TransactionStatusTypes.sent && type === TransactionTypes.trade;
  const isIncomingSwap =
    status === TransactionStatusTypes.received &&
    type === TransactionTypes.trade;

  let coinNameColor = colors.dark;
  if (isOutgoingSwap) coinNameColor = colors.alpha(colors.blueGreyDark, 0.5);

  let balanceTextColor = colors.alpha(colors.blueGreyDark, 0.5);
  if (isReceived) balanceTextColor = colors.green;
  if (isSent) balanceTextColor = colors.dark;
  if (isIncomingSwap) balanceTextColor = colors.swapPurple;
  if (isOutgoingSwap) balanceTextColor = colors.dark;

  const nativeDisplay = get(native, 'display');
  const balanceText = nativeDisplay
    ? compact([isSent ? '-' : null, nativeDisplay]).join(' ')
    : '';

  return (
    <Row align="center" justify="space-between">
      <FlexItem flex={1}>
<<<<<<< HEAD
        <CoinName>{getDisplayAction(type, name)}</CoinName>
=======
        <CoinName color={coinNameColor} letterSpacing="roundedMedium">
          {name}
        </CoinName>
>>>>>>> e2149839
      </FlexItem>
      <FlexItem flex={0}>
        <BalanceText
          color={balanceTextColor}
          weight={isReceived ? 'medium' : null}
        >
          {balanceText}
        </BalanceText>
      </FlexItem>
    </Row>
  );
};

BottomRow.propTypes = rowRenderPropTypes;

const TopRow = ({ balance, pending, status, type }) => (
  <RowWithMargins align="center" justify="space-between" margin={19}>
    <TransactionStatusBadge pending={pending} status={status} type={type} />
    <Row align="center" flex={1} justify="end">
      <BottomRowText>{get(balance, 'display', '')}</BottomRowText>
    </Row>
  </RowWithMargins>
);

TopRow.propTypes = rowRenderPropTypes;

const TransactionCoinRow = ({ item, onPressTransaction, ...props }) => (
  <ButtonPressAnimation onPress={onPressTransaction} scaleTo={0.96}>
    <CoinRow
      {...item}
      {...props}
      bottomRowRender={BottomRow}
      containerStyles={containerStyles}
      shouldRasterizeIOS
      topRowRender={TopRow}
    />
  </ButtonPressAnimation>
);

TransactionCoinRow.propTypes = rowRenderPropTypes;

export default compose(
  mapProps(
    ({ item: { contact, hash, native, pending, ...item }, ...props }) => ({
      contact,
      hash,
      item,
      native,
      pending,
      ...props,
    })
  ),
  withNavigation,
  withAccountSettings,
  withHandlers({
    onPressTransaction: ({
      contact,
      hash,
      item,
      navigation,
      network,
    }) => async () => {
      const { from, to, status } = item;
      const isSent = status === TransactionStatusTypes.sent;
      const headerInfo = {
        address: '',
        divider: isSent ? 'to' : 'from',
        type: status.charAt(0).toUpperCase() + status.slice(1),
      };

      const contactAddress = isSent ? to : from;
      let contactColor = 0;

      if (contact) {
        headerInfo.address = contact.nickname;
        contactColor = contact.color;
      } else {
        headerInfo.address = abbreviations.address(contactAddress, 4, 10);
        contactColor = Math.floor(Math.random() * colors.avatarColor.length);
      }

      if (hash) {
        showActionSheetWithOptions(
          {
            cancelButtonIndex: 2,
            options: [
              contact ? 'View Contact' : 'Add to Contacts',
              'View on Etherscan',
              'Cancel',
            ],
            title: `${headerInfo.type} ${headerInfo.divider} ${headerInfo.address}`,
          },
          buttonIndex => {
            if (buttonIndex === 0) {
              navigation.navigate('ExpandedAssetScreen', {
                address: contactAddress,
                asset: item,
                color: contactColor,
                contact,
                type: 'contact',
              });
            } else if (buttonIndex === 1) {
              const normalizedHash = hash.replace(/-.*/g, '');
              const etherscanHost = ethereumUtils.getEtherscanHostFromNetwork(
                network
              );
              Linking.openURL(`https://${etherscanHost}/tx/${normalizedHash}`);
            }
          }
        );
      }
    },
  }),
  onlyUpdateForKeys(['hash', 'native', 'pending'])
)(TransactionCoinRow);<|MERGE_RESOLUTION|>--- conflicted
+++ resolved
@@ -41,12 +41,8 @@
 const BottomRow = ({ name, native, status, type }) => {
   const isReceived = status === TransactionStatusTypes.received;
   const isSent = status === TransactionStatusTypes.sent;
-<<<<<<< HEAD
 
-  const isSwapped =
-=======
   const isOutgoingSwap =
->>>>>>> e2149839
     status === TransactionStatusTypes.sent && type === TransactionTypes.trade;
   const isIncomingSwap =
     status === TransactionStatusTypes.received &&
@@ -69,13 +65,9 @@
   return (
     <Row align="center" justify="space-between">
       <FlexItem flex={1}>
-<<<<<<< HEAD
-        <CoinName>{getDisplayAction(type, name)}</CoinName>
-=======
         <CoinName color={coinNameColor} letterSpacing="roundedMedium">
-          {name}
+          {getDisplayAction(type, name)}
         </CoinName>
->>>>>>> e2149839
       </FlexItem>
       <FlexItem flex={0}>
         <BalanceText
