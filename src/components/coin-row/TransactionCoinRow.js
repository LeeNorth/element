<<<<<<< HEAD
import { capitalize, compact, get, startCase, toLower } from 'lodash';
=======
import lang from 'i18n-js';
import { compact, get, startCase, toLower } from 'lodash';
>>>>>>> 08b4182c
import React, { useCallback } from 'react';
import { useTheme } from '../../context/ThemeContext';
import { getRandomColor } from '../../styles/colors';
import { ButtonPressAnimation } from '../animations';
import { CoinIconSize } from '../coin-icon';
import { FlexItem, Row, RowWithMargins } from '../layout';
import BalanceText from './BalanceText';
import BottomRowText from './BottomRowText';
import CoinName from './CoinName';
import CoinRow from './CoinRow';
import TransactionStatusBadge from './TransactionStatusBadge';
import { TransactionStatusTypes, TransactionTypes } from '@rainbow-me/entities';
import TransactionActions from '@rainbow-me/helpers/transactionActions';
import {
  getHumanReadableDate,
  hasAddableContact,
} from '@rainbow-me/helpers/transactions';
import { isValidDomainFormat } from '@rainbow-me/helpers/validators';
import { useAccountSettings } from '@rainbow-me/hooks';
import { useNavigation } from '@rainbow-me/navigation';
import Routes from '@rainbow-me/routes';
import {
  abbreviations,
  ethereumUtils,
  showActionSheetWithOptions,
} from '@rainbow-me/utils';

const containerStyles = {
  paddingLeft: 19,
};

const BottomRow = ({ description, native, status, type }) => {
  const { colors } = useTheme();
  const isFailed = status === TransactionStatusTypes.failed;
  const isReceived =
    status === TransactionStatusTypes.received ||
    status === TransactionStatusTypes.purchased;
  const isSent = status === TransactionStatusTypes.sent;

  const isOutgoingSwap = status === TransactionStatusTypes.swapped;
  const isIncomingSwap =
    status === TransactionStatusTypes.received &&
    type === TransactionTypes.trade;

  let coinNameColor = colors.dark;
  if (isOutgoingSwap) coinNameColor = colors.alpha(colors.blueGreyDark, 0.5);

  let balanceTextColor = colors.alpha(colors.blueGreyDark, 0.5);
  if (isReceived) balanceTextColor = colors.green;
  if (isSent) balanceTextColor = colors.dark;
  if (isIncomingSwap) balanceTextColor = colors.swapPurple;
  if (isOutgoingSwap) balanceTextColor = colors.dark;

  const nativeDisplay = get(native, 'display');
  const balanceText = nativeDisplay
    ? compact([isFailed || isSent ? '-' : null, nativeDisplay]).join(' ')
    : '';

  return (
    <Row align="center" justify="space-between">
      <FlexItem flex={1}>
        <CoinName color={coinNameColor}>{description}</CoinName>
      </FlexItem>
      <BalanceText
        color={balanceTextColor}
        weight={isReceived ? 'medium' : null}
      >
        {balanceText}
      </BalanceText>
    </Row>
  );
};

const TopRow = ({ balance, pending, status, title }) => (
  <RowWithMargins align="center" justify="space-between" margin={19}>
    <TransactionStatusBadge pending={pending} status={status} title={title} />
    <Row align="center" flex={1} justify="end">
      <BottomRowText align="right">{get(balance, 'display', '')}</BottomRowText>
    </Row>
  </RowWithMargins>
);

export default function TransactionCoinRow({ item, ...props }) {
  const { contact } = item;
  const { accountAddress } = useAccountSettings();
  const { navigate } = useNavigation();

  const onPressTransaction = useCallback(async () => {
    const { hash, from, minedAt, pending, to, status, type, network } = item;

    const date = getHumanReadableDate(minedAt);
    const isSent =
      status === TransactionStatusTypes.sending ||
      status === TransactionStatusTypes.sent;
    const showContactInfo = hasAddableContact(status, type);

    const isOutgoing = toLower(from) === toLower(accountAddress);
    const canBeResubmitted = isOutgoing && !minedAt;
    const canBeCancelled =
      canBeResubmitted && status !== TransactionStatusTypes.cancelling;

    const headerInfo = {
      address: '',
      divider: isSent
        ? lang.t('exchange.coin_row.to_divider')
        : lang.t('exchange.coin_row.from_divider'),
      type: status.charAt(0).toUpperCase() + status.slice(1),
    };

    const contactAddress = isSent ? to : from;
    let contactColor = 0;

    if (contact) {
      headerInfo.address = contact.nickname;
      contactColor = contact.color;
    } else {
      headerInfo.address = isValidDomainFormat(contactAddress)
        ? contactAddress
        : abbreviations.address(contactAddress, 4, 10);
      contactColor = getRandomColor();
    }

    const blockExplorerAction = lang.t('exchange.coin_row.view_on', {
      blockExplorerName: startCase(ethereumUtils.getBlockExplorer(network)),
    });
    if (hash) {
      let buttons = [
        ...(canBeResubmitted ? [TransactionActions.speedUp] : []),
        ...(canBeCancelled ? [TransactionActions.cancel] : []),
        blockExplorerAction,
        ...(ios ? [TransactionActions.close] : []),
      ];
      if (showContactInfo) {
        buttons.unshift(
          contact
            ? TransactionActions.viewContact
            : TransactionActions.addToContacts
        );
      }

      showActionSheetWithOptions(
        {
          cancelButtonIndex: buttons.length - 1,
          options: buttons,
          title: pending
            ? `${headerInfo.type}${
                showContactInfo
                  ? ' ' + headerInfo.divider + ' ' + headerInfo.address
                  : ''
              }`
            : showContactInfo
            ? `${headerInfo.type} ${date} ${headerInfo.divider} ${headerInfo.address}`
            : `${headerInfo.type} ${date}`,
        },
        buttonIndex => {
          const action = buttons[buttonIndex];
          switch (action) {
            case TransactionActions.viewContact:
            case TransactionActions.addToContacts:
              navigate(Routes.MODAL_SCREEN, {
                address: contactAddress,
                asset: item,
                color: contactColor,
                contact,
                type: 'contact_profile',
              });
              break;
            case TransactionActions.speedUp:
              navigate(Routes.SPEED_UP_AND_CANCEL_SHEET, {
                tx: item,
                type: 'speed_up',
              });
              break;
            case TransactionActions.cancel:
              navigate(Routes.SPEED_UP_AND_CANCEL_SHEET, {
                tx: item,
                type: 'cancel',
              });
              break;
            case TransactionActions.close:
              return;
            case blockExplorerAction:
              ethereumUtils.openTransactionInBlockExplorer(hash, network);
              break;
            default: {
              return;
            }
          }
        }
      );
    }
  }, [accountAddress, contact, item, navigate]);

  return (
    <ButtonPressAnimation onPress={onPressTransaction} scaleTo={0.96}>
      <CoinRow
        {...item}
        {...props}
        bottomRowRender={BottomRow}
        containerStyles={containerStyles}
        {...(android
          ? {
              contentStyles: {
                height: CoinIconSize + 14,
              },
            }
          : {})}
        testID={`${capitalize(item.status)}-${item.name}`}
        topRowRender={TopRow}
      />
    </ButtonPressAnimation>
  );
}<|MERGE_RESOLUTION|>--- conflicted
+++ resolved
@@ -1,9 +1,5 @@
-<<<<<<< HEAD
-import { capitalize, compact, get, startCase, toLower } from 'lodash';
-=======
 import lang from 'i18n-js';
 import { compact, get, startCase, toLower } from 'lodash';
->>>>>>> 08b4182c
 import React, { useCallback } from 'react';
 import { useTheme } from '../../context/ThemeContext';
 import { getRandomColor } from '../../styles/colors';
