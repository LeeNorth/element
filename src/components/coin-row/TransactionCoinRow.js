--- conflicted
+++ resolved
@@ -1,9 +1,5 @@
 import lang from 'i18n-js';
-<<<<<<< HEAD
-import { compact, get, startCase } from 'lodash';
-=======
-import { compact, startCase, toLower } from 'lodash';
->>>>>>> 244422b5
+import { compact, startCase } from 'lodash';
 import React, { useCallback } from 'react';
 import { useSelector } from 'react-redux';
 import { getRandomColor } from '../../styles/colors';
