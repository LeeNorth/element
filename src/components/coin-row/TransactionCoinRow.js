import lang from 'i18n-js';
<<<<<<< HEAD
import compact from 'lodash/compact';
import toLower from 'lodash/toLower';
=======
import { compact, startCase } from 'lodash';
>>>>>>> ff35b533
import React, { useCallback } from 'react';
import { useSelector } from 'react-redux';
import { getRandomColor } from '../../styles/colors';
import { useTheme } from '../../theme/ThemeContext';
import { ButtonPressAnimation } from '../animations';
import { CoinIconSize } from '../coin-icon';
import { FlexItem, Row, RowWithMargins } from '../layout';
import BalanceText from './BalanceText';
import BottomRowText from './BottomRowText';
import CoinName from './CoinName';
import CoinRow from './CoinRow';
import TransactionStatusBadge from './TransactionStatusBadge';
import { TransactionStatusTypes, TransactionTypes } from '@rainbow-me/entities';
import TransactionActions from '@rainbow-me/helpers/transactionActions';
import {
  getHumanReadableDate,
  hasAddableContact,
} from '@rainbow-me/helpers/transactions';
import { toStartCaseStr } from '@rainbow-me/helpers/utilities';
import { isValidDomainFormat } from '@rainbow-me/helpers/validators';
import { useAccountSettings } from '@rainbow-me/hooks';
import { useNavigation } from '@rainbow-me/navigation';
import Routes from '@rainbow-me/routes';
import {
  abbreviations,
  ethereumUtils,
  showActionSheetWithOptions,
} from '@rainbow-me/utils';

const containerStyles = {
  paddingLeft: 19,
};

export const TRANSACTION_COIN_ROW_VERTICAL_PADDING = 7;

const contentStyles = android
  ? {
      height: CoinIconSize + TRANSACTION_COIN_ROW_VERTICAL_PADDING * 2,
    }
  : {};

const BottomRow = ({ description, native, status, type }) => {
  const { colors } = useTheme();
  const isFailed = status === TransactionStatusTypes.failed;
  const isReceived =
    status === TransactionStatusTypes.received ||
    status === TransactionStatusTypes.purchased;
  const isSent = status === TransactionStatusTypes.sent;

  const isOutgoingSwap = status === TransactionStatusTypes.swapped;
  const isIncomingSwap =
    status === TransactionStatusTypes.received &&
    type === TransactionTypes.trade;

  let coinNameColor = colors.dark;
  if (isOutgoingSwap) coinNameColor = colors.alpha(colors.blueGreyDark, 0.5);

  let balanceTextColor = colors.alpha(colors.blueGreyDark, 0.5);
  if (isReceived) balanceTextColor = colors.green;
  if (isSent) balanceTextColor = colors.dark;
  if (isIncomingSwap) balanceTextColor = colors.swapPurple;
  if (isOutgoingSwap) balanceTextColor = colors.dark;

  const nativeDisplay = native?.display;
  const balanceText = nativeDisplay
    ? compact([isFailed || isSent ? '-' : null, nativeDisplay]).join(' ')
    : '';

  return (
    <Row align="center" justify="space-between">
      <FlexItem flex={1}>
        <CoinName color={coinNameColor}>{description}</CoinName>
      </FlexItem>
      <BalanceText
        color={balanceTextColor}
        weight={isReceived ? 'medium' : null}
      >
        {balanceText}
      </BalanceText>
    </Row>
  );
};

const TopRow = ({ balance, pending, status, title }) => (
  <RowWithMargins align="center" justify="space-between" margin={19}>
    <TransactionStatusBadge pending={pending} status={status} title={title} />
    <Row align="center" flex={1} justify="end">
      <BottomRowText align="right">{balance?.display ?? ''}</BottomRowText>
    </Row>
  </RowWithMargins>
);

export default function TransactionCoinRow({ item, ...props }) {
  const { contact } = item;
  const { accountAddress } = useAccountSettings();
  const { navigate } = useNavigation();

  const onPressTransaction = useCallback(async () => {
    const { hash, from, minedAt, pending, to, status, type, network } = item;

    const date = getHumanReadableDate(minedAt);
    const isSent =
      status === TransactionStatusTypes.sending ||
      status === TransactionStatusTypes.sent;
    const showContactInfo = hasAddableContact(status, type);

    const isOutgoing = from?.toLowerCase() === accountAddress.toLowerCase();
    const canBeResubmitted = isOutgoing && !minedAt;
    const canBeCancelled =
      canBeResubmitted && status !== TransactionStatusTypes.cancelling;

    const headerInfo = {
      address: '',
      divider: isSent
        ? lang.t('exchange.coin_row.to_divider')
        : lang.t('exchange.coin_row.from_divider'),
      type: status.charAt(0).toUpperCase() + status.slice(1),
    };

    const contactAddress = isSent ? to : from;
    let contactColor = 0;

    if (contact) {
      headerInfo.address = contact.nickname;
      contactColor = contact.color;
    } else {
      headerInfo.address = isValidDomainFormat(contactAddress)
        ? contactAddress
        : abbreviations.address(contactAddress, 4, 10);
      contactColor = getRandomColor();
    }

    const blockExplorerAction = lang.t('exchange.coin_row.view_on', {
      blockExplorerName: toStartCaseStr(
        ethereumUtils.getBlockExplorer(network)
      ),
    });
    if (hash) {
      let buttons = [
        ...(canBeResubmitted ? [TransactionActions.speedUp] : []),
        ...(canBeCancelled ? [TransactionActions.cancel] : []),
        blockExplorerAction,
        ...(ios ? [TransactionActions.close] : []),
      ];
      if (showContactInfo) {
        buttons.unshift(
          contact
            ? TransactionActions.viewContact
            : TransactionActions.addToContacts
        );
      }

      showActionSheetWithOptions(
        {
          cancelButtonIndex: buttons.length - 1,
          options: buttons,
          title: pending
            ? `${headerInfo.type}${
                showContactInfo
                  ? ' ' + headerInfo.divider + ' ' + headerInfo.address
                  : ''
              }`
            : showContactInfo
            ? `${headerInfo.type} ${date} ${headerInfo.divider} ${headerInfo.address}`
            : `${headerInfo.type} ${date}`,
        },
        buttonIndex => {
          const action = buttons[buttonIndex];
          switch (action) {
            case TransactionActions.viewContact:
            case TransactionActions.addToContacts:
              navigate(Routes.MODAL_SCREEN, {
                address: contactAddress,
                asset: item,
                color: contactColor,
                contact,
                type: 'contact_profile',
              });
              break;
            case TransactionActions.speedUp:
              navigate(Routes.SPEED_UP_AND_CANCEL_SHEET, {
                tx: item,
                type: 'speed_up',
              });
              break;
            case TransactionActions.cancel:
              navigate(Routes.SPEED_UP_AND_CANCEL_SHEET, {
                tx: item,
                type: 'cancel',
              });
              break;
            case TransactionActions.close:
              return;
            case blockExplorerAction:
              ethereumUtils.openTransactionInBlockExplorer(hash, network);
              break;
            default: {
              return;
            }
          }
        }
      );
    }
  }, [accountAddress, contact, item, navigate]);

  const mainnetAddress = useSelector(
    state =>
      state.data.accountAssetsData?.[`${item.address}_${item.network}`]
        ?.mainnet_address
  );

  return (
    <ButtonPressAnimation onPress={onPressTransaction} scaleTo={0.96}>
      <CoinRow
        {...item}
        {...props}
        address={mainnetAddress || item.address}
        bottomRowRender={BottomRow}
        containerStyles={containerStyles}
        contentStyles={contentStyles}
        topRowRender={TopRow}
        type={item.network}
      />
    </ButtonPressAnimation>
  );
}<|MERGE_RESOLUTION|>--- conflicted
+++ resolved
@@ -1,10 +1,5 @@
 import lang from 'i18n-js';
-<<<<<<< HEAD
 import compact from 'lodash/compact';
-import toLower from 'lodash/toLower';
-=======
-import { compact, startCase } from 'lodash';
->>>>>>> ff35b533
 import React, { useCallback } from 'react';
 import { useSelector } from 'react-redux';
 import { getRandomColor } from '../../styles/colors';
