import lang from 'i18n-js';
<<<<<<< HEAD
import { startCase, toLower } from 'lodash';
=======
import { compact, startCase } from 'lodash';
>>>>>>> 39410229
import React, { useCallback } from 'react';
import { useSelector } from 'react-redux';
import { getRandomColor } from '../../styles/colors';
import { useTheme } from '../../theme/ThemeContext';
import { ButtonPressAnimation } from '../animations';
import { CoinIconSize } from '../coin-icon';
import { FlexItem, Row, RowWithMargins } from '../layout';
import BalanceText from './BalanceText';
import BottomRowText from './BottomRowText';
import CoinName from './CoinName';
import CoinRow from './CoinRow';
import TransactionStatusBadge from './TransactionStatusBadge';
import { TransactionStatusTypes, TransactionTypes } from '@rainbow-me/entities';
import TransactionActions from '@rainbow-me/helpers/transactionActions';
import {
  getHumanReadableDate,
  hasAddableContact,
} from '@rainbow-me/helpers/transactions';
import { notEmpty } from '@rainbow-me/helpers/utilities';
import { isValidDomainFormat } from '@rainbow-me/helpers/validators';
import { useAccountSettings } from '@rainbow-me/hooks';
import { useNavigation } from '@rainbow-me/navigation';
import Routes from '@rainbow-me/routes';
import {
  abbreviations,
  ethereumUtils,
  showActionSheetWithOptions,
} from '@rainbow-me/utils';

const containerStyles = {
  paddingLeft: 19,
};

export const TRANSACTION_COIN_ROW_VERTICAL_PADDING = 7;

const contentStyles = android
  ? {
      height: CoinIconSize + TRANSACTION_COIN_ROW_VERTICAL_PADDING * 2,
    }
  : {};

const BottomRow = ({ description, native, status, type }) => {
  const { colors } = useTheme();
  const isFailed = status === TransactionStatusTypes.failed;
  const isReceived =
    status === TransactionStatusTypes.received ||
    status === TransactionStatusTypes.purchased;
  const isSent = status === TransactionStatusTypes.sent;

  const isOutgoingSwap = status === TransactionStatusTypes.swapped;
  const isIncomingSwap =
    status === TransactionStatusTypes.received &&
    type === TransactionTypes.trade;

  let coinNameColor = colors.dark;
  if (isOutgoingSwap) coinNameColor = colors.alpha(colors.blueGreyDark, 0.5);

  let balanceTextColor = colors.alpha(colors.blueGreyDark, 0.5);
  if (isReceived) balanceTextColor = colors.green;
  if (isSent) balanceTextColor = colors.dark;
  if (isIncomingSwap) balanceTextColor = colors.swapPurple;
  if (isOutgoingSwap) balanceTextColor = colors.dark;

  const nativeDisplay = native?.display;
  const balanceText = nativeDisplay
    ? [isFailed || isSent ? '-' : null, nativeDisplay]
        .filter(notEmpty)
        .join(' ')
    : '';

  return (
    <Row align="center" justify="space-between">
      <FlexItem flex={1}>
        <CoinName color={coinNameColor}>{description}</CoinName>
      </FlexItem>
      <BalanceText
        color={balanceTextColor}
        weight={isReceived ? 'medium' : null}
      >
        {balanceText}
      </BalanceText>
    </Row>
  );
};

const TopRow = ({ balance, pending, status, title }) => (
  <RowWithMargins align="center" justify="space-between" margin={19}>
    <TransactionStatusBadge pending={pending} status={status} title={title} />
    <Row align="center" flex={1} justify="end">
      <BottomRowText align="right">{balance?.display ?? ''}</BottomRowText>
    </Row>
  </RowWithMargins>
);

export default function TransactionCoinRow({ item, ...props }) {
  const { contact } = item;
  const { accountAddress } = useAccountSettings();
  const { navigate } = useNavigation();

  const onPressTransaction = useCallback(async () => {
    const { hash, from, minedAt, pending, to, status, type, network } = item;

    const date = getHumanReadableDate(minedAt);
    const isSent =
      status === TransactionStatusTypes.sending ||
      status === TransactionStatusTypes.sent;
    const showContactInfo = hasAddableContact(status, type);

    const isOutgoing = from?.toLowerCase() === accountAddress.toLowerCase();
    const canBeResubmitted = isOutgoing && !minedAt;
    const canBeCancelled =
      canBeResubmitted && status !== TransactionStatusTypes.cancelling;

    const headerInfo = {
      address: '',
      divider: isSent
        ? lang.t('exchange.coin_row.to_divider')
        : lang.t('exchange.coin_row.from_divider'),
      type: status.charAt(0).toUpperCase() + status.slice(1),
    };

    const contactAddress = isSent ? to : from;
    let contactColor = 0;

    if (contact) {
      headerInfo.address = contact.nickname;
      contactColor = contact.color;
    } else {
      headerInfo.address = isValidDomainFormat(contactAddress)
        ? contactAddress
        : abbreviations.address(contactAddress, 4, 10);
      contactColor = getRandomColor();
    }

    const blockExplorerAction = lang.t('exchange.coin_row.view_on', {
      blockExplorerName: startCase(ethereumUtils.getBlockExplorer(network)),
    });
    if (hash) {
      let buttons = [
        ...(canBeResubmitted ? [TransactionActions.speedUp] : []),
        ...(canBeCancelled ? [TransactionActions.cancel] : []),
        blockExplorerAction,
        ...(ios ? [TransactionActions.close] : []),
      ];
      if (showContactInfo) {
        buttons.unshift(
          contact
            ? TransactionActions.viewContact
            : TransactionActions.addToContacts
        );
      }

      showActionSheetWithOptions(
        {
          cancelButtonIndex: buttons.length - 1,
          options: buttons,
          title: pending
            ? `${headerInfo.type}${
                showContactInfo
                  ? ' ' + headerInfo.divider + ' ' + headerInfo.address
                  : ''
              }`
            : showContactInfo
            ? `${headerInfo.type} ${date} ${headerInfo.divider} ${headerInfo.address}`
            : `${headerInfo.type} ${date}`,
        },
        buttonIndex => {
          const action = buttons[buttonIndex];
          switch (action) {
            case TransactionActions.viewContact:
            case TransactionActions.addToContacts:
              navigate(Routes.MODAL_SCREEN, {
                address: contactAddress,
                asset: item,
                color: contactColor,
                contact,
                type: 'contact_profile',
              });
              break;
            case TransactionActions.speedUp:
              navigate(Routes.SPEED_UP_AND_CANCEL_SHEET, {
                tx: item,
                type: 'speed_up',
              });
              break;
            case TransactionActions.cancel:
              navigate(Routes.SPEED_UP_AND_CANCEL_SHEET, {
                tx: item,
                type: 'cancel',
              });
              break;
            case TransactionActions.close:
              return;
            case blockExplorerAction:
              ethereumUtils.openTransactionInBlockExplorer(hash, network);
              break;
            default: {
              return;
            }
          }
        }
      );
    }
  }, [accountAddress, contact, item, navigate]);

  const mainnetAddress = useSelector(
    state =>
      state.data.accountAssetsData?.[`${item.address}_${item.network}`]
        ?.mainnet_address
  );

  return (
    <ButtonPressAnimation onPress={onPressTransaction} scaleTo={0.96}>
      <CoinRow
        {...item}
        {...props}
        address={mainnetAddress || item.address}
        bottomRowRender={BottomRow}
        containerStyles={containerStyles}
        contentStyles={contentStyles}
        topRowRender={TopRow}
        type={item.network}
      />
    </ButtonPressAnimation>
  );
}<|MERGE_RESOLUTION|>--- conflicted
+++ resolved
@@ -1,9 +1,5 @@
 import lang from 'i18n-js';
-<<<<<<< HEAD
-import { startCase, toLower } from 'lodash';
-=======
-import { compact, startCase } from 'lodash';
->>>>>>> 39410229
+import startCase from 'lodash/startCase';
 import React, { useCallback } from 'react';
 import { useSelector } from 'react-redux';
 import { getRandomColor } from '../../styles/colors';
