import lang from 'i18n-js';
import { compact, startCase } from 'lodash';
import React, { useCallback } from 'react';
import { useSelector } from 'react-redux';
import { getRandomColor } from '../../styles/colors';
import { useTheme } from '../../theme/ThemeContext';
import { ButtonPressAnimation } from '../animations';
import { CoinIconSize } from '../coin-icon';
import { FlexItem, Row, RowWithMargins } from '../layout';
import BalanceText from './BalanceText';
import BottomRowText from './BottomRowText';
import CoinName from './CoinName';
import CoinRow from './CoinRow';
import TransactionStatusBadge from './TransactionStatusBadge';
import { TransactionStatusTypes, TransactionTypes } from '@rainbow-me/entities';
import TransactionActions from '@rainbow-me/helpers/transactionActions';
import {
  getHumanReadableDate,
  hasAddableContact,
} from '@rainbow-me/helpers/transactions';
import { isValidDomainFormat } from '@rainbow-me/helpers/validators';
import { useAccountSettings } from '@rainbow-me/hooks';
import { useNavigation } from '@rainbow-me/navigation';
import Routes from '@rainbow-me/routes';
import {
  abbreviations,
  ethereumUtils,
  showActionSheetWithOptions,
} from '@rainbow-me/utils';

const containerStyles = {
  paddingLeft: 19,
};

export const TRANSACTION_COIN_ROW_VERTICAL_PADDING = 7;

const contentStyles = android
  ? {
      height: CoinIconSize + TRANSACTION_COIN_ROW_VERTICAL_PADDING * 2,
    }
  : {};

const BottomRow = ({ description, native, status, type }) => {
  const { colors } = useTheme();
  const isFailed = status === TransactionStatusTypes.failed;
  const isReceived =
    status === TransactionStatusTypes.received ||
    status === TransactionStatusTypes.purchased;
  const isSent = status === TransactionStatusTypes.sent;

  const isOutgoingSwap = status === TransactionStatusTypes.swapped;
  const isIncomingSwap =
    status === TransactionStatusTypes.received &&
    type === TransactionTypes.trade;

  let coinNameColor = colors.dark;
  if (isOutgoingSwap) coinNameColor = colors.alpha(colors.blueGreyDark, 0.5);

  let balanceTextColor = colors.alpha(colors.blueGreyDark, 0.5);
  if (isReceived) balanceTextColor = colors.green;
  if (isSent) balanceTextColor = colors.dark;
  if (isIncomingSwap) balanceTextColor = colors.swapPurple;
  if (isOutgoingSwap) balanceTextColor = colors.dark;

  const nativeDisplay = native?.display;
  const balanceText = nativeDisplay
    ? compact([isFailed || isSent ? '-' : null, nativeDisplay]).join(' ')
    : '';

  return (
    <Row align="center" justify="space-between">
      <FlexItem flex={1}>
        <CoinName color={coinNameColor}>{description}</CoinName>
      </FlexItem>
      <BalanceText
        color={balanceTextColor}
        weight={isReceived ? 'medium' : null}
      >
        {balanceText}
      </BalanceText>
    </Row>
  );
};

const TopRow = ({ balance, pending, status, title }) => (
  <RowWithMargins align="center" justify="space-between" margin={19}>
    <TransactionStatusBadge pending={pending} status={status} title={title} />
    <Row align="center" flex={1} justify="end">
      <BottomRowText align="right">{balance?.display ?? ''}</BottomRowText>
    </Row>
  </RowWithMargins>
);

export default function TransactionCoinRow({ item, ...props }) {
  const { contact } = item;
  const { accountAddress } = useAccountSettings();
  const { navigate } = useNavigation();

  const onPressTransaction = useCallback(async () => {
    const { hash, from, minedAt, pending, to, status, type, network } = item;

    const date = getHumanReadableDate(minedAt);
    const isSent =
      status === TransactionStatusTypes.sending ||
      status === TransactionStatusTypes.sent;
    const showContactInfo = hasAddableContact(status, type);

    const isOutgoing = from?.toLowerCase() === accountAddress.toLowerCase();
    const canBeResubmitted = isOutgoing && !minedAt;
    const canBeCancelled =
      canBeResubmitted && status !== TransactionStatusTypes.cancelling;

    const headerInfo = {
      address: '',
      divider: isSent
        ? lang.t('exchange.coin_row.to_divider')
        : lang.t('exchange.coin_row.from_divider'),
      type: status.charAt(0).toUpperCase() + status.slice(1),
    };

    const contactAddress = isSent ? to : from;
    let contactColor = 0;

    if (contact) {
      headerInfo.address = contact.nickname;
      contactColor = contact.color;
    } else {
      headerInfo.address = isValidDomainFormat(contactAddress)
        ? contactAddress
        : abbreviations.address(contactAddress, 4, 10);
      contactColor = getRandomColor();
    }

    const blockExplorerAction = lang.t('exchange.coin_row.view_on', {
      blockExplorerName: startCase(ethereumUtils.getBlockExplorer(network)),
    });
    if (hash) {
      let buttons = [
        ...(canBeResubmitted ? [TransactionActions.speedUp] : []),
        ...(canBeCancelled ? [TransactionActions.cancel] : []),
        blockExplorerAction,
        ...(ios ? [TransactionActions.close] : []),
      ];
      if (showContactInfo) {
        buttons.unshift(
          contact
            ? TransactionActions.viewContact
            : TransactionActions.addToContacts
        );
      }

      showActionSheetWithOptions(
        {
          cancelButtonIndex: buttons.length - 1,
          options: buttons,
          title: pending
            ? `${headerInfo.type}${
                showContactInfo
                  ? ' ' + headerInfo.divider + ' ' + headerInfo.address
                  : ''
              }`
            : showContactInfo
            ? `${headerInfo.type} ${date} ${headerInfo.divider} ${headerInfo.address}`
            : `${headerInfo.type} ${date}`,
        },
        buttonIndex => {
          const action = buttons[buttonIndex];
          switch (action) {
            case TransactionActions.viewContact:
            case TransactionActions.addToContacts:
              navigate(Routes.MODAL_SCREEN, {
                address: contactAddress,
                asset: item,
                color: contactColor,
                contact,
                type: 'contact_profile',
              });
              break;
            case TransactionActions.speedUp:
              navigate(Routes.SPEED_UP_AND_CANCEL_SHEET, {
                tx: item,
                type: 'speed_up',
              });
              break;
            case TransactionActions.cancel:
              navigate(Routes.SPEED_UP_AND_CANCEL_SHEET, {
                tx: item,
                type: 'cancel',
              });
              break;
            case TransactionActions.close:
              return;
            case blockExplorerAction:
              ethereumUtils.openTransactionInBlockExplorer(hash, network);
              break;
            default: {
              return;
            }
          }
        }
      );
    }
  }, [accountAddress, contact, item, navigate]);

  const mainnetAddress = useSelector(
    state =>
      state.data.accountAssetsData?.[`${item.address}_${item.network}`]
        ?.mainnet_address
  );

  return (
    <ButtonPressAnimation onPress={onPressTransaction} scaleTo={0.96}>
      <CoinRow
        {...item}
        {...props}
        address={mainnetAddress || item.address}
        bottomRowRender={BottomRow}
        containerStyles={containerStyles}
<<<<<<< HEAD
        {...(android
          ? {
              contentStyles: {
                height: CoinIconSize + 14,
              },
            }
          : {})}
        testID={`${item.status[0].toUpperCase() + item.status.substring(1)}-${
          item.name
        }`}
=======
        contentStyles={contentStyles}
>>>>>>> ff35b533
        topRowRender={TopRow}
        type={item.network}
      />
    </ButtonPressAnimation>
  );
}<|MERGE_RESOLUTION|>--- conflicted
+++ resolved
@@ -216,20 +216,10 @@
         address={mainnetAddress || item.address}
         bottomRowRender={BottomRow}
         containerStyles={containerStyles}
-<<<<<<< HEAD
-        {...(android
-          ? {
-              contentStyles: {
-                height: CoinIconSize + 14,
-              },
-            }
-          : {})}
+        contentStyles={contentStyles}
         testID={`${item.status[0].toUpperCase() + item.status.substring(1)}-${
           item.name
         }`}
-=======
-        contentStyles={contentStyles}
->>>>>>> ff35b533
         topRowRender={TopRow}
         type={item.network}
       />
