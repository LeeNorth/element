import { includes, upperFirst } from 'lodash';
import PropTypes from 'prop-types';
import React from 'react';
import { onlyUpdateForPropTypes } from 'recompact';
import TransactionStatusTypes from '../../helpers/transactionStatusTypes';
import transactionTypes from '../../helpers/transactionTypes';
import { colors, position } from '../../styles';
import Icon from '../icons/Icon';
import { Row } from '../layout';
import Spinner from '../Spinner';
import { Text } from '../text';

const StatusProps = {
  [TransactionStatusTypes.failed]: {
    marginRight: 4,
    name: 'closeCircled',
    style: position.maxSizeAsObject(12),
  },
  [TransactionStatusTypes.purchased]: {
    name: 'arrow',
  },
  [TransactionStatusTypes.received]: {
    marginRight: 2,
    name: 'arrow',
  },
  [TransactionStatusTypes.self]: {
    marginRight: 4,
    name: 'dot',
  },
  [TransactionStatusTypes.sent]: {
    marginRight: 3,
    name: 'sendSmall',
  },
  [TransactionStatusTypes.swapped]: {
    marginRight: 3,
    name: 'swap',
    small: true,
    style: position.maxSizeAsObject(12),
  },
};

const TransactionStatusBadge = ({ pending, status, type, ...props }) => {
  const isTrade = type === transactionTypes.trade;
  const isPurchase = type === transactionTypes.purchase;

  let statusColor = colors.alpha(colors.blueGreyDark, 0.7);
  if (pending) {
<<<<<<< HEAD
    statusColor = colors.primaryBlue;
  } else if (isTrade && status === TransactionStatusTypes.received) {
    statusColor = colors.dodgerBlue;
  } else if (isPurchase && status === TransactionStatusTypes.purchased) {
    statusColor = colors.dodgerBlue;
=======
    statusColor = colors.appleBlue;
  } else if (isTrade && status === TransactionStatusTypes.sent) {
    statusColor = colors.swapPurple;
>>>>>>> f7a1397b
  }

  const displayStatus =
    isTrade && status === TransactionStatusTypes.sent
      ? TransactionStatusTypes.swapped
      : status;

  return (
    <Row align="center" {...props}>
      {pending && <Spinner color={colors.appleBlue} size={12} />}
      {displayStatus && includes(Object.keys(StatusProps), displayStatus) && (
        <Icon
          color={statusColor}
          style={position.maxSizeAsObject(10)}
          {...StatusProps[displayStatus]}
        />
      )}
      <Text color={statusColor} size="smedium" weight="semibold">
        {upperFirst(displayStatus)}
      </Text>
    </Row>
  );
};

TransactionStatusBadge.propTypes = {
  pending: PropTypes.bool,
  status: PropTypes.oneOf(Object.values(TransactionStatusTypes)),
  type: PropTypes.oneOf(Object.values(transactionTypes)),
};

TransactionStatusBadge.defaultProps = {
  status: TransactionStatusTypes.error,
};

export default onlyUpdateForPropTypes(TransactionStatusBadge);<|MERGE_RESOLUTION|>--- conflicted
+++ resolved
@@ -45,17 +45,13 @@
 
   let statusColor = colors.alpha(colors.blueGreyDark, 0.7);
   if (pending) {
-<<<<<<< HEAD
-    statusColor = colors.primaryBlue;
+    statusColor = colors.appleBlue;
   } else if (isTrade && status === TransactionStatusTypes.received) {
     statusColor = colors.dodgerBlue;
   } else if (isPurchase && status === TransactionStatusTypes.purchased) {
     statusColor = colors.dodgerBlue;
-=======
-    statusColor = colors.appleBlue;
   } else if (isTrade && status === TransactionStatusTypes.sent) {
     statusColor = colors.swapPurple;
->>>>>>> f7a1397b
   }
 
   const displayStatus =
