--- conflicted
+++ resolved
@@ -278,11 +278,8 @@
       <Wrapper>
         <StickyContainer stickyHeaderIndices={headersIndices}>
           <RecyclerListView
-<<<<<<< HEAD
             ref={ref => { this.rlv = ref; }}
-=======
             {...props}
->>>>>>> 0c2d0b2b
             layoutProvider={this.layoutProvider}
             dataProvider={dataProvider}
             extendedState={{ headersIndices }}
