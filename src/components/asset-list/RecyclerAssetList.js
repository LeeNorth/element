import { get, has } from 'lodash';
import PropTypes from 'prop-types';
import React, { PureComponent } from 'react';
import { RefreshControl } from 'react-native';
import { pure } from 'recompact';
import {
  DataProvider,
  LayoutProvider,
  RecyclerListView,
} from 'recyclerlistview';
import StickyContainer from 'recyclerlistview/dist/reactnative/core/StickyContainer';
import styled from 'styled-components/primitives';
import {
  buildAssetHeaderUniqueIdentifier,
  buildAssetUniqueIdentifier,
} from '../../helpers/assets';
import { colors } from '../../styles';
import { deviceUtils, isNewValueForPath, safeAreaInsetValues } from '../../utils';
import { CoinRow, CollectiblesSendRow } from '../coin-row';
import { ListFooter } from '../list';
import { UniqueTokenRow } from '../unique-token';
import AssetListHeader from './AssetListHeader';

export const ViewTypes = {
  HEADER: 0,
  COIN_ROW: 1, // eslint-disable-line sort-keys
  COIN_ROW_LAST: 2,
  UNIQUE_TOKEN_ROW: 3,
  UNIQUE_TOKEN_ROW_FIRST: 4,
  UNIQUE_TOKEN_ROW_LAST: 5,
};

const Wrapper = styled.View`
  flex: 1;
  overflow: hidden;
`;

// eslint-disable-next-line react/prop-types
const AssetListHeaderRenderer = pure(data => <AssetListHeader {...data} />);

const hasRowChanged = (r1, r2) => {
  if (has(r1, 'isHeader')) {
    const isNewShowShitcoinsValue = isNewValueForPath(r1, r2, 'showShitcoins');
    const isNewTitle = isNewValueForPath(r1, r2, 'title');
    const isNewTotalItems = isNewValueForPath(r1, r2, 'totalItems');
    const isNewTotalValue = isNewValueForPath(r1, r2, 'totalValue');

    return isNewShowShitcoinsValue || isNewTitle || isNewTotalItems || isNewTotalValue;
  }

  const isNewAsset = isNewValueForPath(r1, r2, 'item.uniqueId');

  const isNewTokenFirst = isNewValueForPath(r1, r2, 'item.tokens.[0].uniqueId');
  const isNewTokenSecond = isNewValueForPath(r1, r2, 'item.tokens.[1].uniqueId');

  const isCollectiblesRow = has(r1, 'item.tokens') && has(r2, 'item.tokens');
  let isNewAssetBalance = false;

  if (!isCollectiblesRow) {
    isNewAssetBalance = isNewValueForPath(r1, r2, 'item.native.balance.display');
  }

  return isNewAsset
    || isNewAssetBalance
    || isNewTokenFirst
    || isNewTokenSecond;
};

export default class RecyclerAssetList extends PureComponent {
  static propTypes = {
    fetchData: PropTypes.func,
    hideHeader: PropTypes.bool,
    paddingBottom: PropTypes.number,
    renderAheadOffset: PropTypes.number,
    sections: PropTypes.arrayOf(PropTypes.shape({
      balances: PropTypes.bool,
      collectibles: PropTypes.bool,
      data: PropTypes.array.isRequired,
      header: PropTypes.shape({
        title: PropTypes.string,
        totalItems: PropTypes.number,
        totalValue: PropTypes.string,
      }),
      perData: PropTypes.object,
      renderItem: PropTypes.func.isRequired,
      type: PropTypes.string,
    })),
  };

  static defaultProps = {
    renderAheadOffset: deviceUtils.dimensions.height,
  };

  constructor(props) {
    super(props);

    this.state = {
      dataProvider: new DataProvider(hasRowChanged, this.getStableId),
      headersIndices: [],
    };

    this.layoutProvider = new LayoutProvider(
      index => {
        const { sections } = this.props;
        const { headersIndices } = this.state;

        if (headersIndices.includes(index)) {
          return ViewTypes.HEADER;
        }

        // This logic appears to be quite complex since there might be some race conditions
        // regarding order of received sections while importing from seeds
        const areBalancesLoaded = get(sections, '[0].balances');
        const areCollectiblesLoaded = sections.length === 2 || get(sections, '[0].collectibles');

        if (areBalancesLoaded && areCollectiblesLoaded) {
          if (index === headersIndices[1] - 1) {
            return ViewTypes.COIN_ROW_LAST;
          }
        }

        if (areCollectiblesLoaded) {
          const idx = areBalancesLoaded ? 1 : 0;
          if (index === headersIndices[idx] + 1) {
            return ViewTypes.UNIQUE_TOKEN_ROW_FIRST;
          }
          if (index === this.state.length - 1) {
            return ViewTypes.UNIQUE_TOKEN_ROW_LAST;
          }
          if (index > headersIndices[idx]) {
            return ViewTypes.UNIQUE_TOKEN_ROW;
          }
        }
        return ViewTypes.COIN_ROW;
      },
      (type, dim) => {
        dim.width = deviceUtils.dimensions.width;
        if (this.state.areSmallCollectibles
            && (
              type === ViewTypes.UNIQUE_TOKEN_ROW_LAST
              || type === ViewTypes.UNIQUE_TOKEN_ROW_FIRST
              || type === ViewTypes.UNIQUE_TOKEN_ROW
            )
        ) {
          dim.height = CoinRow.height;
          if (type === ViewTypes.UNIQUE_TOKEN_ROW_FIRST) {
            dim.height += CollectiblesSendRow.dividerHeight;
          } else if (type === ViewTypes.UNIQUE_TOKEN_ROW_LAST) {
            // We want to add enough spacing below the list so that when the user scrolls to the bottom,
            // the bottom of the list content lines up with the top of the FABs (+ padding).
            dim.height += (props.paddingBottom || 0);
          }
          return;
        }

        if (type === ViewTypes.UNIQUE_TOKEN_ROW) {
          dim.height = UniqueTokenRow.getHeight(false, false);
        } else if (type === ViewTypes.UNIQUE_TOKEN_ROW_LAST) {
          // We want to add enough spacing below the list so that when the user scrolls to the bottom,
          // the bottom of the list content lines up with the top of the FABs (+ padding).
          dim.height = UniqueTokenRow.getHeight(false, true) + (props.paddingBottom || 0);
        } else if (type === ViewTypes.UNIQUE_TOKEN_ROW_FIRST) {
          dim.height = UniqueTokenRow.getHeight(true, false);
        } else if (type === ViewTypes.COIN_ROW_LAST) {
          dim.height = this.state.areSmallCollectibles ? CoinRow.height : CoinRow.height + ListFooter.height;
        } else if (type === ViewTypes.COIN_ROW) {
          dim.height = CoinRow.height;
        } else {
          dim.height = this.props.hideHeader ? 0 : AssetListHeader.height;
        }
      },
    );
  }

  static getDerivedStateFromProps({ sections }, state) {
    const headersIndices = [];

    const items = sections.reduce((ctx, section) => {
      headersIndices.push(ctx.length);
      return ctx
        .concat([{
          isHeader: true,
          ...section.header,
        }])
        .concat(section.data.map(item => ({ item: { ...item, ...section.perData }, renderItem: section.renderItem })));
    }, []);

    const areSmallCollectibles = (c => c && get(c, 'type') === 'small')(sections.find(e => e.collectibles));

    return {
      areSmallCollectibles,
      dataProvider: state.dataProvider.cloneWithRows(items),
      headersIndices,
      length: items.length,
    };
  }

  componentDidMount = () => {
    this.isCancelled = false;
  };

  componentWillUnmount = () => {
    this.isCancelled = true;
  };

  getStableId = (index) => {
    const row = get(this.state, `dataProvider._data[${index}]`);

    return has(row, 'isHeader')
      ? buildAssetHeaderUniqueIdentifier(row)
      : buildAssetUniqueIdentifier(row.item);
  };

  handleRefresh = () => {
    if (this.state.isRefreshing) return;
    this.setState({ isRefreshing: true });
    this.props.fetchData().then(() => {
      if (!this.isCancelled) {
        this.setState({ isRefreshing: false });
      }
    });
  };

  renderRefreshControl = () => (
    <RefreshControl
      onRefresh={this.handleRefresh}
      refreshing={this.state.isRefreshing}
      tintColor={colors.alpha(colors.blueGreyLight, 0.666)}
    />
  );

  rowRenderer = (type, data, index) => {
    const { item, renderItem } = data;
    const { hideHeader, sections } = this.props;

    if (type === ViewTypes.HEADER) {
      return hideHeader ? null : <AssetListHeaderRenderer {...data} />;
    }

<<<<<<< HEAD
    if (this.state.areSmallCollectibles) {
      const { item, renderItem } = data;
      return renderItem({ item });
    }

    const { item, renderItem } = data;
    return renderItem({
      data: item.tokens,
      isFirstRow: type === ViewTypes.UNIQUE_TOKEN_ROW_FIRST,
      isLastRow: type === ViewTypes.UNIQUE_TOKEN_ROW_LAST,
    });
=======
    return (type === ViewTypes.COIN_ROW || type === ViewTypes.COIN_ROW_LAST)
      ? renderItem({ item })
      : renderItem({
        data: item.tokens ? item.tokens : item,
        isFirstRow: type === ViewTypes.UNIQUE_TOKEN_ROW_FIRST,
        isLastRow: type === ViewTypes.UNIQUE_TOKEN_ROW_LAST,
        shouldPrioritizeImageLoading: index < sections[0].data.length + 9,
        uniqueId: item.uniqueId,
      });
>>>>>>> 3ab9e56c
  };

  render() {
    const { hideHeader, renderAheadOffset } = this.props;
    const { dataProvider, headersIndices } = this.state;

    return (
      <Wrapper>
        <StickyContainer stickyHeaderIndices={headersIndices}>
          <RecyclerListView
            layoutProvider={this.layoutProvider}
            dataProvider={dataProvider}
            renderAheadOffset={renderAheadOffset}
            rowRenderer={this.rowRenderer}
            scrollIndicatorInsets={{
              bottom: safeAreaInsetValues.bottom,
              top: hideHeader ? 0 : AssetListHeader.height,
            }}
            scrollViewProps={{
              refreshControl: this.renderRefreshControl(),
            }}
          />
        </StickyContainer>
      </Wrapper>
    );
  }
}<|MERGE_RESOLUTION|>--- conflicted
+++ resolved
@@ -237,29 +237,15 @@
       return hideHeader ? null : <AssetListHeaderRenderer {...data} />;
     }
 
-<<<<<<< HEAD
-    if (this.state.areSmallCollectibles) {
-      const { item, renderItem } = data;
-      return renderItem({ item });
-    }
-
-    const { item, renderItem } = data;
-    return renderItem({
-      data: item.tokens,
-      isFirstRow: type === ViewTypes.UNIQUE_TOKEN_ROW_FIRST,
-      isLastRow: type === ViewTypes.UNIQUE_TOKEN_ROW_LAST,
-    });
-=======
     return (type === ViewTypes.COIN_ROW || type === ViewTypes.COIN_ROW_LAST)
       ? renderItem({ item })
       : renderItem({
-        data: item.tokens ? item.tokens : item,
+        item: item.tokens ? item.tokens : item,
         isFirstRow: type === ViewTypes.UNIQUE_TOKEN_ROW_FIRST,
         isLastRow: type === ViewTypes.UNIQUE_TOKEN_ROW_LAST,
         shouldPrioritizeImageLoading: index < sections[0].data.length + 9,
         uniqueId: item.uniqueId,
       });
->>>>>>> 3ab9e56c
   };
 
   render() {
