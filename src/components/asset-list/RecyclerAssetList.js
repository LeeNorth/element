<<<<<<< HEAD
import connect from 'react-redux/es/connect/connect';
import { get, has } from 'lodash';
import styled from 'styled-components/primitives';
=======
import {
  get,
  has,
  indexOf,
  keyBy,
  keys,
} from 'lodash';
>>>>>>> f4bf9b00
import PropTypes from 'prop-types';
import React, { PureComponent } from 'react';
import { RefreshControl, LayoutAnimation } from 'react-native';
import { pure } from 'recompact';
import {
  DataProvider,
  LayoutProvider,
  RecyclerListView,
} from 'recyclerlistview';
import StickyContainer from 'recyclerlistview/dist/reactnative/core/StickyContainer';
import styled from 'styled-components/primitives';
import {
  buildAssetHeaderUniqueIdentifier,
  buildAssetUniqueIdentifier,
} from '../../helpers/assets';
import { colors } from '../../styles';
import { deviceUtils, isNewValueForPath, safeAreaInsetValues } from '../../utils';
import { CoinRow, CollectiblesSendRow } from '../coin-row';
import { InvestmentCard, UniswapInvestmentCard } from '../investment-cards';
import { ListFooter } from '../list';
import AssetListHeader from './AssetListHeader';
import { withOpenFamilyTabs } from '../../hoc';
import { CardMargin, CardSize } from '../unique-token/UniqueTokenRow';

export const ViewTypes = {
  HEADER: 0,
  COIN_ROW: 1, // eslint-disable-line sort-keys
  COIN_ROW_LAST: 2,
  UNIQUE_TOKEN_ROW: 3,
<<<<<<< HEAD
  UNIQUE_TOKEN_ROW_CLOSED: 4,
  UNIQUE_TOKEN_ROW_CLOSED_LAST: 5,
=======
  UNIQUE_TOKEN_ROW_FIRST: 4,
  UNIQUE_TOKEN_ROW_LAST: 5,
  UNISWAP_ROW: 6,
  UNISWAP_ROW_LAST: 7,
>>>>>>> f4bf9b00
};

const Wrapper = styled.View`
  flex: 1;
  overflow: hidden;
`;

const NOOP = () => undefined;

const layoutItemAnimator = {
  animateDidMount: NOOP,
  animateShift: NOOP,
  animateWillMount: NOOP,
  animateWillUnmount: NOOP,
  animateWillUpdate: () => LayoutAnimation.configureNext(LayoutAnimation.create(200, 'easeInEaseOut', 'opacity')),
};


// eslint-disable-next-line react/prop-types
const AssetListHeaderRenderer = pure(data => <AssetListHeader {...data} />);

const hasRowChanged = (r1, r2) => {
  if (has(r1, 'isHeader')) {
    const isNewShowShitcoinsValue = isNewValueForPath(r1, r2, 'showShitcoins');
    const isNewTitle = isNewValueForPath(r1, r2, 'title');
    const isNewTotalItems = isNewValueForPath(r1, r2, 'totalItems');
    const isNewTotalValue = isNewValueForPath(r1, r2, 'totalValue');

    return isNewShowShitcoinsValue || isNewTitle || isNewTotalItems || isNewTotalValue;
  }

  const isNewAsset = isNewValueForPath(r1, r2, 'item.uniqueId');
  const isNewTokenFirst = isNewValueForPath(r1, r2, 'item.tokens.[0].uniqueId');
  const isNewTokenSecond = isNewValueForPath(r1, r2, 'item.tokens.[1].uniqueId');
  const isNewUniswapFirst = isNewValueForPath(r1, r2, 'item.tokens.[0].percentageOwned');
  const isNewUniswapSecond = isNewValueForPath(r1, r2, 'item.tokens.[1].percentageOwned');

  const isCollectiblesRow = has(r1, 'item.tokens') && has(r2, 'item.tokens');
  let isNewAssetBalance = false;

  if (!isCollectiblesRow) {
    isNewAssetBalance = isNewValueForPath(r1, r2, 'item.native.balance.display');
  }

  return isNewAsset
    || isNewAssetBalance
    || isNewTokenFirst
    || isNewTokenSecond
    || isNewUniswapFirst
    || isNewUniswapSecond;
};

class RecyclerAssetList extends PureComponent {
  static propTypes = {
    fetchData: PropTypes.func,
    hideHeader: PropTypes.bool,
    openFamilyTabs: PropTypes.array,
    paddingBottom: PropTypes.number,
    renderAheadOffset: PropTypes.number,
    scrollingVelocity: PropTypes.number,
    scrollViewTracker: PropTypes.object,
    sections: PropTypes.arrayOf(PropTypes.shape({
      balances: PropTypes.bool,
      collectibles: PropTypes.bool,
      data: PropTypes.array.isRequired,
      header: PropTypes.shape({
        title: PropTypes.string,
        totalItems: PropTypes.number,
        totalValue: PropTypes.string,
      }),
      perData: PropTypes.object,
      renderItem: PropTypes.func.isRequired,
      type: PropTypes.string,
    })),
  };

  static defaultProps = {
    renderAheadOffset: deviceUtils.dimensions.height,
  };

  rlv = React.createRef();

  position = 0;

  constructor(props) {
    super(props);

    this.state = {
      dataProvider: new DataProvider(hasRowChanged, this.getStableId),
      headersIndices: [],
      isRefreshing: false,
    };

    this.layoutProvider = new LayoutProvider(
      index => {
        const { sections, openFamilyTabs } = this.props;
        const { headersIndices } = this.state;
        if (headersIndices.includes(index)) {
          return ViewTypes.HEADER;
        }

        // This logic appears to be quite complex since there might be some race conditions
        // regarding order of received sections while importing from seeds
        const sectionsByType = keyBy(sections, 'name');

        const areBalancesLoaded = has(sectionsByType, 'balances');
        const areCollectiblesLoaded = has(sectionsByType, 'collectibles');
        const areInvestmentsLoaded = has(sectionsByType, 'investments');

        if (areBalancesLoaded) {
          if (index === headersIndices[1] - 1) {
            return ViewTypes.COIN_ROW_LAST;
          }
        }

        if (areInvestmentsLoaded) {
          const idx = indexOf(keys(sectionsByType), 'investments');
          const nextSectionIdx = (headersIndices[idx + 1]);

          if ((index > headersIndices[idx]) && (index < nextSectionIdx)) {
            return index === nextSectionIdx - 1
              ? ViewTypes.UNISWAP_ROW_LAST
              : ViewTypes.UNISWAP_ROW;
          }
        }

        if (areCollectiblesLoaded) {
<<<<<<< HEAD
          const idx = areBalancesLoaded ? 1 : 0;
=======
          const idx = indexOf(keys(sectionsByType), 'collectibles');
          const totalCollectibles = get(sectionsByType, 'collectibles.data.length');

          if (index === headersIndices[idx] + 1) {
            return ViewTypes.UNIQUE_TOKEN_ROW_FIRST;
          }
          if (index === (totalCollectibles + headersIndices[idx])) {
            return ViewTypes.UNIQUE_TOKEN_ROW_LAST;
          }
>>>>>>> f4bf9b00
          if (index > headersIndices[idx]) {
            const familyIndex = index - headersIndices[idx] - 1;
            if (openFamilyTabs[familyIndex]) {
              const collectiblesSection = (sections.length === 2) ? 1 : 0;
              if(sections[collectiblesSection].data[familyIndex].tokens) {
                return {
                  get: ViewTypes.UNIQUE_TOKEN_ROW,
                  isLast: index === this.state.length - 1,
                  size: get(sections, `[${collectiblesSection}].data[${familyIndex}]`).tokens.length,
                };
              }
            } else if (index === this.state.length - 1) {
              return ViewTypes.UNIQUE_TOKEN_ROW_CLOSED_LAST;
            }
            return ViewTypes.UNIQUE_TOKEN_ROW_CLOSED;
          }
        }

        return ViewTypes.COIN_ROW;
      },
      (type, dim) => {
        dim.width = deviceUtils.dimensions.width;
        if (this.state.areSmallCollectibles
            && (
              type === ViewTypes.UNIQUE_TOKEN_ROW_LAST
              || type === ViewTypes.UNIQUE_TOKEN_ROW_FIRST
              || type === ViewTypes.UNIQUE_TOKEN_ROW
            )
        ) {
          dim.height = CoinRow.height;
          if (type === ViewTypes.UNIQUE_TOKEN_ROW_FIRST) {
            dim.height += CollectiblesSendRow.dividerHeight;
          } else if (type === ViewTypes.UNIQUE_TOKEN_ROW_LAST) {
            // We want to add enough spacing below the list so that when the user scrolls to the bottom,
            // the bottom of the list content lines up with the top of the FABs (+ padding).
            dim.height += (props.paddingBottom || 0);
          }
          return;
        }
        
        if (type.get === ViewTypes.UNIQUE_TOKEN_ROW) {
          dim.height = type.size * CardSize + 54 + CardMargin * (type.size - 1) + (type.isLast ? 90 : 0);
        } else if (type === ViewTypes.UNIQUE_TOKEN_ROW_CLOSED) {
          dim.height = 54;
        } else if (type === ViewTypes.UNIQUE_TOKEN_ROW_CLOSED_LAST) {
          dim.height = 54 + 90;
        } else if (type === ViewTypes.COIN_ROW_LAST) {
          dim.height = this.state.areSmallCollectibles ? CoinRow.height : CoinRow.height + ListFooter.height;
        } else if (type === ViewTypes.COIN_ROW) {
          dim.height = CoinRow.height;
        } else if (type === ViewTypes.UNISWAP_ROW_LAST) {
          dim.height = UniswapInvestmentCard.height + InvestmentCard.margin.vertical + ListFooter.height;
        } else if (type === ViewTypes.UNISWAP_ROW) {
          dim.height = UniswapInvestmentCard.height + InvestmentCard.margin.vertical;
        } else {
          dim.height = this.props.hideHeader ? 0 : AssetListHeader.height;
        }
      },
    );
  }

  static getDerivedStateFromProps({ sections }, state) {
    const headersIndices = [];
    const items = sections.reduce((ctx, section) => {
      headersIndices.push(ctx.length);
      return ctx
        .concat([{
          isHeader: true,
          ...section.header,
        }])
        .concat(section.data.map(item => ({ item: { ...item, ...section.perData }, renderItem: section.renderItem })));
    }, []);
    const areSmallCollectibles = (c => c && get(c, 'type') === 'small')(sections.find(e => e.collectibles));
    return {
      areSmallCollectibles,
      dataProvider: state.dataProvider.cloneWithRows(items),
      headersIndices,
      length: items.length,
    };
  }

  componentDidMount = () => {
    this.isCancelled = false;
  };

  componentDidUpdate(prev) {
    // sorry
    if (this.props.scrollingVelocity === 0) {
      clearInterval(this.interval);
    }
    if (this.props.scrollingVelocity && this.props.scrollingVelocity !== prev.scrollingVelocity) {
      clearInterval(this.interval);
      this.interval = setInterval(() => {
        this.rlv.scrollToOffset(0, this.position + this.props.scrollingVelocity * 10);
      }, 30);
    }
    if (this.props.openFamilyTabs !== prev.openFamilyTabs) {
      let i = 0;
      while(i < this.props.openFamilyTabs.length) {
        if(this.props.openFamilyTabs[i] === true && prev.openFamilyTabs[i] === false) {
          setTimeout(() => {
            let collectiblesHeight = 0;
            for(let j = 0; j < i; j++) {
              if(this.props.openFamilyTabs[j] === true) {
                collectiblesHeight += this.props.sections[1].data[j].tokens.length * CardSize + 54 + 20 * (this.props.sections[1].data[j].tokens.length - 1);
              } else {
                collectiblesHeight += 54;
              }
            }
            const diff = this.position - (CoinRow.height * this.props.sections[0].data.length + AssetListHeader.height * this.props.sections.length + collectiblesHeight) + (deviceUtils.dimensions.height - (deviceUtils.isSmallPhone ? 210 : 235));
            const renderSize = CardSize * this.props.sections[1].data[i].tokens.length + 20 * (this.props.sections[1].data[i].tokens.length - 1);
            if( renderSize > diff) {
              const scrollDistance = deviceUtils.dimensions.height - (deviceUtils.isSmallPhone ? 210 : 235) > renderSize ? renderSize - diff : deviceUtils.dimensions.height - (deviceUtils.isSmallPhone ? 250 : 280);
              this.rlv.scrollToOffset(0, this.position + scrollDistance , true);
            }
          }, 50);
          break;
        }
        i++;
      }
    }
  }

  componentWillUnmount = () => {
    this.isCancelled = true;
    clearInterval(this.interval);
  };

  getStableId = (index) => {
    const row = get(this.state, `dataProvider._data[${index}]`);

    return has(row, 'isHeader')
      ? buildAssetHeaderUniqueIdentifier(row)
      : buildAssetUniqueIdentifier(row.item);
  };

  handleRefresh = () => {
    if (this.state.isRefreshing) return;
    this.setState({ isRefreshing: true });
    this.props.fetchData().then(() => {
      if (!this.isCancelled) {
        this.setState({ isRefreshing: false });
      }
    }).catch(error => {
      if (!this.isCancelled) {
        this.setState({ isRefreshing: false });
      }
    });
  };

  renderRefreshControl = () => (
    <RefreshControl
      onRefresh={this.handleRefresh}
      refreshing={this.state.isRefreshing}
      tintColor={colors.alpha(colors.blueGreyLight, 0.666)}
    />
  );

  rowRenderer = (type, data, index) => {
    const { item, renderItem } = data;
    const { hideHeader, sections } = this.props;

    if (type === ViewTypes.HEADER) {
      return hideHeader ? null : <AssetListHeaderRenderer {...data} />;
    }

    const isUniqueToken = (
      type === ViewTypes.UNIQUE_TOKEN_ROW
      || type === ViewTypes.UNIQUE_TOKEN_ROW_FIRST
      || type === ViewTypes.UNIQUE_TOKEN_ROW_LAST
    );

    return !isUniqueToken
      ? renderItem({ item })
      : renderItem({
        isFirstRow: type === ViewTypes.UNIQUE_TOKEN_ROW_FIRST,
        isLastRow: type === ViewTypes.UNIQUE_TOKEN_ROW_LAST,
        item: item.tokens,
        shouldPrioritizeImageLoading: index < sections[0].data.length + 9,
        uniqueId: item.uniqueId,
        familyImage: item.familyImage,
        familyName: item.familyName,
        familyId: item.familyId,
        childrenAmount: item.childrenAmount,
      });
  };

  render() {
    const { hideHeader, renderAheadOffset, ...props } = this.props;
    const { dataProvider, headersIndices } = this.state;

    return (
      <Wrapper>
        <StickyContainer stickyHeaderIndices={headersIndices}>
          <RecyclerListView
            ref={ref => { this.rlv = ref; }}
            {...props}
            layoutProvider={this.layoutProvider}
            dataProvider={dataProvider}
            extendedState={{ headersIndices }}
            renderAheadOffset={renderAheadOffset}
            itemAnimator={layoutItemAnimator}
            rowRenderer={this.rowRenderer}
            onScroll={event => {
              this.position = event.nativeEvent.contentOffset.y;
              if(this.props.scrollViewTracker) {
                this.props.scrollViewTracker.setValue(event.nativeEvent.contentOffset.y);
              }
            }}
            scrollIndicatorInsets={{
              bottom: safeAreaInsetValues.bottom,
              top: hideHeader ? 0 : AssetListHeader.height,
            }}
            scrollViewProps={{
              refreshControl: this.renderRefreshControl(),
            }}
          />
        </StickyContainer>
      </Wrapper>
    );
  }
}

const mapStateToProps = ({
  selectedWithFab: {
    scrollingVelocity,
  },
}) => ({
  scrollingVelocity,
});
export default connect(mapStateToProps)(withOpenFamilyTabs(RecyclerAssetList));<|MERGE_RESOLUTION|>--- conflicted
+++ resolved
@@ -1,8 +1,4 @@
-<<<<<<< HEAD
 import connect from 'react-redux/es/connect/connect';
-import { get, has } from 'lodash';
-import styled from 'styled-components/primitives';
-=======
 import {
   get,
   has,
@@ -10,7 +6,6 @@
   keyBy,
   keys,
 } from 'lodash';
->>>>>>> f4bf9b00
 import PropTypes from 'prop-types';
 import React, { PureComponent } from 'react';
 import { RefreshControl, LayoutAnimation } from 'react-native';
@@ -40,15 +35,12 @@
   COIN_ROW: 1, // eslint-disable-line sort-keys
   COIN_ROW_LAST: 2,
   UNIQUE_TOKEN_ROW: 3,
-<<<<<<< HEAD
   UNIQUE_TOKEN_ROW_CLOSED: 4,
   UNIQUE_TOKEN_ROW_CLOSED_LAST: 5,
-=======
-  UNIQUE_TOKEN_ROW_FIRST: 4,
-  UNIQUE_TOKEN_ROW_LAST: 5,
+  UNIQUE_TOKEN_ROW_FIRST: 8, // TODO remove
+  UNIQUE_TOKEN_ROW_LAST: 9, // TODO remove
   UNISWAP_ROW: 6,
   UNISWAP_ROW_LAST: 7,
->>>>>>> f4bf9b00
 };
 
 const Wrapper = styled.View`
@@ -119,6 +111,7 @@
         totalItems: PropTypes.number,
         totalValue: PropTypes.string,
       }),
+      investments: PropTypes.bool,
       perData: PropTypes.object,
       renderItem: PropTypes.func.isRequired,
       type: PropTypes.string,
@@ -176,28 +169,15 @@
         }
 
         if (areCollectiblesLoaded) {
-<<<<<<< HEAD
-          const idx = areBalancesLoaded ? 1 : 0;
-=======
           const idx = indexOf(keys(sectionsByType), 'collectibles');
-          const totalCollectibles = get(sectionsByType, 'collectibles.data.length');
-
-          if (index === headersIndices[idx] + 1) {
-            return ViewTypes.UNIQUE_TOKEN_ROW_FIRST;
-          }
-          if (index === (totalCollectibles + headersIndices[idx])) {
-            return ViewTypes.UNIQUE_TOKEN_ROW_LAST;
-          }
->>>>>>> f4bf9b00
           if (index > headersIndices[idx]) {
             const familyIndex = index - headersIndices[idx] - 1;
             if (openFamilyTabs[familyIndex]) {
-              const collectiblesSection = (sections.length === 2) ? 1 : 0;
-              if(sections[collectiblesSection].data[familyIndex].tokens) {
+              if(sections[idx].data[familyIndex].tokens) {
                 return {
                   get: ViewTypes.UNIQUE_TOKEN_ROW,
                   isLast: index === this.state.length - 1,
-                  size: get(sections, `[${collectiblesSection}].data[${familyIndex}]`).tokens.length,
+                  size: get(sections, `[${idx}].data[${familyIndex}]`).tokens.length,
                 };
               }
             } else if (index === this.state.length - 1) {
@@ -274,6 +254,7 @@
     this.isCancelled = false;
   };
 
+  // TODO
   componentDidUpdate(prev) {
     // sorry
     if (this.props.scrollingVelocity === 0) {
@@ -300,7 +281,7 @@
             }
             const diff = this.position - (CoinRow.height * this.props.sections[0].data.length + AssetListHeader.height * this.props.sections.length + collectiblesHeight) + (deviceUtils.dimensions.height - (deviceUtils.isSmallPhone ? 210 : 235));
             const renderSize = CardSize * this.props.sections[1].data[i].tokens.length + 20 * (this.props.sections[1].data[i].tokens.length - 1);
-            if( renderSize > diff) {
+            if(renderSize > diff) {
               const scrollDistance = deviceUtils.dimensions.height - (deviceUtils.isSmallPhone ? 210 : 235) > renderSize ? renderSize - diff : deviceUtils.dimensions.height - (deviceUtils.isSmallPhone ? 250 : 280);
               this.rlv.scrollToOffset(0, this.position + scrollDistance , true);
             }
@@ -355,13 +336,15 @@
       return hideHeader ? null : <AssetListHeaderRenderer {...data} />;
     }
 
-    const isUniqueToken = (
-      type === ViewTypes.UNIQUE_TOKEN_ROW
-      || type === ViewTypes.UNIQUE_TOKEN_ROW_FIRST
-      || type === ViewTypes.UNIQUE_TOKEN_ROW_LAST
+    const isNotUniqueToken = (
+      type === ViewTypes.COIN_ROW
+      || type === ViewTypes.COIN_ROW_LAST
+      || type === ViewTypes.UNISWAP_ROW
+      || type === ViewTypes.UNISWAP_ROW_LAST
     );
 
-    return !isUniqueToken
+    // TODO sections
+    return isNotUniqueToken
       ? renderItem({ item })
       : renderItem({
         isFirstRow: type === ViewTypes.UNIQUE_TOKEN_ROW_FIRST,
