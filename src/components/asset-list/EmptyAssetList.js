--- conflicted
+++ resolved
@@ -11,19 +11,11 @@
 import { useRefreshAccountData } from '@/hooks';
 import styled from '@/styled-thing';
 import { position } from '@/styles';
-<<<<<<< HEAD
-import { navbarHeight, navbarHeightWithInset } from '../navbar/Navbar';
-
-const Container = styled(Column)({
-  ...position.sizeAsObject('100%'),
-  paddingTop: navbarHeightWithInset,
-=======
 import { navbarHeight } from '../navbar/Navbar';
 
 const Container = styled(Column)({
   ...position.sizeAsObject('100%'),
   paddingTop: navbarHeight,
->>>>>>> ddc562a0
 });
 
 const EmptyAssetList = ({
