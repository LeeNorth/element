import React from 'react';
// @ts-expect-error // no declaration for this yet
import * as CoinIconsImages from 'react-coin-icon/lib/pngs';
import { Image, StyleSheet, View } from 'react-native';
import { FastChainBadge } from './FastCoinBadge';
import { FastFallbackCoinIconImage } from './FastFallbackCoinIconImage';
import ContractInteraction from '@rainbow-me/assets/contractInteraction.png';
import EthIcon from '@rainbow-me/assets/eth-icon.png';
import { AssetType } from '@rainbow-me/entities';
<<<<<<< HEAD
import { useColorForAsset, useForceUpdate } from '@rainbow-me/hooks';
import {
  ImageWithCachedMetadata,
  TransformationImage,
} from '@rainbow-me/images';
=======
import { useColorForAsset } from '@rainbow-me/hooks';
>>>>>>> 5b151eb4
import { borders, fonts } from '@rainbow-me/styles';
import {
  FallbackIcon as CoinIconTextFallback,
  getTokenMetadata,
  isETH,
} from '@rainbow-me/utils';

const fallbackTextStyles = {
  fontFamily: fonts.family.SFProRounded,
  fontWeight: fonts.weight.bold,
  letterSpacing: fonts.letterSpacing.roundedTight,
  marginBottom: 0.5,
  textAlign: 'center',
};

const fallbackIconStyle = {
  ...borders.buildCircleAsObject(40),
  position: 'absolute',
};

function formatSymbol(symbol: string) {
  return symbol
    ? symbol.charAt(0).toUpperCase() + symbol.slice(1).toLowerCase()
    : '';
}

/**
 * If mainnet asset is available, get the token under /ethereum/ (token) url.
 * Otherwise let it use whatever type it has
 * @param param0 - optional mainnetAddress, address and optional assetType
 * @returns a proper type and address to use for the url
 */
function resolveTypeAndAddress({
  mainnetAddress,
  address,
  assetType,
}: {
  mainnetAddress?: string;
  address: string;
  assetType?: AssetType;
}) {
  if (mainnetAddress) {
    return {
      resolvedAddress: mainnetAddress,
      resolvedType: AssetType.token,
    };
  }

<<<<<<< HEAD
      forceUpdate();
    },
    [key, forceUpdate]
  );

  return (
    <View
      style={[cx.coinIconContainer, { shadowColor }, isLoaded && cx.withShadow]}
    >
      {shouldShowImage && (
        <ImageWithCachedMetadata
          cache={TransformationImage.cacheControl.immutable}
          imageUrl={imageUrl}
          onError={onError}
          onLoad={onLoad}
          size={40}
          style={[cx.coinIconFallback, isLoaded && cx.withBackground]}
        />
      )}

      {!isLoaded && <View style={cx.fallbackWrapper}>{children()}</View>}
    </View>
  );
});
=======
  return {
    resolvedAddress: address,
    resolvedType: assetType,
  };
}
>>>>>>> 5b151eb4

export default React.memo(function FastCoinIcon({
  address,
  mainnetAddress,
  symbol,
  assetType,
  theme,
}: {
  address: string;
  mainnetAddress?: string;
  symbol: string;
  assetType?: AssetType;
  theme: any;
}) {
  const { resolvedType, resolvedAddress } = resolveTypeAndAddress({
    address,
    assetType,
    mainnetAddress,
  });

  const tokenMetadata = getTokenMetadata(resolvedAddress);

  const fallbackIconColor = useColorForAsset({
    address: resolvedAddress,
    type: resolvedType,
  });

  const shadowColor = theme.isDarkMode
    ? theme.colors.shadow
    : tokenMetadata?.shadowColor ?? fallbackIconColor;

  const eth = isETH(resolvedAddress);

  const formattedSymbol = formatSymbol(symbol);

  const shouldRenderFallback = !eth && !tokenMetadata;
  const shouldRenderLocalCoinIconImage =
    !shouldRenderFallback && CoinIconsImages[formattedSymbol];
  const shouldRenderContract = symbol === 'contract';

  return (
    <View style={sx.container}>
      {eth ? (
        <Image source={EthIcon} style={sx.coinIconFallback} />
      ) : shouldRenderLocalCoinIconImage ? (
        <View
          style={[
            sx.coinIconFallback,
            sx.reactCoinIconContainer,
            sx.withShadow,
            { shadowColor },
          ]}
        >
          <Image
            resizeMode="contain"
            source={CoinIconsImages[formattedSymbol]}
            style={sx.reactCoinIconImage}
          />
        </View>
      ) : shouldRenderContract ? (
        <Image source={ContractInteraction} style={sx.contract} />
      ) : (
        <FastFallbackCoinIconImage
          address={resolvedAddress}
          assetType={resolvedType}
          shadowColor={shadowColor}
          symbol={symbol}
        >
          {() => (
            <CoinIconTextFallback
              color={fallbackIconColor}
              height={40}
              style={fallbackIconStyle}
              symbol={symbol}
              textStyles={fallbackTextStyles}
              width={40}
            />
          )}
        </FastFallbackCoinIconImage>
      )}

      {assetType && <FastChainBadge assetType={assetType} theme={theme} />}
    </View>
  );
});

const sx = StyleSheet.create({
  coinIconFallback: {
    borderRadius: 20,
    height: 40,
    overflow: 'visible',
    width: 40,
  },
  container: {
    elevation: 6,
    height: 59,
    overflow: 'visible',
    paddingTop: 9,
  },
  contract: {
    height: 40,
    width: 40,
  },
  reactCoinIconContainer: {
    alignItems: 'center',
    justifyContent: 'center',
  },
  reactCoinIconImage: {
    height: '100%',
    width: '100%',
  },
  withShadow: {
    elevation: 6,
    shadowOffset: {
      height: 4,
      width: 0,
    },
    shadowOpacity: 0.3,
    shadowRadius: 6,
  },
});<|MERGE_RESOLUTION|>--- conflicted
+++ resolved
@@ -7,15 +7,7 @@
 import ContractInteraction from '@rainbow-me/assets/contractInteraction.png';
 import EthIcon from '@rainbow-me/assets/eth-icon.png';
 import { AssetType } from '@rainbow-me/entities';
-<<<<<<< HEAD
-import { useColorForAsset, useForceUpdate } from '@rainbow-me/hooks';
-import {
-  ImageWithCachedMetadata,
-  TransformationImage,
-} from '@rainbow-me/images';
-=======
 import { useColorForAsset } from '@rainbow-me/hooks';
->>>>>>> 5b151eb4
 import { borders, fonts } from '@rainbow-me/styles';
 import {
   FallbackIcon as CoinIconTextFallback,
@@ -64,38 +56,11 @@
     };
   }
 
-<<<<<<< HEAD
-      forceUpdate();
-    },
-    [key, forceUpdate]
-  );
-
-  return (
-    <View
-      style={[cx.coinIconContainer, { shadowColor }, isLoaded && cx.withShadow]}
-    >
-      {shouldShowImage && (
-        <ImageWithCachedMetadata
-          cache={TransformationImage.cacheControl.immutable}
-          imageUrl={imageUrl}
-          onError={onError}
-          onLoad={onLoad}
-          size={40}
-          style={[cx.coinIconFallback, isLoaded && cx.withBackground]}
-        />
-      )}
-
-      {!isLoaded && <View style={cx.fallbackWrapper}>{children()}</View>}
-    </View>
-  );
-});
-=======
   return {
     resolvedAddress: address,
     resolvedType: assetType,
   };
 }
->>>>>>> 5b151eb4
 
 export default React.memo(function FastCoinIcon({
   address,
