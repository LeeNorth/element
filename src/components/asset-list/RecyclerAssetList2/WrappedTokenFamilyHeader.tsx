import React from 'react';
import { TokenFamilyHeader } from '../../token-family';
import { useLatestCallback, useOpenFamilies } from '@rainbow-me/hooks';
import { ThemeContextProps } from '@rainbow-me/theme';

type Props = {
  name: string;
  total?: number;
  image?: string;
  theme: ThemeContextProps;
  testID?: string;
};

export default React.memo(function WrappedTokenFamilyHeader({
  name,
  total,
  image,
  theme,
  testID,
}: Props) {
  const { openFamilies, updateOpenFamilies } = useOpenFamilies();
  const isFamilyOpen = openFamilies[name];

  const handleToggle = useLatestCallback(() =>
    updateOpenFamilies({
      [name]: !isFamilyOpen,
    })
  );

  return (
    <TokenFamilyHeader
      childrenAmount={total}
      familyImage={image}
      isOpen={isFamilyOpen}
      onPress={handleToggle}
<<<<<<< HEAD
      testID={`${name?.toLowerCase()}-family-header`}
=======
      testID={testID}
>>>>>>> 77542df5
      theme={theme}
      title={name}
    />
  );
});<|MERGE_RESOLUTION|>--- conflicted
+++ resolved
@@ -33,11 +33,7 @@
       familyImage={image}
       isOpen={isFamilyOpen}
       onPress={handleToggle}
-<<<<<<< HEAD
-      testID={`${name?.toLowerCase()}-family-header`}
-=======
       testID={testID}
->>>>>>> 77542df5
       theme={theme}
       title={name}
     />
