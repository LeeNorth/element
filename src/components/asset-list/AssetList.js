import PropTypes from 'prop-types';
import React from 'react';
import { onlyUpdateForKeys } from 'recompact';
import { safeAreaInsetValues } from '../../utils';
import { FabWrapper, FloatingActionButton } from '../fab';
import { ListFooter } from '../list';
import AssetListSkeleton from './AssetListSkeleton';
import RecyclerAssetList from './RecyclerAssetList';

const FabSizeWithPadding = FloatingActionButton.size + (FabWrapper.bottomPosition * 2);
const PaddingBottom = (safeAreaInsetValues.bottom + FabSizeWithPadding) - ListFooter.height;

const AssetList = ({
  fetchData,
  hideHeader,
  isEmpty,
  sections,
  scrollViewTracker,
  ...props
}) => (
  isEmpty
    ? <AssetListSkeleton {...props} />
    : (
      <RecyclerAssetList
        scrollViewTracker={scrollViewTracker}
        {...props}
        enablePullToRefresh
        fetchData={fetchData}
        hideHeader={hideHeader}
        paddingBottom={PaddingBottom}
        sections={sections}
      />
    )
);

AssetList.propTypes = {
  fetchData: PropTypes.func.isRequired,
  hideHeader: PropTypes.bool,
  isEmpty: PropTypes.bool,
<<<<<<< HEAD
  isWalletEthZero: PropTypes.bool,
=======
  scrollViewTracker: PropTypes.object,
>>>>>>> c67b9ac0
  sections: PropTypes.arrayOf(PropTypes.object),
};

export default onlyUpdateForKeys([
  'isEmpty',
  'isWalletEthZero',
  'sections',
])(AssetList);<|MERGE_RESOLUTION|>--- conflicted
+++ resolved
@@ -37,11 +37,8 @@
   fetchData: PropTypes.func.isRequired,
   hideHeader: PropTypes.bool,
   isEmpty: PropTypes.bool,
-<<<<<<< HEAD
   isWalletEthZero: PropTypes.bool,
-=======
   scrollViewTracker: PropTypes.object,
->>>>>>> c67b9ac0
   sections: PropTypes.arrayOf(PropTypes.object),
 };
 
