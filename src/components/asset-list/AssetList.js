import PropTypes from 'prop-types';
import React from 'react';
import { onlyUpdateForKeys } from 'recompact';
import { safeAreaInsetValues } from '../../utils';
import { FabWrapper, FloatingActionButton } from '../fab';
import { ListFooter } from '../list';
import AssetListSkeleton from './AssetListSkeleton';
import RecyclerAssetList from './RecyclerAssetList';

const FabSizeWithPadding = FloatingActionButton.size + (FabWrapper.bottomPosition * 2);
const PaddingBottom = (safeAreaInsetValues.bottom + FabSizeWithPadding) - ListFooter.height;

const AssetList = ({
  fetchData,
  hideHeader,
  isEmpty,
  sections,
<<<<<<< HEAD
  scrollViewTracker,
=======
  ...props
>>>>>>> 0c2d0b2b
}) => (
  isEmpty
    ? <AssetListSkeleton />
    : (
      <RecyclerAssetList
<<<<<<< HEAD
        scrollViewTracker={scrollViewTracker}
=======
        {...props}
>>>>>>> 0c2d0b2b
        enablePullToRefresh
        fetchData={fetchData}
        hideHeader={hideHeader}
        paddingBottom={PaddingBottom}
        sections={sections}
      />
    )
);

AssetList.propTypes = {
  fetchData: PropTypes.func.isRequired,
  hideHeader: PropTypes.bool,
  isEmpty: PropTypes.bool,
  scrollViewTracker: PropTypes.object,
  sections: PropTypes.arrayOf(PropTypes.object),
};

export default onlyUpdateForKeys(['isEmpty', 'sections'])(AssetList);<|MERGE_RESOLUTION|>--- conflicted
+++ resolved
@@ -15,21 +15,15 @@
   hideHeader,
   isEmpty,
   sections,
-<<<<<<< HEAD
   scrollViewTracker,
-=======
   ...props
->>>>>>> 0c2d0b2b
 }) => (
   isEmpty
     ? <AssetListSkeleton />
     : (
       <RecyclerAssetList
-<<<<<<< HEAD
         scrollViewTracker={scrollViewTracker}
-=======
         {...props}
->>>>>>> 0c2d0b2b
         enablePullToRefresh
         fetchData={fetchData}
         hideHeader={hideHeader}
