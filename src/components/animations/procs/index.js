<<<<<<< HEAD
export { default as contains } from './contains';
export { default as interpolate } from './interpolate';
export { default as timing } from './timing';
export { default as transformOrigin } from './transformOrigin';
export { divide, multiply } from './math';
export { updateState } from './updateState';
=======
export { default as interpolate } from './interpolate';
export { default as runSpring } from './spring';
>>>>>>> 29913dab
<|MERGE_RESOLUTION|>--- conflicted
+++ resolved
@@ -1,11 +1 @@
-<<<<<<< HEAD
-export { default as contains } from './contains';
-export { default as interpolate } from './interpolate';
-export { default as timing } from './timing';
-export { default as transformOrigin } from './transformOrigin';
-export { divide, multiply } from './math';
-export { updateState } from './updateState';
-=======
-export { default as interpolate } from './interpolate';
-export { default as runSpring } from './spring';
->>>>>>> 29913dab
+export { default as interpolate } from './interpolate';