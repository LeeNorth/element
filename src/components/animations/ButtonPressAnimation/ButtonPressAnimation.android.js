import React, { createContext, useCallback, useContext, useMemo } from 'react';
import { processColor, requireNativeComponent, View } from 'react-native';
import { createNativeWrapper } from 'react-native-gesture-handler';
import { PureNativeButton } from 'react-native-gesture-handler/src/components/GestureButtons';
import Animated, {
  NewEasing as Easing,
  runOnJS,
  useAnimatedGestureHandler,
  useAnimatedStyle,
  useDerivedValue,
  useSharedValue,
  withTiming,
} from 'react-native-reanimated';
import styled from 'styled-components';
import { normalizeTransformOrigin } from './NativeButton';
import { useLongPressEvents } from '@rainbow-me/hooks';

const ZoomableRawButton = requireNativeComponent('RNZoomableButton');

const ZoomableButton = createNativeWrapper(ZoomableRawButton);

const AnimatedRawButton = createNativeWrapper(
  Animated.createAnimatedComponent(PureNativeButton),
  {
    shouldActivateOnStart: true,
    shouldCancelWhenOutside: true,
  }
);

const OVERFLOW_MARGIN = 5;

const ScaleButtonContext = createContext(null);

const Content = styled.View`
  overflow: visible;
`;

// I managed to implement partially overflow in scale button (up to 5px),
// but overflow is not visible beyond small boundaries. Hence, to make it reactive to touches
// I couldn't just expend boundaries, because then it intercepts touches, so I managed to
// extract animated component to external value

<<<<<<< HEAD
export const ScaleButtonZoomable = ({ children, style, testID }) => {
  const value = useSharedValue(1);
=======
export const ScaleButtonZoomable = ({ children, style, duration = 160 }) => {
  const scale = useSharedValue(1);
  const scaleTraversed = useDerivedValue(() => {
    const value = withTiming(scale.value, {
      duration,
      easing: Easing.bezier(0.25, 0.1, 0.25, 1),
    });
    return value;
  });
>>>>>>> fed7a4da
  const sz = useAnimatedStyle(() => {
    return {
      transform: [
        {
          scale: scaleTraversed.value,
        },
      ],
    };
  });

  return (
<<<<<<< HEAD
    <ScaleButtonContext.Provider value={value}>
      <Animated.View style={[style, sz]} testID={testID}>
        {children}
      </Animated.View>
=======
    <ScaleButtonContext.Provider value={scale}>
      <Animated.View style={[style, sz]}>{children}</Animated.View>
>>>>>>> fed7a4da
    </ScaleButtonContext.Provider>
  );
};

const ScaleButton = ({
  children,
  contentContainerStyle,
  duration,
  minLongPressDuration,
  onLongPress,
  onPress,
  overflowMargin,
<<<<<<< HEAD
  testID,
=======
  scaleTo,
>>>>>>> fed7a4da
  wrapperStyle,
  onPressStart,
  onPressCancel,
}) => {
  const parentScale = useContext(ScaleButtonContext);
  const childScale = useSharedValue(1);
  const scale = parentScale || childScale;
  const hasScaledDown = useSharedValue(0);
  const scaleTraversed = useDerivedValue(() => {
    const value = withTiming(scale.value, {
      duration,
      easing: Easing.bezier(0.25, 0.1, 0.25, 1),
    });
    if (parentScale) {
      return 1;
    } else {
      return value;
    }
  });
  const sz = useAnimatedStyle(() => {
    return {
      transform: [
        {
          scale: scaleTraversed.value,
        },
      ],
    };
  });

  const { handleCancel, handlePress, handleStartPress } = useLongPressEvents({
    minLongPressDuration,
    onLongPress,
    onPress,
    onPressCancel,
    onPressStart,
  });

  const gestureHandler = useAnimatedGestureHandler({
    onActive: () => {
      runOnJS(handleStartPress)();
      if (hasScaledDown.value === 0) {
        scale.value = scaleTo;
      }
      hasScaledDown.value = 1;
    },
    onCancel: () => {
      scale.value = 1;
      hasScaledDown.value = 0;
      runOnJS(handleCancel)();
    },
    onEnd: () => {
      hasScaledDown.value = 0;
      scale.value = 1;
      runOnJS(handlePress)();
    },
    onFail: () => {
      runOnJS(handleCancel)();
    },
  });

  return (
    <View style={[{ overflow: 'visible' }, wrapperStyle]} testID={testID}>
      <View style={{ margin: -overflowMargin }}>
        <AnimatedRawButton
          hitSlop={-overflowMargin}
          onGestureEvent={gestureHandler}
          rippleColor={processColor('transparent')}
          style={{ overflow: 'visible' }}
        >
          <View style={{ backgroundColor: 'transparent' }}>
            <View style={{ padding: overflowMargin }}>
              <Animated.View style={[sz, contentContainerStyle]}>
                {children}
              </Animated.View>
            </View>
          </View>
        </AnimatedRawButton>
      </View>
    </View>
  );
};

const SimpleScaleButton = ({
  backgroundColor,
  borderRadius,
  children,
  contentContainerStyle,
  duration,
  minLongPressDuration,
  onLongPress,
  onPress,
  overflowMargin,
<<<<<<< HEAD
  wrapperStyle,
  duration,
  testID,
  transformOrigin,
=======
  scaleTo,
>>>>>>> fed7a4da
  skipTopMargin,
  transformOrigin,
  wrapperStyle,
}) => {
  const onNativePress = useCallback(
    ({ nativeEvent: { type } }) => {
      if (type === 'longPress') {
        onLongPress?.();
      } else {
        onPress?.();
      }
    },
    [onLongPress, onPress]
  );

  return (
    <View
      style={[
        {
          backgroundColor,
          borderRadius,
          overflow: 'visible',
        },
        wrapperStyle,
      ]}
      testID={testID}
    >
      <View
        style={{
          margin: -overflowMargin,
          marginTop: skipTopMargin ? -OVERFLOW_MARGIN : -overflowMargin,
        }}
      >
        <ZoomableButton
          duration={duration}
          hitSlop={-overflowMargin}
          minLongPressDuration={minLongPressDuration}
          onPress={onNativePress}
          rippleColor={processColor('transparent')}
          scaleTo={scaleTo}
          style={{ overflow: 'visible' }}
          transformOrigin={transformOrigin}
        >
          <View style={{ backgroundColor: 'transparent' }}>
            <View
              style={{
                padding: overflowMargin,
                paddingTop: skipTopMargin ? OVERFLOW_MARGIN : overflowMargin,
              }}
            >
              <Animated.View style={contentContainerStyle}>
                {children}
              </Animated.View>
            </View>
          </View>
        </ZoomableButton>
      </View>
    </View>
  );
};

export default function ButtonPressAnimation({
  // eslint-disable-next-line no-unused-vars
  activeOpacity = 1, // TODO
  backgroundColor = 'transparent',
  borderRadius = 0,
  children,
  contentContainerStyle,
  disabled,
  duration = 160,
  hitSlop,
  minLongPressDuration = 500,
  onLongPress,
  onPress,
  onPressStart,
  overflowMargin = OVERFLOW_MARGIN,
  reanimatedButton,
  scaleTo = 0.86,
  skipTopMargin,
  style,
  testID,
  transformOrigin,
  wrapperStyle,
  onPressCancel,
}) {
  const normalizedTransformOrigin = useMemo(
    () => normalizeTransformOrigin(transformOrigin),
    [transformOrigin]
  );

  const ButtonElement = reanimatedButton ? ScaleButton : SimpleScaleButton;
  return disabled ? (
    <Content style={style}>{children}</Content>
  ) : (
    <ButtonElement
      backgroundColor={backgroundColor}
      borderRadius={borderRadius}
      contentContainerStyle={contentContainerStyle}
      duration={duration}
      hitSlop={hitSlop}
      minLongPressDuration={minLongPressDuration}
      onLongPress={onLongPress}
      onPress={onPress}
      onPressCancel={onPressCancel}
      onPressStart={onPressStart}
      overflowMargin={overflowMargin}
      scaleTo={scaleTo}
      skipTopMargin={skipTopMargin}
      testID={testID}
      transformOrigin={normalizedTransformOrigin}
      wrapperStyle={wrapperStyle}
    >
      <Content pointerEvents="box-only" style={style}>
        {children}
      </Content>
    </ButtonElement>
  );
}<|MERGE_RESOLUTION|>--- conflicted
+++ resolved
@@ -40,11 +40,12 @@
 // I couldn't just expend boundaries, because then it intercepts touches, so I managed to
 // extract animated component to external value
 
-<<<<<<< HEAD
-export const ScaleButtonZoomable = ({ children, style, testID }) => {
-  const value = useSharedValue(1);
-=======
-export const ScaleButtonZoomable = ({ children, style, duration = 160 }) => {
+export const ScaleButtonZoomable = ({
+  children,
+  style,
+  duration = 160,
+  testID,
+}) => {
   const scale = useSharedValue(1);
   const scaleTraversed = useDerivedValue(() => {
     const value = withTiming(scale.value, {
@@ -53,7 +54,6 @@
     });
     return value;
   });
->>>>>>> fed7a4da
   const sz = useAnimatedStyle(() => {
     return {
       transform: [
@@ -65,15 +65,10 @@
   });
 
   return (
-<<<<<<< HEAD
-    <ScaleButtonContext.Provider value={value}>
+    <ScaleButtonContext.Provider value={scale}>
       <Animated.View style={[style, sz]} testID={testID}>
         {children}
       </Animated.View>
-=======
-    <ScaleButtonContext.Provider value={scale}>
-      <Animated.View style={[style, sz]}>{children}</Animated.View>
->>>>>>> fed7a4da
     </ScaleButtonContext.Provider>
   );
 };
@@ -86,11 +81,8 @@
   onLongPress,
   onPress,
   overflowMargin,
-<<<<<<< HEAD
-  testID,
-=======
+  testID,
   scaleTo,
->>>>>>> fed7a4da
   wrapperStyle,
   onPressStart,
   onPressCancel,
@@ -183,15 +175,9 @@
   onLongPress,
   onPress,
   overflowMargin,
-<<<<<<< HEAD
-  wrapperStyle,
-  duration,
-  testID,
-  transformOrigin,
-=======
   scaleTo,
->>>>>>> fed7a4da
   skipTopMargin,
+  testID,
   transformOrigin,
   wrapperStyle,
 }) => {
