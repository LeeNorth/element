--- conflicted
+++ resolved
@@ -153,37 +153,29 @@
     });
   }
 
-<<<<<<< HEAD
-  render() {
+  render = () => {
     const {
       children,
       disabled,
       style,
       tapRef,
+      waitFor,
     } = this.props;
 
     return (
-      <TapGestureHandler enabled={!disabled} ref={tapRef} onHandlerStateChange={this.handleStateChange} >
-        <Animated.View onLayout={this.handleLayout} style={[style, this.buildAnimationStyles()]}>
+      <TapGestureHandler
+        enabled={!disabled}
+        ref={tapRef}
+        onHandlerStateChange={this.handleStateChange}
+        waitFor={this.props.waitFor}
+      >
+        <Animated.View
+          onLayout={this.handleLayout}
+          style={[style, this.buildAnimationStyles()]}
+        >
           {children}
         </Animated.View>
       </TapGestureHandler>
     );
   }
-=======
-  render = () => (
-    <TapGestureHandler
-      enabled={!this.props.disabled}
-      onHandlerStateChange={this.handleStateChange}
-      waitFor={this.props.waitFor}
-    >
-      <Animated.View
-        onLayout={this.handleLayout}
-        style={[this.props.style, this.buildAnimationStyles()]}
-      >
-        {this.props.children}
-      </Animated.View>
-    </TapGestureHandler>
-  )
->>>>>>> 27b42132
 }