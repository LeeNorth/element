--- conflicted
+++ resolved
@@ -1,14 +1,3 @@
-<<<<<<< HEAD
-export {
-  contains,
-  isGestureActiveProc,
-  isEitherGestureActiveProc,
-  onEitherGestureActiveChange,
-  runSpring,
-} from './procs';
-=======
-export { contains, interpolate, runSpring, timing, updateState } from './procs';
->>>>>>> 2425510f
 export {
   default as ButtonPressAnimation,
   ScaleButtonZoomableAndroid,
