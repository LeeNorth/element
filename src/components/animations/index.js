<<<<<<< HEAD
export { contains, interpolate, runSpring } from './procs';
=======
export {
  contains,
  isGestureActiveProc,
  isEitherGestureActiveProc,
  onEitherGestureActiveChange,
  runSpring,
  timing,
  updateState,
} from './procs';
>>>>>>> 666196d3
export {
  default as ButtonPressAnimation,
  ScaleButtonZoomableAndroid,
} from './ButtonPressAnimation';
export { default as FlyInAnimation } from './FlyInAnimation';
export { default as OpacityToggler } from './OpacityToggler';
export { default as ShimmerAnimation } from './ShimmerAnimation';
export { SpinAnimation } from './SpinAnimation';
export { default as HourglassAnimation } from './HourglassAnimation';
export { default as CheckmarkAnimation } from './CheckmarkAnimation';

export const RoundButtonCapSize = 30;<|MERGE_RESOLUTION|>--- conflicted
+++ resolved
@@ -1,16 +1,3 @@
-<<<<<<< HEAD
-export { contains, interpolate, runSpring } from './procs';
-=======
-export {
-  contains,
-  isGestureActiveProc,
-  isEitherGestureActiveProc,
-  onEitherGestureActiveChange,
-  runSpring,
-  timing,
-  updateState,
-} from './procs';
->>>>>>> 666196d3
 export {
   default as ButtonPressAnimation,
   ScaleButtonZoomableAndroid,
