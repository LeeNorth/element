import React from 'react';
import { HoldToAuthorizeButton } from '../buttons';
import networkTypes from '@rainbow-me/helpers/networkTypes';

export default function SendButton({
  disabled,
  isAuthorizing,
  onLongPress,
  testID,
  network,
  ...props
}) {
<<<<<<< HEAD
  const isZeroAssetAmount = Number(assetAmount) <= 0;

  let disabled = true;
  let label = 'Enter an Amount';

  let nativeToken = 'ETH';
  if (network === networkTypes.polygon) {
    nativeToken = 'MATIC';
  }

  if (!isZeroAssetAmount && !isSufficientGas) {
    disabled = true;
    label = `Insufficient ${nativeToken}`;
  } else if (!isZeroAssetAmount && !isSufficientBalance) {
    disabled = true;
    label = 'Insufficient Funds';
  } else if (!isZeroAssetAmount) {
    disabled = false;
    label = 'Hold to Send';
  }

=======
>>>>>>> 8f61a8fa
  return (
    <HoldToAuthorizeButton
      {...props}
      disabled={disabled}
      isAuthorizing={isAuthorizing}
      label={disabled ? 'Complete checks' : 'Hold to Send'}
      onLongPress={onLongPress}
      parentHorizontalPadding={15}
      showBiometryIcon={!disabled}
      testID={testID}
    />
  );
}<|MERGE_RESOLUTION|>--- conflicted
+++ resolved
@@ -1,39 +1,13 @@
 import React from 'react';
 import { HoldToAuthorizeButton } from '../buttons';
-import networkTypes from '@rainbow-me/helpers/networkTypes';
 
 export default function SendButton({
   disabled,
   isAuthorizing,
   onLongPress,
   testID,
-  network,
   ...props
 }) {
-<<<<<<< HEAD
-  const isZeroAssetAmount = Number(assetAmount) <= 0;
-
-  let disabled = true;
-  let label = 'Enter an Amount';
-
-  let nativeToken = 'ETH';
-  if (network === networkTypes.polygon) {
-    nativeToken = 'MATIC';
-  }
-
-  if (!isZeroAssetAmount && !isSufficientGas) {
-    disabled = true;
-    label = `Insufficient ${nativeToken}`;
-  } else if (!isZeroAssetAmount && !isSufficientBalance) {
-    disabled = true;
-    label = 'Insufficient Funds';
-  } else if (!isZeroAssetAmount) {
-    disabled = false;
-    label = 'Hold to Send';
-  }
-
-=======
->>>>>>> 8f61a8fa
   return (
     <HoldToAuthorizeButton
       {...props}
