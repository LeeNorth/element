--- conflicted
+++ resolved
@@ -1,12 +1,12 @@
 import { isHexString } from '@ethersproject/bytes';
 import lang from 'i18n-js';
-<<<<<<< HEAD
+// <<<<<<< HEAD
+// import { isEmpty, toLower } from 'lodash';
+// import React, { Fragment, useCallback, useMemo } from 'react';
+// =======
 import { isEmpty, toLower } from 'lodash';
-import React, { Fragment, useCallback, useMemo } from 'react';
-=======
-import { get, isEmpty, toLower } from 'lodash';
 import React, { Fragment, useCallback, useEffect, useMemo } from 'react';
->>>>>>> aa3a3bcd
+// >>>>>>> aa3a3bcdb0e0ce1f3d96800f79c3ccbdd88e23b0
 import { ActivityIndicator, Keyboard } from 'react-native';
 import { useNavigation } from '../../navigation/Navigation';
 import { useTheme } from '../../theme/ThemeContext';
@@ -98,15 +98,7 @@
   const { isSmallPhone, isTinyPhone } = useDimensions();
   const { navigate } = useNavigation();
   const { colors } = useTheme();
-
-<<<<<<< HEAD
-  const contact = useMemo(() => {
-    return contacts?.[recipient.toLowerCase()] ?? defaultContactItem;
-  }, [contacts, recipient]);
-  const [hexAddress, setHexAddress] = useState(null);
-=======
   const [hexAddress, setHexAddress] = useState('');
->>>>>>> aa3a3bcd
 
   useEffect(() => {
     if (isValidAddress) {
@@ -124,7 +116,7 @@
   }, [isValidAddress, recipient, setHexAddress]);
 
   const contact = useMemo(() => {
-    return get(contacts, `${[toLower(hexAddress)]}`, defaultContactItem);
+    return contacts?.[hexAddress.toLowerCase()] ?? defaultContactItem;
   }, [contacts, hexAddress]);
 
   const userWallet = useMemo(() => {
@@ -144,14 +136,6 @@
     recipient;
 
   const handleNavigateToContact = useCallback(() => {
-<<<<<<< HEAD
-    let color = contact?.color;
-    let nickname = recipient;
-    if (color !== 0 && !color) {
-      const emoji = profileUtils.addressHashedEmoji(hexAddress);
-      color = profileUtils.addressHashedColorIndex(hexAddress) || 0;
-      nickname = isHexString(recipient) ? emoji : `${emoji} ${recipient}`;
-=======
     let nickname = profilesEnabled
       ? !isHexString(recipient)
         ? recipient
@@ -159,13 +143,12 @@
       : recipient;
     let color = '';
     if (!profilesEnabled) {
-      color = get(contact, 'color');
+      color = contact?.color;
       if (color !== 0 && !color) {
         const emoji = profileUtils.addressHashedEmoji(hexAddress);
         color = profileUtils.addressHashedColorIndex(hexAddress) || 0;
         nickname = isHexString(recipient) ? emoji : `${emoji} ${recipient}`;
       }
->>>>>>> aa3a3bcd
     }
 
     android && Keyboard.dismiss();
