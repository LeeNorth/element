import lang from 'i18n-js';
import {
  Box,
  Inline,
  Inset,
  Rows,
  Row,
  Stack,
  Text,
  Columns,
  Column,
  AccentColorProvider,
  DebugLayout,
} from '@/design-system';

import { useTheme } from '@/theme';
import { initialChartExpandedStateSheetHeight } from '../expanded-state/asset/ChartExpandedState';
import React, { useCallback, useMemo } from 'react';
import GenericCard from './GenericCard';
import { ButtonPressAnimation } from '../animations';
import {
  useAccountSettings,
  useChartThrottledPoints,
  useColorForAsset,
  useGenericAsset,
  useWallets,
} from '@/hooks';

import { deviceUtils, ethereumUtils } from '@/utils';
import { useNavigation } from '@/navigation';
import Routes from '@/navigation/routesNames';
import { analytics } from '@/analytics';

import { ETH_ADDRESS } from '@/references';
import {
  ChartPath,
  ChartPathProvider,
} from '@/react-native-animated-charts/src';

import { CoinIcon } from '../coin-icon';
import { AssetType } from '@/entities';
import Labels from '../value-chart/ExtremeLabels';
import showWalletErrorAlert from '@/helpers/support';

import { IS_ANDROID, IS_IOS } from '@/env';
import { emitChartsRequest } from '@/redux/explorer';
import chartTypes from '@/helpers/chartTypes';
import { View } from 'react-native';

export const AssetCardHeight = 274;
const AssetCard = () => {
  const { accountAddress, nativeCurrency } = useAccountSettings();

  emitChartsRequest([ETH_ADDRESS], chartTypes.day, nativeCurrency);

  const { colors, isDarkMode } = useTheme();

  const { navigate } = useNavigation();
  const { isDamaged } = useWallets();

  const handlePressBuy = useCallback(() => {
    if (isDamaged) {
      showWalletErrorAlert();
      return;
    }

    if (IS_IOS) {
      navigate(Routes.ADD_CASH_FLOW);
    } else {
      navigate(Routes.WYRE_WEBVIEW_NAVIGATOR, () => ({
        params: {
          address: accountAddress,
        },
        screen: Routes.WYRE_WEBVIEW,
      }));
    }

    analytics.track('Tapped Add Cash', {
      category: 'add cash',
      source: 'BuyCard',
    });
  }, [accountAddress, isDamaged, navigate]);

  const genericAsset = useGenericAsset(ETH_ADDRESS);

  // If we don't have a balance for this asset
  // It's a generic asset
  const assetWithPrice = useMemo(() => {
    return {
      ...ethereumUtils.formatGenericAsset(genericAsset, nativeCurrency),
      address: ETH_ADDRESS,
    };
  }, [genericAsset, nativeCurrency]);

  if (IS_ANDROID) {
    console.log(assetWithPrice);
  }

  let colorForAsset = useColorForAsset(
    {
      address: assetWithPrice.address,
      mainnet_address: assetWithPrice?.mainnet_address,
      type: assetWithPrice?.mainnet_address
        ? AssetType.token
        : assetWithPrice.type,
    },
    assetWithPrice?.address ? undefined : colors.appleBlue
  );

  if (isDarkMode && assetWithPrice?.address === ETH_ADDRESS) {
    colorForAsset = colors.whiteLabel;
  }

  const { throttledData } = useChartThrottledPoints({
    asset: assetWithPrice,
  });

  const CHART_WIDTH = deviceUtils.dimensions.width - 80;
  const CHART_HEIGHT = 80;

  let isNegativePriceChange = false;
  if (assetWithPrice.native.change[0] === '-') {
    isNegativePriceChange = true;
  }
  const priceChangeDisplay = isNegativePriceChange
    ? assetWithPrice.native.change.substring(1)
    : assetWithPrice.native.change;

  const priceChangeColor = isNegativePriceChange ? colors.red : colors.green;

  const handleAssetPress = useCallback(() => {
    navigate(Routes.EXPANDED_ASSET_SHEET, {
      asset: assetWithPrice,
      longFormHeight: initialChartExpandedStateSheetHeight,
      type: 'token',
    });
  }, [assetWithPrice, navigate]);

  return (
<<<<<<< HEAD
    <GenericCard type="stretch">
      <Stack space="20px">
        <Stack space="12px">
          <Box style={{ marginTop: -4 }}>
            <Columns alignHorizontal="justify" alignVertical="center">
              <Column>
                <Inline alignVertical="center" space="6px">
                  {/* @ts-expect-error – JS component */}
                  <CoinIcon
                    address={assetWithPrice.address}
                    size={20}
                    symbol={assetWithPrice.symbol}
                  />
                  <Text
                    size="17pt"
                    color={{ custom: colorForAsset }}
                    weight="heavy"
                  >
                    {assetWithPrice.name}
                  </Text>
                </Inline>
              </Column>
              <Column width="content">
                <Inline alignVertical="bottom">
                  <Text
                    size="17pt"
                    color={{ custom: priceChangeColor }}
                    weight="bold"
                  >
                    {`${
                      isNegativePriceChange ? '􀄩' : '􀄨'
                    }${priceChangeDisplay}`}
                  </Text>
                  <Text
                    size="13pt"
                    color={{ custom: priceChangeColor }}
                    weight="bold"
                  >
                    {` ${lang.t('expanded_state.chart.today').toLowerCase()}`}
                  </Text>
                </Inline>
              </Column>
            </Columns>
          </Box>
          <Text size="26pt" color={{ custom: colorForAsset }} weight="heavy">
            {assetWithPrice.native.price.display}
          </Text>
        </Stack>
        <Inset vertical="16px">
          <Box height={{ custom: CHART_HEIGHT }}>
            <ChartPathProvider
              data={throttledData}
              width={CHART_WIDTH}
              height={CHART_HEIGHT}
            >
              <ChartPath
                fill="none"
                gestureEnabled={false}
                height={CHART_HEIGHT}
                hitSlop={0}
                longPressGestureHandlerProps={undefined}
                selectedStrokeWidth={3}
                stroke={colorForAsset}
                strokeLinecap="round"
                strokeLinejoin="round"
                strokeWidth={4}
                width={CHART_WIDTH}
                chartXOffset={0}
                disableOnPress
                isCard
              />
              <Labels color={colorForAsset} width={CHART_WIDTH} isCard />
            </ChartPathProvider>
          </Box>
        </Inset>
        <ButtonPressAnimation onPress={handlePress} scaleTo={0.8}>
          <AccentColorProvider color={colors.alpha(colorForAsset, 0.1)}>
            <Box
              width="full"
              height="36px"
              borderRadius={99}
              alignItems="center"
              justifyContent="center"
              background="accent"
            >
              <Text
                color={{ custom: colorForAsset }}
                containsEmoji
                size="15pt"
                weight="bold"
=======
    <ButtonPressAnimation onPress={IS_IOS ? handleAssetPress : handlePressBuy}>
      <GenericCard type="stretch">
        <Stack space="20px">
          <Stack space="12px">
            <Box style={{ marginTop: -4 }}>
              <Columns alignHorizontal="justify" alignVertical="center">
                <Column>
                  <Inline alignVertical="center" space="6px">
                    {/* @ts-expect-error – JS component */}
                    <CoinIcon
                      address={assetWithPrice.address}
                      size={20}
                      symbol={assetWithPrice.symbol}
                    />
                    <Text
                      size="17pt"
                      color={{ custom: colorForAsset }}
                      weight="heavy"
                    >
                      {assetWithPrice.name}
                    </Text>
                  </Inline>
                </Column>
                <Column width="content">
                  <Inline alignVertical="bottom">
                    <Text
                      size="17pt"
                      color={{ custom: priceChangeColor }}
                      weight="bold"
                    >
                      {`${
                        isNegativePriceChange ? '􀄩' : '􀄨'
                      }${priceChangeDisplay}`}
                    </Text>
                    <Text
                      size="13pt"
                      color={{ custom: priceChangeColor }}
                      weight="bold"
                    >
                      {` ${lang.t('expanded_state.chart.today').toLowerCase()}`}
                    </Text>
                  </Inline>
                </Column>
              </Columns>
            </Box>
            <Text size="26pt" color={{ custom: colorForAsset }} weight="heavy">
              {assetWithPrice.native.price.display}
            </Text>
          </Stack>
          <Inset vertical="16px">
            <Box height={{ custom: CHART_HEIGHT }}>
              {/* @ts-expect-error – JS component */}

              <ChartPathProvider
                data={throttledData}
                width={CHART_WIDTH}
                height={CHART_HEIGHT}
>>>>>>> d7d1a5e4
              >
                {/* @ts-expect-error – JS component */}

                <ChartPath
                  fill="none"
                  gestureEnabled={false}
                  height={CHART_HEIGHT}
                  hitSlop={0}
                  longPressGestureHandlerProps={undefined}
                  selectedStrokeWidth={3}
                  stroke={colorForAsset}
                  strokeLinecap="round"
                  strokeLinejoin="round"
                  strokeWidth={4}
                  width={CHART_WIDTH}
                  chartXOffset={0}
                  disableOnPress
                  isCard
                />
                <Labels color={colorForAsset} width={CHART_WIDTH} isCard />
              </ChartPathProvider>
            </Box>
          </Inset>
          <ButtonPressAnimation onPress={handlePressBuy} scaleTo={0.8}>
            <AccentColorProvider color={colors.alpha(colorForAsset, 0.1)}>
              <Box
                width="full"
                height={{ custom: 36 }}
                borderRadius={99}
                alignItems="center"
                justifyContent="center"
                background="accent"
              >
                <Text
                  color={{ custom: colorForAsset }}
                  containsEmoji
                  size="15pt"
                  weight="bold"
                >
                  􀍯 Buy Ethereum
                </Text>
              </Box>
            </AccentColorProvider>
          </ButtonPressAnimation>
        </Stack>
      </GenericCard>
    </ButtonPressAnimation>
  );
};

export default AssetCard;<|MERGE_RESOLUTION|>--- conflicted
+++ resolved
@@ -96,6 +96,14 @@
     console.log(assetWithPrice);
   }
 
+  const handleAssetPress = useCallback(() => {
+    navigate(Routes.EXPANDED_ASSET_SHEET, {
+      asset: assetWithPrice,
+      longFormHeight: initialChartExpandedStateSheetHeight,
+      type: 'token',
+    });
+  }, [assetWithPrice, navigate]);
+
   let colorForAsset = useColorForAsset(
     {
       address: assetWithPrice.address,
@@ -128,107 +136,7 @@
 
   const priceChangeColor = isNegativePriceChange ? colors.red : colors.green;
 
-  const handleAssetPress = useCallback(() => {
-    navigate(Routes.EXPANDED_ASSET_SHEET, {
-      asset: assetWithPrice,
-      longFormHeight: initialChartExpandedStateSheetHeight,
-      type: 'token',
-    });
-  }, [assetWithPrice, navigate]);
-
   return (
-<<<<<<< HEAD
-    <GenericCard type="stretch">
-      <Stack space="20px">
-        <Stack space="12px">
-          <Box style={{ marginTop: -4 }}>
-            <Columns alignHorizontal="justify" alignVertical="center">
-              <Column>
-                <Inline alignVertical="center" space="6px">
-                  {/* @ts-expect-error – JS component */}
-                  <CoinIcon
-                    address={assetWithPrice.address}
-                    size={20}
-                    symbol={assetWithPrice.symbol}
-                  />
-                  <Text
-                    size="17pt"
-                    color={{ custom: colorForAsset }}
-                    weight="heavy"
-                  >
-                    {assetWithPrice.name}
-                  </Text>
-                </Inline>
-              </Column>
-              <Column width="content">
-                <Inline alignVertical="bottom">
-                  <Text
-                    size="17pt"
-                    color={{ custom: priceChangeColor }}
-                    weight="bold"
-                  >
-                    {`${
-                      isNegativePriceChange ? '􀄩' : '􀄨'
-                    }${priceChangeDisplay}`}
-                  </Text>
-                  <Text
-                    size="13pt"
-                    color={{ custom: priceChangeColor }}
-                    weight="bold"
-                  >
-                    {` ${lang.t('expanded_state.chart.today').toLowerCase()}`}
-                  </Text>
-                </Inline>
-              </Column>
-            </Columns>
-          </Box>
-          <Text size="26pt" color={{ custom: colorForAsset }} weight="heavy">
-            {assetWithPrice.native.price.display}
-          </Text>
-        </Stack>
-        <Inset vertical="16px">
-          <Box height={{ custom: CHART_HEIGHT }}>
-            <ChartPathProvider
-              data={throttledData}
-              width={CHART_WIDTH}
-              height={CHART_HEIGHT}
-            >
-              <ChartPath
-                fill="none"
-                gestureEnabled={false}
-                height={CHART_HEIGHT}
-                hitSlop={0}
-                longPressGestureHandlerProps={undefined}
-                selectedStrokeWidth={3}
-                stroke={colorForAsset}
-                strokeLinecap="round"
-                strokeLinejoin="round"
-                strokeWidth={4}
-                width={CHART_WIDTH}
-                chartXOffset={0}
-                disableOnPress
-                isCard
-              />
-              <Labels color={colorForAsset} width={CHART_WIDTH} isCard />
-            </ChartPathProvider>
-          </Box>
-        </Inset>
-        <ButtonPressAnimation onPress={handlePress} scaleTo={0.8}>
-          <AccentColorProvider color={colors.alpha(colorForAsset, 0.1)}>
-            <Box
-              width="full"
-              height="36px"
-              borderRadius={99}
-              alignItems="center"
-              justifyContent="center"
-              background="accent"
-            >
-              <Text
-                color={{ custom: colorForAsset }}
-                containsEmoji
-                size="15pt"
-                weight="bold"
-=======
     <ButtonPressAnimation onPress={IS_IOS ? handleAssetPress : handlePressBuy}>
       <GenericCard type="stretch">
         <Stack space="20px">
@@ -280,16 +188,11 @@
           </Stack>
           <Inset vertical="16px">
             <Box height={{ custom: CHART_HEIGHT }}>
-              {/* @ts-expect-error – JS component */}
-
               <ChartPathProvider
                 data={throttledData}
                 width={CHART_WIDTH}
                 height={CHART_HEIGHT}
->>>>>>> d7d1a5e4
               >
-                {/* @ts-expect-error – JS component */}
-
                 <ChartPath
                   fill="none"
                   gestureEnabled={false}
