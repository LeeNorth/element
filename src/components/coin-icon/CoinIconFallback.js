import React, { useMemo } from 'react';
import { Image } from 'react-native';
import { useTheme } from '../../theme/ThemeContext';
import { Centered } from '../layout';
import EthIcon from '@rainbow-me/assets/eth-icon.png';
import { AssetTypes } from '@rainbow-me/entities';
import { useBooleanState, useColorForAsset } from '@rainbow-me/hooks';
import { ImageWithCachedMetadata } from '@rainbow-me/images';
import styled from '@rainbow-me/styled-components';
import { borders, fonts, position, shadow } from '@rainbow-me/styles';
import {
  FallbackIcon,
  getUrlForTrustIconFallback,
  isETH,
  magicMemo,
} from '@rainbow-me/utils';

const fallbackTextStyles = {
  fontFamily: fonts.family.SFProRounded,
  fontWeight: fonts.weight.bold,
  letterSpacing: fonts.letterSpacing.roundedTight,
  marginBottom: 0.5,
  textAlign: 'center',
};

const FallbackImage = styled(ImageWithCachedMetadata)(
  ({
    size,
    theme: { colors },
    shadowColor: color,
    shadowOffset: { height: y, width: x },
    shadowOpacity: opacity,
    shadowRadius: radius,
    showImage,
  }) => ({
    height: size,
    width: size,
    ...position.coverAsObject,
    ...shadow.buildAsObject(x, y, radius * 2, color, showImage ? opacity : 0),
    backgroundColor: showImage ? colors.white : colors.transparent,
    borderRadius: size / 2,
    overflow: 'visible',
  })
);

function WrappedFallbackImage({
  color,
  elevation = 6,
  shadowOpacity,
  showImage,
  size,
  eth,
  type,
  ...props
}) {
  const { colors } = useTheme();
  return (
    <Centered
      {...props}
      {...position.coverAsObject}
      {...borders.buildCircleAsObject(size)}
      backgroundColor={colors.alpha(color || colors.dark, shadowOpacity || 0.3)}
      elevation={showImage ? elevation : 0}
      style={{ overflow: 'hidden' }}
    >
      <FallbackImage
        as={eth ? Image : undefined}
        source={EthIcon}
        {...props}
        overlayColor={color || colors.dark}
        shadowOpacity={shadowOpacity}
        showImage={showImage}
        size={size}
        type={type}
      />
    </Centered>
  );
}

const FallbackImageElement = android ? WrappedFallbackImage : FallbackImage;

const CoinIconFallback = fallbackProps => {
<<<<<<< HEAD
  const { address = '', height, symbol, width, type } = fallbackProps;
=======
  const {
    address = '',
    mainnet_address,
    height,
    symbol,
    width,
    type,
  } = fallbackProps;
>>>>>>> 5a9ff59f

  const [showImage, showFallbackImage, hideFallbackImage] = useBooleanState(
    false
  );

<<<<<<< HEAD
  const fallbackIconColor = useColorForAsset({ address });
  const imageUrl = useMemo(() => getUrlForTrustIconFallback(address, type), [
    address,
    type,
  ]);
=======
  const fallbackIconColor = useColorForAsset({
    address: mainnet_address || address,
    type: mainnet_address ? AssetTypes.token : type,
  });
  const imageUrl = useMemo(
    () =>
      getUrlForTrustIconFallback(
        mainnet_address || address,
        mainnet_address ? AssetTypes.token : type
      ),
    [address, mainnet_address, type]
  );
>>>>>>> 5a9ff59f

  const eth = isETH(address);

  return (
    <Centered height={height} width={width}>
      {!showImage && (
        <FallbackIcon
          {...fallbackProps}
          color={fallbackIconColor}
          showImage={showImage}
          symbol={symbol || ''}
          textStyles={fallbackTextStyles}
        />
      )}
      <FallbackImageElement
        {...fallbackProps}
        color={fallbackIconColor}
        eth={eth}
        imageUrl={imageUrl}
        onError={hideFallbackImage}
        onLoad={showFallbackImage}
        showImage={showImage}
        size={width}
      />
    </Centered>
  );
};

export default magicMemo(CoinIconFallback, [
  'address',
  'type',
  'style',
  'symbol',
]);<|MERGE_RESOLUTION|>--- conflicted
+++ resolved
@@ -80,9 +80,6 @@
 const FallbackImageElement = android ? WrappedFallbackImage : FallbackImage;
 
 const CoinIconFallback = fallbackProps => {
-<<<<<<< HEAD
-  const { address = '', height, symbol, width, type } = fallbackProps;
-=======
   const {
     address = '',
     mainnet_address,
@@ -91,19 +88,11 @@
     width,
     type,
   } = fallbackProps;
->>>>>>> 5a9ff59f
 
   const [showImage, showFallbackImage, hideFallbackImage] = useBooleanState(
     false
   );
 
-<<<<<<< HEAD
-  const fallbackIconColor = useColorForAsset({ address });
-  const imageUrl = useMemo(() => getUrlForTrustIconFallback(address, type), [
-    address,
-    type,
-  ]);
-=======
   const fallbackIconColor = useColorForAsset({
     address: mainnet_address || address,
     type: mainnet_address ? AssetTypes.token : type,
@@ -116,7 +105,6 @@
       ),
     [address, mainnet_address, type]
   );
->>>>>>> 5a9ff59f
 
   const eth = isETH(address);
 
