<<<<<<< HEAD
import isNil from 'lodash/isNil';
=======
>>>>>>> 5bbc8848
import React, { useMemo } from 'react';
import { View } from 'react-native';
import ContractInteraction from '../../assets/contractInteraction.png';
import { useTheme } from '../../theme/ThemeContext';
import ChainBadge from './ChainBadge';
import CoinIconFallback from './CoinIconFallback';
import { AssetTypes } from '@rainbow-me/entities';
import { isNil } from '@rainbow-me/helpers/utilities';
import { useColorForAsset } from '@rainbow-me/hooks';
import { ImgixImage } from '@rainbow-me/images';
import styled from '@rainbow-me/styled-components';
import {
  getTokenMetadata,
  isETH,
  magicMemo,
  CoinIcon as ReactCoinIcon,
} from '@rainbow-me/utils';

export const CoinIconSize = 40;

const ContractInteractionIcon = styled(ImgixImage)(({ size }) => ({
  height: size,
  width: size,
}));

const StyledCoinIcon = styled(ReactCoinIcon)({
  opacity: ({ isHidden }) => (isHidden ? 0.4 : 1),
});

const CoinIcon = ({
  address = 'eth',
  badgeXPosition,
  badgeYPosition,
  badgeSize,
  ignoreBadge = false,
  forcedShadowColor,
  size = CoinIconSize,
  symbol = '',
  type,
  ...props
}) => {
  const tokenMetadata = getTokenMetadata(props.mainnet_address || address);
  const color = useColorForAsset({
    address: props.mainnet_address || address,
    type: props.mainnet_address ? AssetTypes.token : type,
  });
  const { colors, isDarkMode } = useTheme();
  const forceFallback =
    !isETH(props.mainnet_address || address) && isNil(tokenMetadata);
  const isNotContractInteraction = useMemo(() => symbol !== 'contract', [
    symbol,
  ]);

  return (
    <View>
      {isNotContractInteraction ? (
        <StyledCoinIcon
          {...props}
          address={props.mainnet_address || address}
          color={color}
          fallbackRenderer={CoinIconFallback}
          forceFallback={forceFallback}
          // force update on change symbol due to ImageCache strategy
          key={symbol}
          shadowColor={
            forcedShadowColor ||
            (isDarkMode ? colors.shadow : tokenMetadata?.shadowColor || color)
          }
          size={size}
          symbol={symbol}
          type={props.mainnet_address ? AssetTypes.token : type}
        />
      ) : (
        <ContractInteractionIcon size={size} source={ContractInteraction} />
      )}
      {!ignoreBadge && (
        <ChainBadge
          assetType={type}
          badgeXPosition={badgeXPosition}
          badgeYPosition={badgeYPosition}
          size={badgeSize}
        />
      )}
    </View>
  );
};

export default magicMemo(CoinIcon, [
  'address',
  'isHidden',
  'isPinned',
  'size',
  'type',
  'symbol',
  'shadowColor',
]);<|MERGE_RESOLUTION|>--- conflicted
+++ resolved
@@ -1,7 +1,3 @@
-<<<<<<< HEAD
-import isNil from 'lodash/isNil';
-=======
->>>>>>> 5bbc8848
 import React, { useMemo } from 'react';
 import { View } from 'react-native';
 import ContractInteraction from '../../assets/contractInteraction.png';
