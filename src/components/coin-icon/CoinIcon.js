--- conflicted
+++ resolved
@@ -68,11 +68,7 @@
           }
           size={size}
           symbol={symbol}
-<<<<<<< HEAD
-          type={type}
-=======
           type={props.mainnet_address ? AssetTypes.token : type}
->>>>>>> 5a9ff59f
         />
       ) : (
         <ContractInteractionIcon size={size} source={ContractInteraction} />
