--- conflicted
+++ resolved
@@ -1,10 +1,5 @@
 import analytics from '@segment/analytics-react-native';
 import lang from 'i18n-js';
-<<<<<<< HEAD
-import { times } from 'lodash';
-=======
-import { toLower } from 'lodash';
->>>>>>> 52c9bde9
 import React, {
   Fragment,
   useCallback,
