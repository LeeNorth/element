--- conflicted
+++ resolved
@@ -107,11 +107,7 @@
   return (
     <AndroidWrapper
       style={{
-<<<<<<< HEAD
-        bottom: -StatusBar.currentHeight,
-=======
-        top: 24,
->>>>>>> 550b8908
+        top: StatusBar.currentHeight,
       }}
     >
       <DiscoverSheetContext.Provider value={value}>
