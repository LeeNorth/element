<<<<<<< HEAD
import isUndefined from 'lodash/isUndefined';
=======
>>>>>>> 5bbc8848
import styled from '@rainbow-me/styled-components';

const FlexItem = styled.View(({ flex, grow, shrink }) => {
  const props = {
    flex:
      flex === undefined && grow === undefined && shrink === undefined
        ? 1
        : flex,
  };

  if (grow !== undefined) {
    props.flexGrow = grow;
  }

  if (shrink !== undefined) {
    props.flexShrink = shrink;
  }

  return props;
});

export default FlexItem;<|MERGE_RESOLUTION|>--- conflicted
+++ resolved
@@ -1,7 +1,3 @@
-<<<<<<< HEAD
-import isUndefined from 'lodash/isUndefined';
-=======
->>>>>>> 5bbc8848
 import styled from '@rainbow-me/styled-components';
 
 const FlexItem = styled.View(({ flex, grow, shrink }) => {
