--- conflicted
+++ resolved
@@ -314,47 +314,6 @@
                 textColor={textColor}
                 weight="heavy"
               />
-<<<<<<< HEAD
-            ) : null}
-          </SheetActionButtonRow>
-          {asset.network === AssetTypes.polygon && (
-            <L2Explainer
-              assetType={AssetTypes.polygon}
-              colors={colors}
-              onPress={handleL2ExplainerPress}
-              symbol="NFT"
-            />
-          )}
-          <TokenInfoSection isNft>
-            <TokenInfoRow>
-              <TokenInfoItem
-                color={
-                  lastSalePrice === 'None' && !currentPrice
-                    ? colors.alpha(colors.whiteLabel, 0.5)
-                    : colors.whiteLabel
-                }
-                enableHapticFeedback={!!currentPrice}
-                isNft
-                onPress={toggleCurrentPriceDisplayCurrency}
-                size="big"
-                title={currentPrice ? '􀋢 For sale' : 'Last sale price'}
-                weight={
-                  lastSalePrice === 'None' && !currentPrice ? 'bold' : 'heavy'
-                }
-              >
-                {showCurrentPriceInEth ||
-                nativeCurrency === 'ETH' ||
-                !currentPrice
-                  ? currentPrice || lastSalePrice
-                  : convertAmountToNativeDisplay(
-                      parseFloat(currentPrice) * priceOfEth,
-                      nativeCurrency
-                    )}
-              </TokenInfoItem>
-              <TokenInfoItem
-                align="right"
-                color={
-=======
               {!external && !isReadOnlyWallet && isSendable ? (
                 <SendActionButton
                   asset={asset}
@@ -365,7 +324,14 @@
               ) : null}
             </SheetActionButtonRow>
           )}
-
+            {asset.network === AssetTypes.polygon && (
+            <L2Explainer
+              assetType={AssetTypes.polygon}
+              colors={colors}
+              onPress={handleL2ExplainerPress}
+              symbol="NFT"
+            />
+          )}
           {!isPoap && (
             <TokenInfoSection isNft>
               <TokenInfoRow>
@@ -412,7 +378,6 @@
                 >
                   {showFloorInEth ||
                   nativeCurrency === 'ETH' ||
->>>>>>> 713745ea
                   floorPrice === 'None'
                     ? floorPrice
                     : convertAmountToNativeDisplay(
