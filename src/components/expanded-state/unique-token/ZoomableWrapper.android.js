import React, { useState } from 'react';
import { StyleSheet, View } from 'react-native';
import {
  PanGestureHandler,
  PinchGestureHandler,
  TapGestureHandler,
} from 'react-native-gesture-handler';
import Animated, {
  cancelAnimation,
  Easing,
  runOnJS,
  useAnimatedGestureHandler,
  useAnimatedStyle,
  useSharedValue,
  useWorkletCallback,
  withSpring,
  withTiming,
} from 'react-native-reanimated';
import useReactiveSharedValue from '../../../react-native-animated-charts/src/helpers/useReactiveSharedValue';
<<<<<<< HEAD
import { StatusBarHelper } from '@/helpers';
import { useDimensions } from '@rainbow-me/hooks';
import styled from '@rainbow-me/styled-components';
import { position } from '@rainbow-me/styles';
=======
import { useDimensions } from '@/hooks';
import styled from '@/styled-thing';
import { position } from '@/styles';
>>>>>>> c0ef4cbd

const adjustConfig = {
  duration: 300,
  easing: Easing.bezier(0.4, 0, 0.22, 1),
};
const enterConfig = {
  damping: 40,
  mass: 1.5,
  stiffness: 600,
};
const exitConfig = {
  damping: 68,
  mass: 2,
  stiffness: 800,
};
const GestureBlocker = styled(View)({
  height: ({ height }) => height * 3,
  left: ({ xOffset }) => -xOffset,
  position: 'absolute',
  top: ({ yOffset }) => -yOffset * 3,
  width: ({ width }) => width,
});

const Container = styled(Animated.View)({
  alignSelf: 'center',
  shadowColor: ({ theme: { colors } }) => colors.shadowBlack,
  shadowOffset: { height: 20, width: 0 },
  shadowOpacity: 0.4,
  shadowRadius: 30,
});

const ImageWrapper = styled(Animated.View)({
  ...position.sizeAsObject('100%'),
  flexDirection: 'row',
  overflow: 'hidden',
});

const ZoomContainer = styled(Animated.View)(({ width, height }) => ({
  height,
  width,
}));

const MAX_IMAGE_SCALE = 3;
const MIN_IMAGE_SCALE = 1;
const THRESHOLD = 250;

export const ZoomableWrapper = ({
  animationProgress: givenAnimationProgress,
  children,
  horizontalPadding,
  aspectRatio,
  borderRadius,
  disableAnimations,
  onZoomInWorklet,
  onZoomOutWorklet,
  opacity,
  yOffset = 85,
  xOffset: givenXOffset = 0,
  onZoomIn,
  onZoomOut,
  yDisplacement: givenYDisplacement,
  width,
  height,
}) => {
  // eslint-disable-next-line react-hooks/rules-of-hooks
  const animationProgress = givenAnimationProgress || useSharedValue(0);
  // eslint-disable-next-line react-hooks/rules-of-hooks
  const yDisplacement = givenYDisplacement || useSharedValue(0);

  const { height: deviceHeight, width: deviceWidth } = useDimensions();

  const maxImageWidth = width || deviceWidth - horizontalPadding * 2;
  const maxImageHeight = height || deviceHeight / 2;
  const [
    containerWidth = maxImageWidth,
    containerHeight = maxImageWidth,
  ] = useMemo(() => {
    const isSquare = aspectRatio === 1;
    const isLandscape = aspectRatio > 1;
    const isPortrait = aspectRatio < 1;

    if (isSquare) {
      return [maxImageWidth, maxImageWidth];
    }

    if (isLandscape) {
      return [maxImageWidth, maxImageWidth / aspectRatio];
    }

    if (isPortrait) {
      if (maxImageWidth / aspectRatio > maxImageHeight) {
        return [aspectRatio * maxImageHeight, maxImageHeight];
      } else {
        return [maxImageWidth, maxImageWidth / aspectRatio];
      }
    }
  }, [aspectRatio, maxImageHeight, maxImageWidth]);

  const containerWidthValue = useReactiveSharedValue(
    containerWidth || maxImageWidth
  );
  const containerHeightValue = useReactiveSharedValue(
    containerHeight || maxImageWidth
  );
  const [isZoomed, setIsZoomed] = useState(false);
  const isZoomedValue = useSharedValue(false);

  useEffect(() => {
    StatusBarHelper.setLightContent();
    if (isZoomed) {
      StatusBarHelper.setHidden(true);
      onZoomIn?.();
    } else {
      StatusBarHelper.setHidden(false);
      onZoomOut?.();
    }
  }, [isZoomed, onZoomIn, onZoomOut]);

  const fullSizeHeight = Math.min(deviceHeight, deviceWidth / aspectRatio);
  const fullSizeWidth = Math.min(deviceWidth, deviceHeight * aspectRatio);

  const xOffset = givenXOffset || (width - containerWidth) / 2 || 0;

  const containerStyle = useAnimatedStyle(() => {
    const scale =
      1 +
      animationProgress.value *
        (fullSizeHeight / (containerHeightValue.value ?? 1) - 1);

    const maxWidth = (deviceWidth - containerWidth) / 2;
    return {
      opacity: opacity?.value ?? 1,
      transform: [
        {
          translateY:
            animationProgress.value *
            (yDisplacement.value + (deviceHeight - fullSizeHeight) / 2 - 85),
        },
        {
          translateY:
            (animationProgress.value *
              (fullSizeHeight - containerHeightValue.value)) /
            2,
        },
        ...(givenXOffset
          ? [
              {
                translateX:
                  -animationProgress.value * (-maxWidth + givenXOffset),
              },
            ]
          : []),
        {
          scale,
        },
      ],
    };
  }, [fullSizeHeight, fullSizeWidth]);

  const cornerStyle = useAnimatedStyle(() => ({
    borderRadius: (1 - animationProgress.value) * (borderRadius ?? 16),
  }));

  const scale = useSharedValue(1);
  const state = useSharedValue(0); // 0 - started, 1 - finished
  const translateX = useSharedValue(0);
  const translateY = useSharedValue(0);

  const endGesture = useWorkletCallback((event, ctx) => {
    'worklet';
    state.value = 1;
    const fullSizeHeight = Math.min(deviceHeight, deviceWidth / aspectRatio);
    const fullSizeWidth = Math.min(deviceWidth, deviceHeight * aspectRatio);
    const zooming = fullSizeHeight / containerHeightValue.value;
    ctx.startVelocityX = undefined;
    ctx.startVelocityY = undefined;
    ctx.prevTranslateX = 0;
    ctx.prevTranslateY = 0;
    let targetScale = Math.min(scale.value, MAX_IMAGE_SCALE);

    // determine whether to snap to screen edges
    let breakingScaleX = deviceWidth / fullSizeWidth;
    let breakingScaleY = deviceHeight / fullSizeHeight;

    const maxDisplacementX =
      (deviceWidth * (Math.max(1, targetScale / breakingScaleX) - 1)) /
      2 /
      zooming;
    const maxDisplacementY =
      (deviceHeight * (Math.max(1, targetScale / breakingScaleY) - 1)) /
      2 /
      zooming;

    let targetTranslateX = translateX.value;
    let targetTranslateY = translateY.value;

    if (scale.value > MAX_IMAGE_SCALE) {
      scale.value = withTiming(MAX_IMAGE_SCALE, adjustConfig);
      targetScale = MAX_IMAGE_SCALE;
      if (ctx.prevScale) {
        const lastFocalDisplacementX =
          (ctx.focalDisplacementX * event.scale) / ctx.initEventScale;
        const readjustX =
          ctx.maxAllowedFocalDisplacementX - lastFocalDisplacementX;
        targetTranslateX = translateX.value + readjustX;
        translateX.value = withTiming(targetTranslateX, adjustConfig);

        const lastFocalDisplacementY =
          (ctx.focalDisplacementY * event.scale) / ctx.initEventScale;

        const readjustY =
          ctx.maxAllowedFocalDisplacementY - lastFocalDisplacementY;
        targetTranslateY = translateY.value + readjustY;
        translateY.value = withTiming(targetTranslateY, adjustConfig);
      } else {
        return;
      }
    }
    ctx.initEventScale = undefined;
    ctx.startFocalX = undefined;
    ctx.startFocalY = undefined;
    ctx.prevScale = undefined;

    if (targetScale > breakingScaleX && isZoomedValue.value) {
      if (targetTranslateX > maxDisplacementX) {
        translateX.value = withTiming(maxDisplacementX, adjustConfig);
      }
      if (targetTranslateX < -maxDisplacementX) {
        translateX.value = withTiming(-maxDisplacementX, adjustConfig);
      }
    } else {
      translateX.value = withTiming(0, adjustConfig);
    }

    if (targetScale > breakingScaleY) {
      if (targetTranslateY > maxDisplacementY) {
        cancelAnimation(translateY.value);
        translateY.value = withTiming(maxDisplacementY, adjustConfig);
      }
      if (targetTranslateY < -maxDisplacementY) {
        cancelAnimation(translateY.value);
        translateY.value = withTiming(-maxDisplacementY, adjustConfig);
      }
    } else {
      cancelAnimation(translateY.value);
      translateY.value = withTiming(0, adjustConfig);
    }

    if (scale.value < 0.8) {
      if (ctx.startScale <= MIN_IMAGE_SCALE && !ctx.blockExitZoom) {
        isZoomedValue.value = false;
        runOnJS(setIsZoomed)(false);
        onZoomOutWorklet?.();
        animationProgress.value = withSpring(0, exitConfig);
        scale.value = withSpring(MIN_IMAGE_SCALE, exitConfig);
        translateX.value = withSpring(0, exitConfig);
        translateY.value = withSpring(0, exitConfig);
      } else {
        scale.value = withSpring(MIN_IMAGE_SCALE, exitConfig);
        translateX.value = withSpring(0, exitConfig);
        translateY.value = withSpring(0, exitConfig);
        targetScale = 1;
      }
    } else if (scale.value < MIN_IMAGE_SCALE) {
      scale.value = withSpring(MIN_IMAGE_SCALE, exitConfig);
    }

    // handle dismiss gesture
    if (
      Math.abs(translateY.value) +
        (Math.abs(event?.velocityY) ?? 0) -
        (Math.abs(event?.velocityX / 2) ?? 0) >
        THRESHOLD * targetScale &&
      fullSizeHeight * scale.value <= deviceHeight
    ) {
      isZoomedValue.value = false;
      runOnJS(setIsZoomed)(false);
      onZoomOutWorklet?.();

      scale.value = withSpring(MIN_IMAGE_SCALE, exitConfig);
      animationProgress.value = withSpring(0, exitConfig);
      translateX.value = withSpring(0, exitConfig);
      translateY.value = withSpring(0, exitConfig);
    }

    if (
      event.velocityY &&
      isZoomedValue.value &&
      targetScale > breakingScaleX
    ) {
      const projectedYCoordinate = targetTranslateY + event.velocityY / 8;
      const edgeBounceConfig = {
        damping: 60,
        mass: 2,
        stiffness: 600,
        velocity: event.velocityY,
      };
      const flingConfig = {
        damping: 120,
        mass: 2,
        stiffness: 600,
        velocity: event.velocityY,
      };
      if (projectedYCoordinate > maxDisplacementY) {
        translateY.value = withSpring(maxDisplacementY, edgeBounceConfig);
      } else if (projectedYCoordinate < -maxDisplacementY) {
        translateY.value = withSpring(-maxDisplacementY, edgeBounceConfig);
      } else {
        translateY.value = withSpring(projectedYCoordinate, flingConfig);
      }
    }

    if (
      event.velocityX &&
      isZoomedValue.value &&
      targetScale > breakingScaleX
    ) {
      const projectedXCoordinate = targetTranslateX + event.velocityX / 8;
      const edgeBounceConfig = {
        damping: 60,
        mass: 2,
        stiffness: 600,
        velocity: event.velocityX,
      };
      const flingConfig = {
        damping: 120,
        mass: 2,
        stiffness: 600,
        velocity: event.velocityX,
      };
      if (projectedXCoordinate > maxDisplacementX) {
        translateX.value = withSpring(maxDisplacementX, edgeBounceConfig);
      } else if (projectedXCoordinate < -maxDisplacementX) {
        translateX.value = withSpring(-maxDisplacementX, edgeBounceConfig);
      } else {
        translateX.value = withSpring(projectedXCoordinate, flingConfig);
      }
    }
  });

  const panGestureHandler = useAnimatedGestureHandler({
    onActive: (event, ctx) => {
      if (state.value === 1) {
        return;
      }
      const zooming = fullSizeHeight / containerHeightValue.value;
      if (event.numberOfPointers === 2) {
        ctx.numberOfPointers = 2;
      }
      translateX.value +=
        (event.translationX - (ctx.prevTranslateX ?? 0)) /
        (isZoomedValue.value ? zooming : 1);

      translateY.value +=
        (event.translationY - (ctx.prevTranslateY ?? 0)) /
        (isZoomedValue.value ? zooming : 1);

      ctx.prevTranslateX = event.translationX;
      ctx.prevTranslateY = event.translationY;
    },
    onCancel: endGesture,
    onEnd: endGesture,
    onFail: endGesture,
    onStart: (event, ctx) => {
      state.value = 0;
      ctx.numberOfPointers = event.numberOfPointers;
      ctx.startScale = scale.value;
      ctx.startVelocityX = event.velocityX;
      ctx.startVelocityY = event.velocityY;
      ctx.startY = translateY.value;
    },
  });

  const pinchGestureHandler = useAnimatedGestureHandler({
    onActive: (event, ctx) => {
      if (ctx.isNew) {
        ctx.isNew = false;
        ctx.focalDisplacementX =
          (containerWidthValue.value / 2 - event.focalX) * scale.value;
        ctx.focalDisplacementY =
          (containerHeightValue.value / 2 - event.focalY) * scale.value;
      }
      if (!ctx.initEventScale) {
        ctx.initEventScale = event.scale;

        const maxAllowedEventScale =
          (ctx.initEventScale * MAX_IMAGE_SCALE) / scale.value;
        ctx.maxAllowedFocalDisplacementX =
          (ctx.focalDisplacementX * maxAllowedEventScale) / ctx.initEventScale;
        ctx.maxAllowedFocalDisplacementY =
          (ctx.focalDisplacementY * maxAllowedEventScale) / ctx.initEventScale;
      }
      if (event.numberOfPointers === 1 || event.numberOfPointers === 2) {
        if (
          isZoomedValue.value &&
          ctx.startScale <= MIN_IMAGE_SCALE &&
          event.scale > MIN_IMAGE_SCALE
        ) {
          ctx.blockExitZoom = true;
        }
        scale.value = ctx.startScale * (event.scale / ctx.initEventScale);
        if (ctx.prevScale) {
          translateX.value +=
            (ctx.focalDisplacementX * (event.scale - ctx.prevScale)) /
            ctx.initEventScale;
          translateY.value +=
            (ctx.focalDisplacementY * (event.scale - ctx.prevScale)) /
            ctx.initEventScale;
        } else {
          ctx.startScale2 = scale.value;
        }

        ctx.prevTranslateX = translateX.value;
        ctx.prevTranslateY = translateY.value;
        ctx.prevScale = event.scale;
      }
    },
    onCancel: endGesture,
    onEnd: endGesture,
    onFail: endGesture,
    onFinish: endGesture,
    onStart: (event, ctx) => {
      state.value = 0;
      ctx.startScale = scale.value;
      ctx.blockExitZoom = false;
      ctx.isNew = true;
    },
  });

  const singleTapGestureHandler = useAnimatedGestureHandler({
    onActive: event => {
      if (!isZoomedValue.value) {
        isZoomedValue.value = true;
        runOnJS(setIsZoomed)(true);
        onZoomInWorklet?.();
        animationProgress.value = withSpring(1, enterConfig);
      } else if (
        scale.value === MIN_IMAGE_SCALE &&
        ((event.absoluteY > 0 &&
          event.absoluteY < (deviceHeight - fullSizeHeight) / 2) ||
          (event.absoluteY <= deviceHeight &&
            event.absoluteY >
              deviceHeight - (deviceHeight - fullSizeHeight) / 2))
      ) {
        // dismiss if tap was outside image bounds
        isZoomedValue.value = false;
        runOnJS(setIsZoomed)(false);
        onZoomOutWorklet?.();
        animationProgress.value = withSpring(0, exitConfig);
      }
    },
  });

  const animatedStyle = useAnimatedStyle(() => {
    return {
      transform: [
        {
          translateX: translateX.value,
        },
        {
          translateY: translateY.value,
        },
        {
          scale: scale.value,
        },
      ],
    };
  });

  const pan = useRef();
  const pinch = useRef();
  const doubleTap = useRef();
  const singleTap = useRef();

  return (
    <View style={{ alignItems: 'center' }}>
      <Animated.View style={[containerStyle]}>
        <Animated.View style={[animatedStyle]}>
          <TapGestureHandler
            enabled={!disableAnimations}
            numberOfTaps={1}
            onHandlerStateChange={singleTapGestureHandler}
            ref={singleTap}
            simultaneousHandlers={[pinch, singleTap, doubleTap]}
            waitFor={pan}
          >
            <Animated.View>
              <PanGestureHandler
                avgTouches
                enabled={!disableAnimations && isZoomed}
                maxPointers={2}
                onGestureEvent={panGestureHandler}
                ref={pan}
                simultaneousHandlers={[pinch, pan, doubleTap]}
              >
                <ZoomContainer height={containerHeight} width={containerWidth}>
                  <PanGestureHandler>
                    <GestureBlocker
                      height={deviceHeight}
                      pointerEvents={isZoomed ? 'auto' : 'none'}
                      width={deviceWidth}
                      xOffset={xOffset}
                      yOffset={yOffset}
                    />
                  </PanGestureHandler>
                  <Animated.View style={[StyleSheet.absoluteFillObject]}>
                    <Container style={[StyleSheet.absoluteFillObject]}>
                      <PinchGestureHandler
                        enabled={!disableAnimations && isZoomed}
                        onGestureEvent={pinchGestureHandler}
                        ref={pinch}
                        simultaneousHandlers={[
                          pinch,
                          singleTap,
                          pan,
                          doubleTap,
                        ]}
                      >
                        <ImageWrapper
                          style={[cornerStyle, StyleSheet.absoluteFillObject]}
                        >
                          {children}
                        </ImageWrapper>
                      </PinchGestureHandler>
                    </Container>
                  </Animated.View>
                </ZoomContainer>
              </PanGestureHandler>
            </Animated.View>
          </TapGestureHandler>
        </Animated.View>
      </Animated.View>
    </View>
  );
};<|MERGE_RESOLUTION|>--- conflicted
+++ resolved
@@ -17,16 +17,10 @@
   withTiming,
 } from 'react-native-reanimated';
 import useReactiveSharedValue from '../../../react-native-animated-charts/src/helpers/useReactiveSharedValue';
-<<<<<<< HEAD
 import { StatusBarHelper } from '@/helpers';
-import { useDimensions } from '@rainbow-me/hooks';
-import styled from '@rainbow-me/styled-components';
-import { position } from '@rainbow-me/styles';
-=======
 import { useDimensions } from '@/hooks';
 import styled from '@/styled-thing';
 import { position } from '@/styles';
->>>>>>> c0ef4cbd
 
 const adjustConfig = {
   duration: 300,
