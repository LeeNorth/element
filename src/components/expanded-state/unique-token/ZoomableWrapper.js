import React from 'react';
import { StyleSheet, View } from 'react-native';
import {
  PanGestureHandler,
  PinchGestureHandler,
  TapGestureHandler,
} from 'react-native-gesture-handler';
import Animated, {
  Easing,
  runOnJS,
  useAnimatedGestureHandler,
  useAnimatedStyle,
  useSharedValue,
  useWorkletCallback,
  withSpring,
  withTiming,
} from 'react-native-reanimated';
import vstyled from 'styled-components';
import useReactiveSharedValue from '../../../react-native-animated-charts/src/helpers/useReactiveSharedValue';
import { ButtonPressAnimation } from '../../animations';
<<<<<<< HEAD
import { StatusBarHelper } from '@/helpers';
import { useDimensions } from '@rainbow-me/hooks';
import styled from '@rainbow-me/styled-components';
import { position } from '@rainbow-me/styles';
import { safeAreaInsetValues } from '@rainbow-me/utils';
=======
import { useDimensions } from '@/hooks';
import styled from '@/styled-thing';
import { position } from '@/styles';
import { safeAreaInsetValues } from '@/utils';
>>>>>>> 48071dd2

const adjustConfig = {
  duration: 300,
  easing: Easing.bezier(0.4, 0, 0.22, 1),
};
const enterConfig = {
  damping: 40,
  mass: 1.5,
  stiffness: 600,
};
const exitConfig = {
  damping: 68,
  mass: 2,
  stiffness: 800,
};
const GestureBlocker = styled(View)({
  height: ({ height }) => height * 3,
  left: ({ containerWidth, width, xOffset }) =>
    -(xOffset || (width - containerWidth) / 2),
  position: 'absolute',
  top: ({ height }) => -height,
  width: ({ width }) => width,
});

// TODO osdnk
const Container = vstyled(Animated.View)`
  align-self: center;
  ${({ hasShadow, theme: { colors } }) =>
    hasShadow
      ? `
    shadow-color: ${colors.shadowBlack};
    shadow-offset: 0 20px;
    shadow-opacity: 0.4;
    shadow-radius: 30px;
  `
      : ''}
`;

const ImageWrapper = styled(Animated.View)({
  ...position.sizeAsObject('100%'),
  flexDirection: 'row',
  overflow: 'hidden',
});

const ZoomContainer = styled(Animated.View)(({ width, height }) => ({
  height,
  width,
}));

const MAX_IMAGE_SCALE = 4;
const MIN_IMAGE_SCALE = 1;
const THRESHOLD = 250;

export const ZoomableWrapper = ({
  animationProgress: givenAnimationProgress = undefined,
  children,
  hasShadow = true,
  horizontalPadding,
  aspectRatio,
  borderRadius,
  disableAnimations,
  disableEnteringWithPinch,
  hideStatusBar = true,
  onZoomIn = () => {},
  onZoomInWorklet = () => {},
  onZoomOut = () => {},
  onZoomOutWorklet = () => {},
  opacity,
  yOffset = 85,
  xOffset: givenXOffset = 0,
  yDisplacement: givenYDisplacement,
  width,
  height,
}) => {
  // eslint-disable-next-line react-hooks/rules-of-hooks
  const animationProgress = givenAnimationProgress || useSharedValue(0);
  // eslint-disable-next-line react-hooks/rules-of-hooks
  const yDisplacement = givenYDisplacement || useSharedValue(0);

  let { height: deviceHeight, width: deviceWidth } = useDimensions();

  let deviceHeightWithMaybeHiddenStatusBar = deviceHeight;
  if (!hideStatusBar) {
    deviceHeightWithMaybeHiddenStatusBar =
      deviceHeight - safeAreaInsetValues.top;
  }

  const maxImageWidth = width || deviceWidth - horizontalPadding * 2;
  const maxImageHeight = height || deviceHeightWithMaybeHiddenStatusBar / 2;
  const [
    containerWidth = maxImageWidth,
    containerHeight = maxImageWidth,
  ] = useMemo(() => {
    const isSquare = aspectRatio === 1;
    const isLandscape = aspectRatio > 1;
    const isPortrait = aspectRatio < 1;

    if (isSquare) {
      return [maxImageWidth, maxImageWidth];
    }

    if (isLandscape) {
      return [maxImageWidth, maxImageWidth / aspectRatio];
    }

    if (isPortrait) {
      if (maxImageWidth / aspectRatio > maxImageHeight) {
        return [aspectRatio * maxImageHeight, maxImageHeight];
      } else {
        return [maxImageWidth, maxImageWidth / aspectRatio];
      }
    }
  }, [aspectRatio, maxImageHeight, maxImageWidth]);

  const containerWidthValue = useReactiveSharedValue(
    containerWidth || maxImageWidth
  );
  const containerHeightValue = useReactiveSharedValue(
    containerHeight || maxImageWidth
  );
  const [isZoomed, setIsZoomed] = useState(false);
  const isZoomedValue = useSharedValue(false);

  useEffect(() => {
    StatusBarHelper.setLightContent();
    if (hideStatusBar) {
      if (isZoomed) {
        StatusBarHelper.setHidden(true);
      } else {
        StatusBarHelper.setHidden(false);
      }
    }
  }, [hideStatusBar, isZoomed]);

  useEffect(() => {
    if (isZoomed) {
      onZoomIn?.();
    } else {
      onZoomOut?.();
    }
  }, [isZoomed, onZoomIn, onZoomOut]);

  const fullSizeHeight = Math.min(
    deviceHeightWithMaybeHiddenStatusBar,
    deviceWidth / aspectRatio
  );
  const fullSizeWidth = Math.min(
    deviceWidth,
    deviceHeightWithMaybeHiddenStatusBar * aspectRatio
  );
  const zooming = fullSizeHeight / containerHeightValue.value;

  const xOffset = givenXOffset || (width - containerWidth) / 2 || 0;

  const containerStyle = useAnimatedStyle(() => {
    const scale =
      1 +
      animationProgress.value *
        (fullSizeHeight / (containerHeightValue.value ?? 1) - 1);

    const maxWidth = (deviceWidth - containerWidth) / 2;
    return {
      opacity: opacity?.value ?? 1,
      transform: [
        {
          translateY:
            animationProgress.value *
            (yDisplacement.value +
              (deviceHeightWithMaybeHiddenStatusBar - fullSizeHeight) / 2 -
              (hideStatusBar ? 85 : 68)),
        },
        {
          translateY:
            (animationProgress.value *
              (fullSizeHeight - containerHeightValue.value)) /
            2,
        },
        ...(givenXOffset
          ? [
              {
                translateX:
                  -animationProgress.value * (-maxWidth + givenXOffset),
              },
            ]
          : []),
        {
          scale,
        },
      ],
    };
  }, [fullSizeHeight, fullSizeWidth, hideStatusBar]);

  const cornerStyle = useAnimatedStyle(() => ({
    borderRadius: (1 - animationProgress.value) * (borderRadius ?? 16),
  }));

  const scale = useSharedValue(1);
  const translateX = useSharedValue(0);
  const translateY = useSharedValue(0);

  const endGesture = useWorkletCallback((event, ctx) => {
    'worklet';
    ctx.startVelocityX = undefined;
    ctx.startVelocityY = undefined;
    ctx.prevTranslateX = 0;
    ctx.prevTranslateY = 0;
    // if zoom state was entered by pinching, adjust targetScale to account for new image dimensions
    let targetScale = isZoomedValue.value
      ? Math.min(scale.value, MAX_IMAGE_SCALE)
      : Math.min(
          scale.value * (containerWidth / fullSizeWidth),
          MAX_IMAGE_SCALE
        );

    // determine whether to snap to screen edges
    let breakingScaleX = deviceWidth / fullSizeWidth;
    let breakingScaleY = deviceHeightWithMaybeHiddenStatusBar / fullSizeHeight;
    if (isZoomedValue.value === false) {
      breakingScaleX = deviceWidth / containerWidth;
      breakingScaleY = deviceHeightWithMaybeHiddenStatusBar / containerHeight;
    }
    const zooming = fullSizeHeight / containerHeightValue.value;

    const maxDisplacementX =
      (deviceWidth * (Math.max(1, targetScale / breakingScaleX) - 1)) /
      2 /
      zooming;
    const maxDisplacementY =
      (deviceHeightWithMaybeHiddenStatusBar *
        (Math.max(1, targetScale / breakingScaleY) - 1)) /
      2 /
      zooming;

    let targetTranslateX = translateX.value;
    let targetTranslateY = translateY.value;

    if (scale.value > MAX_IMAGE_SCALE) {
      scale.value = withTiming(MAX_IMAGE_SCALE, adjustConfig);
      targetScale = MAX_IMAGE_SCALE;
      if (ctx.prevScale) {
        const lastFocalDisplacementX =
          (ctx.focalDisplacementX * event.scale) / ctx.initEventScale;
        const readjustX =
          ctx.maxAllowedFocalDisplacementX - lastFocalDisplacementX;
        targetTranslateX = translateX.value + readjustX;
        translateX.value = withTiming(targetTranslateX, adjustConfig);

        const lastFocalDisplacementY =
          (ctx.focalDisplacementY * event.scale) / ctx.initEventScale;
        const readjustY =
          ctx.maxAllowedFocalDisplacementY - lastFocalDisplacementY;
        targetTranslateY = translateY.value + readjustY;
        translateY.value = withTiming(targetTranslateY, adjustConfig);
      } else {
        return;
      }
    }
    ctx.initEventScale = undefined;
    ctx.startFocalX = undefined;
    ctx.startFocalY = undefined;
    ctx.prevScale = undefined;

    if (targetScale > breakingScaleX) {
      if (targetTranslateX > maxDisplacementX) {
        translateX.value = withTiming(maxDisplacementX, adjustConfig);
      }
      if (targetTranslateX < -maxDisplacementX) {
        translateX.value = withTiming(-maxDisplacementX, adjustConfig);
      }
    } else {
      translateX.value = withTiming(0, adjustConfig);
    }

    if (targetScale > breakingScaleY) {
      if (targetTranslateY > maxDisplacementY) {
        translateY.value = withTiming(maxDisplacementY, adjustConfig);
      }
      if (targetTranslateY < -maxDisplacementY) {
        translateY.value = withTiming(-maxDisplacementY, adjustConfig);
      }
    } else {
      translateY.value = withTiming(0, adjustConfig);
    }

    if (!isZoomedValue.value) {
      // handle entering zoom state by pinching
      if (scale.value * containerWidthValue.value >= deviceWidth) {
        const adjustedScale = scale.value / (fullSizeWidth / containerWidth);
        isZoomedValue.value = true;
        runOnJS(setIsZoomed)(true);
        onZoomInWorklet?.();
        animationProgress.value = withTiming(1, adjustConfig);
        scale.value = withTiming(adjustedScale, adjustConfig);
      } else {
        scale.value = withSpring(MIN_IMAGE_SCALE, exitConfig);
        translateX.value = withSpring(0, exitConfig);
        translateY.value = withSpring(0, exitConfig);
        animationProgress.value = withSpring(0, exitConfig);
      }
    } else {
      if (scale.value < MIN_IMAGE_SCALE) {
        if (ctx.startScale <= MIN_IMAGE_SCALE && !ctx.blockExitZoom) {
          isZoomedValue.value = false;
          runOnJS(setIsZoomed)(false);
          onZoomOutWorklet?.();
          animationProgress.value = withSpring(0, exitConfig);
          scale.value = withSpring(MIN_IMAGE_SCALE, exitConfig);
          translateX.value = withSpring(0, exitConfig);
          translateY.value = withSpring(0, exitConfig);
        } else {
          scale.value = withSpring(MIN_IMAGE_SCALE, exitConfig);
          translateX.value = withSpring(0, exitConfig);
          translateY.value = withSpring(0, exitConfig);
          targetScale = 1;
        }
      }

      // handle dismiss gesture
      if (
        Math.abs(translateY.value) +
          (Math.abs(event?.velocityY) ?? 0) -
          (Math.abs(event?.velocityX / 2) ?? 0) >
          THRESHOLD * targetScale &&
        fullSizeHeight * scale.value <= deviceHeightWithMaybeHiddenStatusBar
      ) {
        isZoomedValue.value = false;
        runOnJS(setIsZoomed)(false);
        onZoomOutWorklet?.();
        scale.value = withSpring(MIN_IMAGE_SCALE, exitConfig);
        animationProgress.value = withSpring(0, exitConfig);
        translateX.value = withSpring(0, exitConfig);
        translateY.value = withSpring(0, exitConfig);
      }
    }

    if (
      event.velocityY &&
      isZoomedValue.value &&
      targetScale > breakingScaleX
    ) {
      const projectedYCoordinate =
        targetTranslateY +
        event.velocityY /
          8 /
          (fullSizeHeight / (containerHeightValue.value ?? 1));
      const edgeBounceConfig = {
        damping: 60,
        mass: 2,
        stiffness: 600,
        velocity:
          event.velocityY /
          (fullSizeHeight / (containerHeightValue.value ?? 1)),
      };
      const flingConfig = {
        damping: 120,
        mass: 2,
        stiffness: 600,
        velocity:
          event.velocityY /
          (fullSizeHeight / (containerHeightValue.value ?? 1)),
      };
      if (projectedYCoordinate > maxDisplacementY) {
        translateY.value = withSpring(maxDisplacementY, edgeBounceConfig);
      } else if (projectedYCoordinate < -maxDisplacementY) {
        translateY.value = withSpring(-maxDisplacementY, edgeBounceConfig);
      } else {
        translateY.value = withSpring(projectedYCoordinate, flingConfig);
      }
    }

    if (
      event.velocityX &&
      isZoomedValue.value &&
      targetScale > breakingScaleX
    ) {
      const projectedXCoordinate =
        targetTranslateX +
        event.velocityX /
          8 /
          (fullSizeHeight / (containerHeightValue.value ?? 1));
      const edgeBounceConfig = {
        damping: 60,
        mass: 2,
        stiffness: 600,
        velocity:
          event.velocityX /
          (fullSizeHeight / (containerHeightValue.value ?? 1)),
      };
      const flingConfig = {
        damping: 120,
        mass: 2,
        stiffness: 600,
        velocity:
          event.velocityX /
          (fullSizeHeight / (containerHeightValue.value ?? 1)),
      };
      if (projectedXCoordinate > maxDisplacementX) {
        translateX.value = withSpring(maxDisplacementX, edgeBounceConfig);
      } else if (projectedXCoordinate < -maxDisplacementX) {
        translateX.value = withSpring(-maxDisplacementX, edgeBounceConfig);
      } else {
        translateX.value = withSpring(projectedXCoordinate, flingConfig);
      }
    }
  });

  const panGestureHandler = useAnimatedGestureHandler({
    onActive: (event, ctx) => {
      if (
        isZoomedValue.value &&
        ctx.startScale <= MIN_IMAGE_SCALE &&
        event.numberOfPointers === 1
      ) {
        scale.value =
          ctx.startScale -
          ((ctx.startY + Math.abs(event.translationY)) /
            deviceHeightWithMaybeHiddenStatusBar /
            2) *
            ctx.startScale;
      }
      if (event.numberOfPointers === 2) {
        ctx.numberOfPointers = 2;
      }
      translateX.value +=
        (event.translationX - (ctx.prevTranslateX ?? 0)) /
        (isZoomedValue.value ? zooming : 1);

      // lock y translation on horizontal swipe
      if (
        ctx.startScale <= MIN_IMAGE_SCALE ||
        ctx.startScale * fullSizeHeight >=
          deviceHeightWithMaybeHiddenStatusBar ||
        ctx.numberOfPointers === 2 ||
        event.numberOfPointers === 2 ||
        !(Math.abs(ctx.startVelocityX) / Math.abs(ctx.startVelocityY) > 1)
      ) {
        translateY.value +=
          (event.translationY - (ctx.prevTranslateY ?? 0)) /
          (isZoomedValue.value ? zooming : 1);
      }

      ctx.prevTranslateX = event.translationX;
      ctx.prevTranslateY = event.translationY;
    },
    onCancel: endGesture,
    onEnd: endGesture,
    onFail: endGesture,
    onStart: (event, ctx) => {
      ctx.numberOfPointers = event.numberOfPointers;
      ctx.startScale = scale.value;
      ctx.startVelocityX = event.velocityX;
      ctx.startVelocityY = event.velocityY;
      ctx.startY = translateY.value;
    },
  });

  const pinchGestureHandler = useAnimatedGestureHandler({
    onActive: (event, ctx) => {
      if (!ctx.initEventScale) {
        ctx.initEventScale = event.scale;

        const maxAllowedEventScale =
          (ctx.initEventScale * MAX_IMAGE_SCALE) / scale.value;
        ctx.maxAllowedFocalDisplacementX =
          (ctx.focalDisplacementX * maxAllowedEventScale) / ctx.initEventScale;
        ctx.maxAllowedFocalDisplacementY =
          (ctx.focalDisplacementY * maxAllowedEventScale) / ctx.initEventScale;
      }
      if (event.numberOfPointers === 1 || event.numberOfPointers === 2) {
        if (
          isZoomedValue.value &&
          ctx.startScale <= MIN_IMAGE_SCALE &&
          event.scale > MIN_IMAGE_SCALE
        ) {
          ctx.blockExitZoom = true;
        }
        scale.value = ctx.startScale * (event.scale / ctx.initEventScale);
        if (ctx.prevScale) {
          translateX.value +=
            (ctx.focalDisplacementX * (event.scale - ctx.prevScale)) /
            ctx.initEventScale;
          translateY.value +=
            (ctx.focalDisplacementY * (event.scale - ctx.prevScale)) /
            ctx.initEventScale;
        } else {
          ctx.startScale2 = scale.value;
        }

        ctx.prevTranslateX = translateX.value;
        ctx.prevTranslateY = translateY.value;
        ctx.prevScale = event.scale;
      }
    },
    onCancel: endGesture,
    onEnd: endGesture,
    onFail: endGesture,
    onFinish: endGesture,
    onStart: (event, ctx) => {
      ctx.startScale = scale.value;
      ctx.blockExitZoom = false;

      ctx.focalDisplacementX =
        (containerWidthValue.value / 2 - event.focalX) * scale.value;

      ctx.focalDisplacementY =
        (containerHeightValue.value / 2 - event.focalY) * scale.value;
    },
  });

  const singleTapGestureHandler = useAnimatedGestureHandler({
    onActive: event => {
      if (!isZoomedValue.value) {
        isZoomedValue.value = true;
        runOnJS(setIsZoomed)(true);
        onZoomInWorklet?.();
        animationProgress.value = withSpring(1, enterConfig);
      } else if (
        scale.value === MIN_IMAGE_SCALE &&
        ((event.absoluteY > 0 &&
          event.absoluteY <
            (deviceHeightWithMaybeHiddenStatusBar - fullSizeHeight) / 2) ||
          (event.absoluteY <= deviceHeightWithMaybeHiddenStatusBar &&
            event.absoluteY >
              deviceHeightWithMaybeHiddenStatusBar -
                (deviceHeightWithMaybeHiddenStatusBar - fullSizeHeight) / 2))
      ) {
        // dismiss if tap was outside image bounds
        isZoomedValue.value = false;
        runOnJS(setIsZoomed)(false);
        onZoomOutWorklet?.();
        animationProgress.value = withSpring(0, exitConfig);
      }
    },
  });

  const doubleTapGestureHandler = useAnimatedGestureHandler({
    onActive: event => {
      if (isZoomedValue.value) {
        if (scale.value > MIN_IMAGE_SCALE) {
          scale.value = withTiming(MIN_IMAGE_SCALE, adjustConfig);
          translateX.value = withTiming(0, adjustConfig);
          translateY.value = withTiming(0, adjustConfig);
        } else {
          // zoom to tapped coordinates and prevent detachment from screen edges
          const centerX = deviceWidth / 2;
          const centerY = deviceHeightWithMaybeHiddenStatusBar / 2;
          const scaleTo = Math.min(
            Math.max(
              deviceHeightWithMaybeHiddenStatusBar / fullSizeHeight,
              2.5
            ),
            MAX_IMAGE_SCALE
          );
          const zoomToX = ((centerX - event.absoluteX) * scaleTo) / zooming;
          const zoomToY = ((centerY - event.absoluteY) * scaleTo) / zooming;

          const breakingScaleX = deviceWidth / fullSizeWidth;
          const breakingScaleY =
            deviceHeightWithMaybeHiddenStatusBar / fullSizeHeight;
          const maxDisplacementX =
            (deviceWidth * (Math.max(1, scaleTo / breakingScaleX) - 1)) /
            2 /
            zooming;
          const maxDisplacementY =
            (deviceHeightWithMaybeHiddenStatusBar *
              (Math.max(1, scaleTo / breakingScaleY) - 1)) /
            2 /
            zooming;

          if (scaleTo > breakingScaleX) {
            if (zoomToX > maxDisplacementX) {
              translateX.value = withTiming(maxDisplacementX, adjustConfig);
            } else if (zoomToX < -maxDisplacementX) {
              translateX.value = withTiming(-maxDisplacementX, adjustConfig);
            } else {
              translateX.value = withTiming(zoomToX, adjustConfig);
            }
          } else {
            translateX.value = withTiming(0, adjustConfig);
          }

          if (scaleTo > breakingScaleY) {
            if (zoomToY > maxDisplacementY) {
              translateY.value = withTiming(maxDisplacementY, adjustConfig);
            } else if (zoomToY < -maxDisplacementY) {
              translateY.value = withTiming(-maxDisplacementY, adjustConfig);
            } else {
              translateY.value = withTiming(zoomToY, adjustConfig);
            }
          } else {
            translateY.value = withTiming(0, adjustConfig);
          }
          scale.value = withTiming(scaleTo, adjustConfig);
        }
      }
    },
  });

  const animatedStyle = useAnimatedStyle(() => {
    return {
      transform: [
        {
          translateX: translateX.value,
        },
        {
          translateY: translateY.value,
        },
        {
          scale: scale.value,
        },
      ],
    };
  });

  const pan = useRef();
  const pinch = useRef();
  const doubleTap = useRef();
  const singleTap = useRef();

  return (
    <ButtonPressAnimation
      enableHapticFeedback={false}
      onPress={() => {}}
      scaleTo={1}
      style={{ alignItems: 'center', zIndex: 1 }}
    >
      <PanGestureHandler
        enabled={!disableAnimations && (!disableEnteringWithPinch || isZoomed)}
        maxPointers={2}
        minPointers={isZoomed ? 1 : 2}
        onGestureEvent={panGestureHandler}
        ref={pan}
        simultaneousHandlers={[pinch]}
      >
        <Animated.View>
          <Animated.View>
            <TapGestureHandler
              enabled={!disableAnimations}
              numberOfTaps={1}
              onHandlerStateChange={singleTapGestureHandler}
              ref={singleTap}
              waitFor={isZoomed && doubleTap}
            >
              <ZoomContainer height={containerHeight} width={containerWidth}>
                <GestureBlocker
                  containerWidth={containerWidth}
                  height={deviceHeightWithMaybeHiddenStatusBar}
                  pointerEvents={isZoomed ? 'auto' : 'none'}
                  width={deviceWidth}
                  xOffset={xOffset}
                  yOffset={yOffset}
                />
                <Animated.View style={[StyleSheet.absoluteFillObject]}>
                  <TapGestureHandler
                    enabled={!disableAnimations && isZoomed}
                    maxDelayMs={420}
                    maxDist={50}
                    maxDurationMs={420}
                    maxPointers={1}
                    numberOfTaps={2}
                    onHandlerStateChange={doubleTapGestureHandler}
                    ref={doubleTap}
                    waitFor={pinch}
                  >
                    <Container
                      hasShadow={hasShadow}
                      style={[containerStyle, StyleSheet.absoluteFillObject]}
                    >
                      <PinchGestureHandler
                        enabled={
                          !disableAnimations &&
                          (!disableEnteringWithPinch || isZoomed)
                        }
                        onGestureEvent={pinchGestureHandler}
                        ref={pinch}
                        simultaneousHandlers={[pan]}
                      >
                        <ImageWrapper
                          style={[
                            animatedStyle,
                            cornerStyle,
                            StyleSheet.absoluteFillObject,
                          ]}
                        >
                          {children}
                        </ImageWrapper>
                      </PinchGestureHandler>
                    </Container>
                  </TapGestureHandler>
                </Animated.View>
              </ZoomContainer>
            </TapGestureHandler>
          </Animated.View>
        </Animated.View>
      </PanGestureHandler>
    </ButtonPressAnimation>
  );
};<|MERGE_RESOLUTION|>--- conflicted
+++ resolved
@@ -18,18 +18,11 @@
 import vstyled from 'styled-components';
 import useReactiveSharedValue from '../../../react-native-animated-charts/src/helpers/useReactiveSharedValue';
 import { ButtonPressAnimation } from '../../animations';
-<<<<<<< HEAD
 import { StatusBarHelper } from '@/helpers';
-import { useDimensions } from '@rainbow-me/hooks';
-import styled from '@rainbow-me/styled-components';
-import { position } from '@rainbow-me/styles';
-import { safeAreaInsetValues } from '@rainbow-me/utils';
-=======
 import { useDimensions } from '@/hooks';
 import styled from '@/styled-thing';
 import { position } from '@/styles';
 import { safeAreaInsetValues } from '@/utils';
->>>>>>> 48071dd2
 
 const adjustConfig = {
   duration: 300,
@@ -109,7 +102,7 @@
   // eslint-disable-next-line react-hooks/rules-of-hooks
   const yDisplacement = givenYDisplacement || useSharedValue(0);
 
-  let { height: deviceHeight, width: deviceWidth } = useDimensions();
+  const { height: deviceHeight, width: deviceWidth } = useDimensions();
 
   let deviceHeightWithMaybeHiddenStatusBar = deviceHeight;
   if (!hideStatusBar) {
