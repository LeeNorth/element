import React from 'react';
import { StyleSheet, View } from 'react-native';
import {
  PanGestureHandler,
  PinchGestureHandler,
  TapGestureHandler,
} from 'react-native-gesture-handler';
import Animated, {
  Easing,
  runOnJS,
  useAnimatedGestureHandler,
  useAnimatedStyle,
  useSharedValue,
  useWorkletCallback,
  withSpring,
  withTiming,
} from 'react-native-reanimated';
import vstyled from 'styled-components';
import useReactiveSharedValue from '../../../react-native-animated-charts/src/helpers/useReactiveSharedValue';
import { ButtonPressAnimation } from '../../animations';
<<<<<<< HEAD
import { StatusBarHelper } from '@/helpers';
import { useDimensions } from '@rainbow-me/hooks';
import styled from '@rainbow-me/styled-components';
import { position } from '@rainbow-me/styles';
import { safeAreaInsetValues } from '@rainbow-me/utils';
=======
import { useDimensions } from '@/hooks';
import styled from '@/styled-thing';
import { position } from '@/styles';
import { safeAreaInsetValues } from '@/utils';
>>>>>>> c0ef4cbd

const adjustConfig = {
  duration: 300,
  easing: Easing.bezier(0.4, 0, 0.22, 1),
};
const enterConfig = {
  damping: 40,
  mass: 1.5,
  stiffness: 600,
};
const exitConfig = {
  damping: 68,
  mass: 2,
  stiffness: 800,
};
const GestureBlocker = styled(View)({
  height: ({ height }) => height * 3,
  left: ({ containerWidth, width, xOffset }) =>
    -(xOffset || (width - containerWidth) / 2),
  position: 'absolute',
  top: ({ height }) => -height,
  width: ({ width }) => width,
});

// TODO osdnk
const Container = vstyled(Animated.View)`
  align-self: center;
  ${({ hasShadow, theme: { colors } }) =>
    hasShadow
      ? `
    shadow-color: ${colors.shadowBlack};
    shadow-offset: 0 20px;
    shadow-opacity: 0.4;
    shadow-radius: 30px;
  `
      : ''}
`;

const ImageWrapper = styled(Animated.View)({
  ...position.sizeAsObject('100%'),
  flexDirection: 'row',
  overflow: 'hidden',
});

const ZoomContainer = styled(Animated.View)(({ width, height }) => ({
  height,
  width,
}));

const MAX_IMAGE_SCALE = 4;
const MIN_IMAGE_SCALE = 1;
const THRESHOLD = 250;

export const ZoomableWrapper = ({
  animationProgress: givenAnimationProgress = undefined,
  children,
  hasShadow = true,
  horizontalPadding,
  aspectRatio,
  borderRadius,
  disableAnimations,
  disableEnteringWithPinch,
  hideStatusBar = true,
  onZoomIn = () => {},
  onZoomInWorklet = () => {},
  onZoomOut = () => {},
  onZoomOutWorklet = () => {},
  opacity,
  yOffset = 85,
  xOffset: givenXOffset = 0,
  yDisplacement: givenYDisplacement,
  width,
  height,
}) => {
  // eslint-disable-next-line react-hooks/rules-of-hooks
  const animationProgress = givenAnimationProgress || useSharedValue(0);
  // eslint-disable-next-line react-hooks/rules-of-hooks
  const yDisplacement = givenYDisplacement || useSharedValue(0);

  let { height: deviceHeight, width: deviceWidth } = useDimensions();

  let deviceHeightWithMaybeHiddenStatusBar = deviceHeight;
  if (!hideStatusBar) {
    deviceHeightWithMaybeHiddenStatusBar =
      deviceHeight - safeAreaInsetValues.top;
  }

  const maxImageWidth = width || deviceWidth - horizontalPadding * 2;
  const maxImageHeight = height || deviceHeightWithMaybeHiddenStatusBar / 2;
  const [
    containerWidth = maxImageWidth,
    containerHeight = maxImageWidth,
  ] = useMemo(() => {
    const isSquare = aspectRatio === 1;
    const isLandscape = aspectRatio > 1;
    const isPortrait = aspectRatio < 1;

    if (isSquare) {
      return [maxImageWidth, maxImageWidth];
    }

    if (isLandscape) {
      return [maxImageWidth, maxImageWidth / aspectRatio];
    }

    if (isPortrait) {
      if (maxImageWidth / aspectRatio > maxImageHeight) {
        return [aspectRatio * maxImageHeight, maxImageHeight];
      } else {
        return [maxImageWidth, maxImageWidth / aspectRatio];
      }
    }
  }, [aspectRatio, maxImageHeight, maxImageWidth]);

  const containerWidthValue = useReactiveSharedValue(
    containerWidth || maxImageWidth
  );
  const containerHeightValue = useReactiveSharedValue(
    containerHeight || maxImageWidth
  );
  const [isZoomed, setIsZoomed] = useState(false);
  const isZoomedValue = useSharedValue(false);

  useEffect(() => {
    StatusBarHelper.setLightContent();
    if (hideStatusBar) {
      if (isZoomed) {
        StatusBarHelper.setHidden(true);
      } else {
        StatusBarHelper.setHidden(false);
      }
    }
  }, [hideStatusBar, isZoomed]);

  useEffect(() => {
    if (isZoomed) {
      onZoomIn?.();
    } else {
      onZoomOut?.();
    }
  }, [isZoomed, onZoomIn, onZoomOut]);

  const fullSizeHeight = Math.min(
    deviceHeightWithMaybeHiddenStatusBar,
    deviceWidth / aspectRatio
  );
  const fullSizeWidth = Math.min(
    deviceWidth,
    deviceHeightWithMaybeHiddenStatusBar * aspectRatio
  );
  const zooming = fullSizeHeight / containerHeightValue.value;

  const xOffset = givenXOffset || (width - containerWidth) / 2 || 0;

  const containerStyle = useAnimatedStyle(() => {
    const scale =
      1 +
      animationProgress.value *
        (fullSizeHeight / (containerHeightValue.value ?? 1) - 1);

    const maxWidth = (deviceWidth - containerWidth) / 2;
    return {
      opacity: opacity?.value ?? 1,
      transform: [
        {
          translateY:
            animationProgress.value *
            (yDisplacement.value +
              (deviceHeightWithMaybeHiddenStatusBar - fullSizeHeight) / 2 -
              (hideStatusBar ? 85 : 68)),
        },
        {
          translateY:
            (animationProgress.value *
              (fullSizeHeight - containerHeightValue.value)) /
            2,
        },
        ...(givenXOffset
          ? [
              {
                translateX:
                  -animationProgress.value * (-maxWidth + givenXOffset),
              },
            ]
          : []),
        {
          scale,
        },
      ],
    };
  }, [fullSizeHeight, fullSizeWidth, hideStatusBar]);

  const cornerStyle = useAnimatedStyle(() => ({
    borderRadius: (1 - animationProgress.value) * (borderRadius ?? 16),
  }));

  const scale = useSharedValue(1);
  const translateX = useSharedValue(0);
  const translateY = useSharedValue(0);

  const endGesture = useWorkletCallback((event, ctx) => {
    'worklet';
    ctx.startVelocityX = undefined;
    ctx.startVelocityY = undefined;
    ctx.prevTranslateX = 0;
    ctx.prevTranslateY = 0;
    // if zoom state was entered by pinching, adjust targetScale to account for new image dimensions
    let targetScale = isZoomedValue.value
      ? Math.min(scale.value, MAX_IMAGE_SCALE)
      : Math.min(
          scale.value * (containerWidth / fullSizeWidth),
          MAX_IMAGE_SCALE
        );

    // determine whether to snap to screen edges
    let breakingScaleX = deviceWidth / fullSizeWidth;
    let breakingScaleY = deviceHeightWithMaybeHiddenStatusBar / fullSizeHeight;
    if (isZoomedValue.value === false) {
      breakingScaleX = deviceWidth / containerWidth;
      breakingScaleY = deviceHeightWithMaybeHiddenStatusBar / containerHeight;
    }
    const zooming = fullSizeHeight / containerHeightValue.value;

    const maxDisplacementX =
      (deviceWidth * (Math.max(1, targetScale / breakingScaleX) - 1)) /
      2 /
      zooming;
    const maxDisplacementY =
      (deviceHeightWithMaybeHiddenStatusBar *
        (Math.max(1, targetScale / breakingScaleY) - 1)) /
      2 /
      zooming;

    let targetTranslateX = translateX.value;
    let targetTranslateY = translateY.value;

    if (scale.value > MAX_IMAGE_SCALE) {
      scale.value = withTiming(MAX_IMAGE_SCALE, adjustConfig);
      targetScale = MAX_IMAGE_SCALE;
      if (ctx.prevScale) {
        const lastFocalDisplacementX =
          (ctx.focalDisplacementX * event.scale) / ctx.initEventScale;
        const readjustX =
          ctx.maxAllowedFocalDisplacementX - lastFocalDisplacementX;
        targetTranslateX = translateX.value + readjustX;
        translateX.value = withTiming(targetTranslateX, adjustConfig);

        const lastFocalDisplacementY =
          (ctx.focalDisplacementY * event.scale) / ctx.initEventScale;
        const readjustY =
          ctx.maxAllowedFocalDisplacementY - lastFocalDisplacementY;
        targetTranslateY = translateY.value + readjustY;
        translateY.value = withTiming(targetTranslateY, adjustConfig);
      } else {
        return;
      }
    }
    ctx.initEventScale = undefined;
    ctx.startFocalX = undefined;
    ctx.startFocalY = undefined;
    ctx.prevScale = undefined;

    if (targetScale > breakingScaleX) {
      if (targetTranslateX > maxDisplacementX) {
        translateX.value = withTiming(maxDisplacementX, adjustConfig);
      }
      if (targetTranslateX < -maxDisplacementX) {
        translateX.value = withTiming(-maxDisplacementX, adjustConfig);
      }
    } else {
      translateX.value = withTiming(0, adjustConfig);
    }

    if (targetScale > breakingScaleY) {
      if (targetTranslateY > maxDisplacementY) {
        translateY.value = withTiming(maxDisplacementY, adjustConfig);
      }
      if (targetTranslateY < -maxDisplacementY) {
        translateY.value = withTiming(-maxDisplacementY, adjustConfig);
      }
    } else {
      translateY.value = withTiming(0, adjustConfig);
    }

    if (!isZoomedValue.value) {
      // handle entering zoom state by pinching
      if (scale.value * containerWidthValue.value >= deviceWidth) {
        const adjustedScale = scale.value / (fullSizeWidth / containerWidth);
        isZoomedValue.value = true;
        runOnJS(setIsZoomed)(true);
        onZoomInWorklet?.();
        animationProgress.value = withTiming(1, adjustConfig);
        scale.value = withTiming(adjustedScale, adjustConfig);
      } else {
        scale.value = withSpring(MIN_IMAGE_SCALE, exitConfig);
        translateX.value = withSpring(0, exitConfig);
        translateY.value = withSpring(0, exitConfig);
        animationProgress.value = withSpring(0, exitConfig);
      }
    } else {
      if (scale.value < MIN_IMAGE_SCALE) {
        if (ctx.startScale <= MIN_IMAGE_SCALE && !ctx.blockExitZoom) {
          isZoomedValue.value = false;
          runOnJS(setIsZoomed)(false);
          onZoomOutWorklet?.();
          animationProgress.value = withSpring(0, exitConfig);
          scale.value = withSpring(MIN_IMAGE_SCALE, exitConfig);
          translateX.value = withSpring(0, exitConfig);
          translateY.value = withSpring(0, exitConfig);
        } else {
          scale.value = withSpring(MIN_IMAGE_SCALE, exitConfig);
          translateX.value = withSpring(0, exitConfig);
          translateY.value = withSpring(0, exitConfig);
          targetScale = 1;
        }
      }

      // handle dismiss gesture
      if (
        Math.abs(translateY.value) +
          (Math.abs(event?.velocityY) ?? 0) -
          (Math.abs(event?.velocityX / 2) ?? 0) >
          THRESHOLD * targetScale &&
        fullSizeHeight * scale.value <= deviceHeightWithMaybeHiddenStatusBar
      ) {
        isZoomedValue.value = false;
        runOnJS(setIsZoomed)(false);
        onZoomOutWorklet?.();
        scale.value = withSpring(MIN_IMAGE_SCALE, exitConfig);
        animationProgress.value = withSpring(0, exitConfig);
        translateX.value = withSpring(0, exitConfig);
        translateY.value = withSpring(0, exitConfig);
      }
    }

    if (
      event.velocityY &&
      isZoomedValue.value &&
      targetScale > breakingScaleX
    ) {
      const projectedYCoordinate =
        targetTranslateY +
        event.velocityY /
          8 /
          (fullSizeHeight / (containerHeightValue.value ?? 1));
      const edgeBounceConfig = {
        damping: 60,
        mass: 2,
        stiffness: 600,
        velocity:
          event.velocityY /
          (fullSizeHeight / (containerHeightValue.value ?? 1)),
      };
      const flingConfig = {
        damping: 120,
        mass: 2,
        stiffness: 600,
        velocity:
          event.velocityY /
          (fullSizeHeight / (containerHeightValue.value ?? 1)),
      };
      if (projectedYCoordinate > maxDisplacementY) {
        translateY.value = withSpring(maxDisplacementY, edgeBounceConfig);
      } else if (projectedYCoordinate < -maxDisplacementY) {
        translateY.value = withSpring(-maxDisplacementY, edgeBounceConfig);
      } else {
        translateY.value = withSpring(projectedYCoordinate, flingConfig);
      }
    }

    if (
      event.velocityX &&
      isZoomedValue.value &&
      targetScale > breakingScaleX
    ) {
      const projectedXCoordinate =
        targetTranslateX +
        event.velocityX /
          8 /
          (fullSizeHeight / (containerHeightValue.value ?? 1));
      const edgeBounceConfig = {
        damping: 60,
        mass: 2,
        stiffness: 600,
        velocity:
          event.velocityX /
          (fullSizeHeight / (containerHeightValue.value ?? 1)),
      };
      const flingConfig = {
        damping: 120,
        mass: 2,
        stiffness: 600,
        velocity:
          event.velocityX /
          (fullSizeHeight / (containerHeightValue.value ?? 1)),
      };
      if (projectedXCoordinate > maxDisplacementX) {
        translateX.value = withSpring(maxDisplacementX, edgeBounceConfig);
      } else if (projectedXCoordinate < -maxDisplacementX) {
        translateX.value = withSpring(-maxDisplacementX, edgeBounceConfig);
      } else {
        translateX.value = withSpring(projectedXCoordinate, flingConfig);
      }
    }
  });

  const panGestureHandler = useAnimatedGestureHandler({
    onActive: (event, ctx) => {
      if (
        isZoomedValue.value &&
        ctx.startScale <= MIN_IMAGE_SCALE &&
        event.numberOfPointers === 1
      ) {
        scale.value =
          ctx.startScale -
          ((ctx.startY + Math.abs(event.translationY)) /
            deviceHeightWithMaybeHiddenStatusBar /
            2) *
            ctx.startScale;
      }
      if (event.numberOfPointers === 2) {
        ctx.numberOfPointers = 2;
      }
      translateX.value +=
        (event.translationX - (ctx.prevTranslateX ?? 0)) /
        (isZoomedValue.value ? zooming : 1);

      // lock y translation on horizontal swipe
      if (
        ctx.startScale <= MIN_IMAGE_SCALE ||
        ctx.startScale * fullSizeHeight >=
          deviceHeightWithMaybeHiddenStatusBar ||
        ctx.numberOfPointers === 2 ||
        event.numberOfPointers === 2 ||
        !(Math.abs(ctx.startVelocityX) / Math.abs(ctx.startVelocityY) > 1)
      ) {
        translateY.value +=
          (event.translationY - (ctx.prevTranslateY ?? 0)) /
          (isZoomedValue.value ? zooming : 1);
      }

      ctx.prevTranslateX = event.translationX;
      ctx.prevTranslateY = event.translationY;
    },
    onCancel: endGesture,
    onEnd: endGesture,
    onFail: endGesture,
    onStart: (event, ctx) => {
      ctx.numberOfPointers = event.numberOfPointers;
      ctx.startScale = scale.value;
      ctx.startVelocityX = event.velocityX;
      ctx.startVelocityY = event.velocityY;
      ctx.startY = translateY.value;
    },
  });

  const pinchGestureHandler = useAnimatedGestureHandler({
    onActive: (event, ctx) => {
      if (!ctx.initEventScale) {
        ctx.initEventScale = event.scale;

        const maxAllowedEventScale =
          (ctx.initEventScale * MAX_IMAGE_SCALE) / scale.value;
        ctx.maxAllowedFocalDisplacementX =
          (ctx.focalDisplacementX * maxAllowedEventScale) / ctx.initEventScale;
        ctx.maxAllowedFocalDisplacementY =
          (ctx.focalDisplacementY * maxAllowedEventScale) / ctx.initEventScale;
      }
      if (event.numberOfPointers === 1 || event.numberOfPointers === 2) {
        if (
          isZoomedValue.value &&
          ctx.startScale <= MIN_IMAGE_SCALE &&
          event.scale > MIN_IMAGE_SCALE
        ) {
          ctx.blockExitZoom = true;
        }
        scale.value = ctx.startScale * (event.scale / ctx.initEventScale);
        if (ctx.prevScale) {
          translateX.value +=
            (ctx.focalDisplacementX * (event.scale - ctx.prevScale)) /
            ctx.initEventScale;
          translateY.value +=
            (ctx.focalDisplacementY * (event.scale - ctx.prevScale)) /
            ctx.initEventScale;
        } else {
          ctx.startScale2 = scale.value;
        }

        ctx.prevTranslateX = translateX.value;
        ctx.prevTranslateY = translateY.value;
        ctx.prevScale = event.scale;
      }
    },
    onCancel: endGesture,
    onEnd: endGesture,
    onFail: endGesture,
    onFinish: endGesture,
    onStart: (event, ctx) => {
      ctx.startScale = scale.value;
      ctx.blockExitZoom = false;

      ctx.focalDisplacementX =
        (containerWidthValue.value / 2 - event.focalX) * scale.value;

      ctx.focalDisplacementY =
        (containerHeightValue.value / 2 - event.focalY) * scale.value;
    },
  });

  const singleTapGestureHandler = useAnimatedGestureHandler({
    onActive: event => {
      if (!isZoomedValue.value) {
        isZoomedValue.value = true;
        runOnJS(setIsZoomed)(true);
        onZoomInWorklet?.();
        animationProgress.value = withSpring(1, enterConfig);
      } else if (
        scale.value === MIN_IMAGE_SCALE &&
        ((event.absoluteY > 0 &&
          event.absoluteY <
            (deviceHeightWithMaybeHiddenStatusBar - fullSizeHeight) / 2) ||
          (event.absoluteY <= deviceHeightWithMaybeHiddenStatusBar &&
            event.absoluteY >
              deviceHeightWithMaybeHiddenStatusBar -
                (deviceHeightWithMaybeHiddenStatusBar - fullSizeHeight) / 2))
      ) {
        // dismiss if tap was outside image bounds
        isZoomedValue.value = false;
        runOnJS(setIsZoomed)(false);
        onZoomOutWorklet?.();
        animationProgress.value = withSpring(0, exitConfig);
      }
    },
  });

  const doubleTapGestureHandler = useAnimatedGestureHandler({
    onActive: event => {
      if (isZoomedValue.value) {
        if (scale.value > MIN_IMAGE_SCALE) {
          scale.value = withTiming(MIN_IMAGE_SCALE, adjustConfig);
          translateX.value = withTiming(0, adjustConfig);
          translateY.value = withTiming(0, adjustConfig);
        } else {
          // zoom to tapped coordinates and prevent detachment from screen edges
          const centerX = deviceWidth / 2;
          const centerY = deviceHeightWithMaybeHiddenStatusBar / 2;
          const scaleTo = Math.min(
            Math.max(
              deviceHeightWithMaybeHiddenStatusBar / fullSizeHeight,
              2.5
            ),
            MAX_IMAGE_SCALE
          );
          const zoomToX = ((centerX - event.absoluteX) * scaleTo) / zooming;
          const zoomToY = ((centerY - event.absoluteY) * scaleTo) / zooming;

          const breakingScaleX = deviceWidth / fullSizeWidth;
          const breakingScaleY =
            deviceHeightWithMaybeHiddenStatusBar / fullSizeHeight;
          const maxDisplacementX =
            (deviceWidth * (Math.max(1, scaleTo / breakingScaleX) - 1)) /
            2 /
            zooming;
          const maxDisplacementY =
            (deviceHeightWithMaybeHiddenStatusBar *
              (Math.max(1, scaleTo / breakingScaleY) - 1)) /
            2 /
            zooming;

          if (scaleTo > breakingScaleX) {
            if (zoomToX > maxDisplacementX) {
              translateX.value = withTiming(maxDisplacementX, adjustConfig);
            } else if (zoomToX < -maxDisplacementX) {
              translateX.value = withTiming(-maxDisplacementX, adjustConfig);
            } else {
              translateX.value = withTiming(zoomToX, adjustConfig);
            }
          } else {
            translateX.value = withTiming(0, adjustConfig);
          }

          if (scaleTo > breakingScaleY) {
            if (zoomToY > maxDisplacementY) {
              translateY.value = withTiming(maxDisplacementY, adjustConfig);
            } else if (zoomToY < -maxDisplacementY) {
              translateY.value = withTiming(-maxDisplacementY, adjustConfig);
            } else {
              translateY.value = withTiming(zoomToY, adjustConfig);
            }
          } else {
            translateY.value = withTiming(0, adjustConfig);
          }
          scale.value = withTiming(scaleTo, adjustConfig);
        }
      }
    },
  });

  const animatedStyle = useAnimatedStyle(() => {
    return {
      transform: [
        {
          translateX: translateX.value,
        },
        {
          translateY: translateY.value,
        },
        {
          scale: scale.value,
        },
      ],
    };
  });

  const pan = useRef();
  const pinch = useRef();
  const doubleTap = useRef();
  const singleTap = useRef();

  return (
    <ButtonPressAnimation
      enableHapticFeedback={false}
      onPress={() => {}}
      scaleTo={1}
      style={{ alignItems: 'center', zIndex: 1 }}
    >
      <PanGestureHandler
        enabled={!disableAnimations && (!disableEnteringWithPinch || isZoomed)}
        maxPointers={2}
        minPointers={isZoomed ? 1 : 2}
        onGestureEvent={panGestureHandler}
        ref={pan}
        simultaneousHandlers={[pinch]}
      >
        <Animated.View>
          <Animated.View>
            <TapGestureHandler
              enabled={!disableAnimations}
              numberOfTaps={1}
              onHandlerStateChange={singleTapGestureHandler}
              ref={singleTap}
              waitFor={isZoomed && doubleTap}
            >
              <ZoomContainer height={containerHeight} width={containerWidth}>
                <GestureBlocker
                  containerWidth={containerWidth}
                  height={deviceHeightWithMaybeHiddenStatusBar}
                  pointerEvents={isZoomed ? 'auto' : 'none'}
                  width={deviceWidth}
                  xOffset={xOffset}
                  yOffset={yOffset}
                />
                <Animated.View style={[StyleSheet.absoluteFillObject]}>
                  <TapGestureHandler
                    enabled={!disableAnimations && isZoomed}
                    maxDelayMs={420}
                    maxDist={50}
                    maxDurationMs={420}
                    maxPointers={1}
                    numberOfTaps={2}
                    onHandlerStateChange={doubleTapGestureHandler}
                    ref={doubleTap}
                    waitFor={pinch}
                  >
                    <Container
                      hasShadow={hasShadow}
                      style={[containerStyle, StyleSheet.absoluteFillObject]}
                    >
                      <PinchGestureHandler
                        enabled={
                          !disableAnimations &&
                          (!disableEnteringWithPinch || isZoomed)
                        }
                        onGestureEvent={pinchGestureHandler}
                        ref={pinch}
                        simultaneousHandlers={[pan]}
                      >
                        <ImageWrapper
                          style={[
                            animatedStyle,
                            cornerStyle,
                            StyleSheet.absoluteFillObject,
                          ]}
                        >
                          {children}
                        </ImageWrapper>
                      </PinchGestureHandler>
                    </Container>
                  </TapGestureHandler>
                </Animated.View>
              </ZoomContainer>
            </TapGestureHandler>
          </Animated.View>
        </Animated.View>
      </PanGestureHandler>
    </ButtonPressAnimation>
  );
};<|MERGE_RESOLUTION|>--- conflicted
+++ resolved
@@ -18,18 +18,11 @@
 import vstyled from 'styled-components';
 import useReactiveSharedValue from '../../../react-native-animated-charts/src/helpers/useReactiveSharedValue';
 import { ButtonPressAnimation } from '../../animations';
-<<<<<<< HEAD
 import { StatusBarHelper } from '@/helpers';
-import { useDimensions } from '@rainbow-me/hooks';
-import styled from '@rainbow-me/styled-components';
-import { position } from '@rainbow-me/styles';
-import { safeAreaInsetValues } from '@rainbow-me/utils';
-=======
 import { useDimensions } from '@/hooks';
 import styled from '@/styled-thing';
 import { position } from '@/styles';
 import { safeAreaInsetValues } from '@/utils';
->>>>>>> c0ef4cbd
 
 const adjustConfig = {
   duration: 300,
