import React, { useCallback } from 'react';
import LinearGradient from 'react-native-linear-gradient';
import { useSelector } from 'react-redux';
import { useRemoveNextToLast } from '../../../navigation/useRemoveNextToLast';
import { ButtonPressAnimation } from '../../animations';
import UnderlyingAssetCoinRow from '../../coin-row/UnderlyingAssetCoinRow';
import { Column, Row } from '../../layout';
import { Text } from '../../text';
<<<<<<< HEAD
import { useAccountSettings, useColorForAsset } from '@rainbow-me/hooks';
import { Navigation, useNavigation } from '@rainbow-me/navigation';
import Routes from '@rainbow-me/routes';
import { position } from '@rainbow-me/styles';
import { ethereumUtils } from '@rainbow-me/utils';
import ShadowStack from 'react-native-shadow-stack';
=======
import { useAccountSettings, useColorForAsset } from '@/hooks';
import { useNavigation } from '@/navigation';
import Routes from '@/navigation/routesNames';
import { position } from '@/styles';
import { ethereumUtils } from '@/utils';
import ShadowStack from '@/react-native-shadow-stack';
>>>>>>> c0ef4cbd

export default function UnderlyingAsset({
  pricePerUnitFormatted,
  address,
  isPositive,
  name,
  symbol,
  change,
  color,
  percentageAllocation,
  changeVisible,
  asset,
  marginRight,
}) {
  const { nativeCurrency } = useAccountSettings();

  const { colors, isDarkMode } = useTheme();
  const { push } = useNavigation();
  const { genericAssets } = useSelector(({ data: { genericAssets } }) => ({
    genericAssets,
  }));

  const removeNextToLastRoute = useRemoveNextToLast();

  const handlePress = useCallback(() => {
    const asset =
      ethereumUtils.getAccountAsset(address) ||
      ethereumUtils.formatGenericAsset(
        genericAssets[address?.toLowerCase()],
        nativeCurrency
      );

    // on iOS we handle this on native side
    android && removeNextToLastRoute();
    const isFromWalletScreen = Navigation.getActiveRoute().params
      ?.isFromWalletScreen;
    push(Routes.EXPANDED_ASSET_SHEET, {
      asset,
      isFromWalletScreen,
      type: 'token',
    });
  }, [address, genericAssets, nativeCurrency, push, removeNextToLastRoute]);

  const colorFromAsset = useColorForAsset(asset, color);

  const columnWidth = Math.max(3, percentageAllocation * 2);

  return (
    <Row
      as={ButtonPressAnimation}
      key={`dpi-${address}`}
      onPress={handlePress}
      scaleTo={0.95}
      testID={`underlying-asset-${symbol}`}
    >
      <Column align="start" flex={1}>
        <UnderlyingAssetCoinRow
          address={address}
          change={change}
          changeVisible={changeVisible}
          color={colorFromAsset}
          isPositive={isPositive}
          name={name}
          symbol={symbol}
        />
      </Column>
      <Column aling="end" marginRight={marginRight}>
        <Row key={`allocation-${symbol}`}>
          <Text
            align="right"
            color={colors.alpha(colors.blueGreyDark, 0.7)}
            letterSpacing="roundedTight"
            size="large"
            weight="medium"
          >
            {pricePerUnitFormatted}
          </Text>
          <Column
            align="end"
            backgroundColor={colors.white}
            height={30}
            marginLeft={6}
          >
            <Column height={16} marginTop={ios ? 3 : 8} width={columnWidth}>
              <ShadowStack
                backgroundColor={colorFromAsset}
                borderRadius={8}
                shadows={[[0, 3, 9, isDarkMode ? colors.shadow : color, 0.2]]}
                style={{
                  height: 16,
                  width: '100%',
                }}
              >
                <LinearGradient
                  colors={[
                    colors.alpha(colors.whiteLabel, isDarkMode ? 0.2 : 0.3),
                    colors.alpha(colors.whiteLabel, 0),
                  ]}
                  end={{ x: 1, y: 0.5 }}
                  overflow="hidden"
                  pointerEvents="none"
                  start={{ x: 0, y: 0.5 }}
                  style={position.coverAsObject}
                />
              </ShadowStack>
            </Column>
          </Column>
        </Row>
      </Column>
    </Row>
  );
}<|MERGE_RESOLUTION|>--- conflicted
+++ resolved
@@ -6,21 +6,12 @@
 import UnderlyingAssetCoinRow from '../../coin-row/UnderlyingAssetCoinRow';
 import { Column, Row } from '../../layout';
 import { Text } from '../../text';
-<<<<<<< HEAD
-import { useAccountSettings, useColorForAsset } from '@rainbow-me/hooks';
-import { Navigation, useNavigation } from '@rainbow-me/navigation';
-import Routes from '@rainbow-me/routes';
-import { position } from '@rainbow-me/styles';
-import { ethereumUtils } from '@rainbow-me/utils';
-import ShadowStack from 'react-native-shadow-stack';
-=======
 import { useAccountSettings, useColorForAsset } from '@/hooks';
-import { useNavigation } from '@/navigation';
+import { Navigation, useNavigation } from '@/navigation';
 import Routes from '@/navigation/routesNames';
 import { position } from '@/styles';
 import { ethereumUtils } from '@/utils';
 import ShadowStack from '@/react-native-shadow-stack';
->>>>>>> c0ef4cbd
 
 export default function UnderlyingAsset({
   pricePerUnitFormatted,
