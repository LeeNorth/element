--- conflicted
+++ resolved
@@ -6,11 +6,7 @@
 import { ENSConfirmRenewSheetHeight } from '../../../screens/ENSConfirmRegisterSheet';
 import { ButtonPressAnimation } from '../../animations';
 import { TokenInfoItem, TokenInfoValue } from '../../token-info';
-<<<<<<< HEAD
 import { PROFILES, useExperimentalFlag } from '@rainbow-me/config';
-import { useTheme } from '@rainbow-me/context';
-=======
->>>>>>> 5a9ff59f
 import { Column, Columns, Inset } from '@rainbow-me/design-system';
 import { REGISTRATION_MODES } from '@rainbow-me/helpers/ens';
 import { useENSProfile, useENSRegistration } from '@rainbow-me/hooks';
