import { startCase, toLower } from 'lodash';
import React, { useCallback, useMemo } from 'react';
import { Linking, View } from 'react-native';
import { ContextMenuButton } from 'react-native-ios-context-menu';
import URL from 'url-parse';
import { buildUniqueTokenName } from '../../../helpers/assets';
import { ButtonPressAnimation } from '../../animations';
import saveToCameraRoll from './saveToCameraRoll';
import {
  Bleed,
  Column,
  Columns,
  Heading,
  Inline,
  Inset,
  Space,
  Stack,
  Text,
} from '@rainbow-me/design-system';
import { UniqueAsset } from '@rainbow-me/entities';
import { Network } from '@rainbow-me/helpers';
import {
  useAccountProfile,
  useClipboard,
  useDimensions,
} from '@rainbow-me/hooks';
import { ImgixImage } from '@rainbow-me/images';
import { ENS_NFT_CONTRACT_ADDRESS } from '@rainbow-me/references';
import styled from '@rainbow-me/styled-components';
import { position } from '@rainbow-me/styles';
import {
  buildRainbowUrl,
  ethereumUtils,
  magicMemo,
  showActionSheetWithOptions,
} from '@rainbow-me/utils';
import { getFullResUrl } from '@rainbow-me/utils/getFullResUrl';
import isSVGImage from '@rainbow-me/utils/isSVG';

const AssetActionsEnum = {
  copyTokenID: 'copyTokenID',
  download: 'download',
  etherscan: 'etherscan',
  rainbowWeb: 'rainbowWeb',
} as const;

const getAssetActions = (network: Network) =>
  ({
    [AssetActionsEnum.copyTokenID]: {
      actionKey: AssetActionsEnum.copyTokenID,
      actionTitle: 'Copy Token ID',
      icon: {
        iconType: 'SYSTEM',
        iconValue: 'square.on.square',
      },
    },
    [AssetActionsEnum.download]: {
      actionKey: AssetActionsEnum.download,
      actionTitle: 'Save to Photos',
      icon: {
        iconType: 'SYSTEM',
        iconValue: 'photo.on.rectangle.angled',
      },
    },
    [AssetActionsEnum.etherscan]: {
      actionKey: AssetActionsEnum.etherscan,
      actionTitle: `View on ${startCase(
        ethereumUtils.getBlockExplorer(network)
      )}`,
      icon: {
        iconType: 'SYSTEM',
        iconValue: 'link',
      },
    },
    [AssetActionsEnum.rainbowWeb]: {
      actionKey: AssetActionsEnum.rainbowWeb,
      actionTitle: 'View on Web',
      icon: {
        iconType: 'SYSTEM',
        iconValue: 'safari.fill',
      },
    },
  } as const);

const FamilyActionsEnum = {
  collectionWebsite: 'collectionWebsite',
  discord: 'discord',
  twitter: 'twitter',
  viewCollection: 'viewCollection',
} as const;

const FamilyActions = {
  [FamilyActionsEnum.viewCollection]: {
    actionKey: FamilyActionsEnum.viewCollection,
    actionTitle: 'View Collection',
    discoverabilityTitle: 'OpenSea',
    icon: {
      iconType: 'SYSTEM',
      iconValue: 'rectangle.grid.2x2.fill',
    },
  },
  [FamilyActionsEnum.collectionWebsite]: {
    actionKey: FamilyActionsEnum.collectionWebsite,
    actionTitle: 'Collection Website',
    icon: {
      iconType: 'SYSTEM',
      iconValue: 'safari.fill',
    },
  },
  [FamilyActionsEnum.discord]: {
    actionKey: FamilyActionsEnum.discord,
    actionTitle: 'Discord',
    icon: {
      iconType: 'SYSTEM',
      iconValue: 'ellipsis.bubble.fill',
    },
  },
  [FamilyActionsEnum.twitter]: {
    actionKey: FamilyActionsEnum.twitter,
    actionTitle: 'Twitter',
    icon: {
      iconType: 'SYSTEM',
      iconValue: 'at.circle.fill',
    },
  },
} as const;

const paddingHorizontal = 24;

const FamilyImageWrapper = styled(View)({
  height: 20,
  // @ts-expect-error missing theme types
  shadowColor: ({ theme: { colors } }) => colors.shadowBlack,
  shadowOffset: { height: 3, width: 0 },
  shadowOpacity: 0.15,
  shadowRadius: 4.5,
  width: 20,
});

const FamilyImage = styled(ImgixImage)({
  ...position.coverAsObject,
  borderRadius: 10,
});

interface UniqueTokenExpandedStateHeaderProps {
  asset: UniqueAsset;
}

const UniqueTokenExpandedStateHeader = ({
  asset,
}: UniqueTokenExpandedStateHeaderProps) => {
  const { accountAddress, accountENS } = useAccountProfile();
  const { setClipboard } = useClipboard();
  const { width: deviceWidth } = useDimensions();

  const formattedCollectionUrl = useMemo(() => {
    // @ts-expect-error external_link could be null or undefined?
    const { hostname } = new URL(asset.external_link);
    const { hostname: hostnameFallback } = new URL(
      // @ts-expect-error external_url could be null or undefined?
      asset.collection.external_url
    );
    const formattedUrl = hostname || hostnameFallback;
    return formattedUrl;
  }, [asset.collection.external_url, asset.external_link]);

  const familyMenuConfig = useMemo(() => {
    return {
      menuItems: [
        ...(!asset?.isPoap
          ? [
              {
                ...FamilyActions[FamilyActionsEnum.viewCollection],
              },
            ]
          : []),
        ...(asset.external_link || asset.collection.external_url
          ? [
              {
                ...FamilyActions[FamilyActionsEnum.collectionWebsite],
                discoverabilityTitle: formattedCollectionUrl,
              },
            ]
          : []),
        ...(asset.collection.twitter_username
          ? [
              {
                ...FamilyActions[FamilyActionsEnum.twitter],
              },
            ]
          : []),
        ...(asset.collection.discord_url
          ? [
              {
                ...FamilyActions[FamilyActionsEnum.discord],
              },
            ]
          : []),
      ],
      menuTitle: '',
    };
  }, [
    asset.collection.discord_url,
    asset.collection.external_url,
    asset.collection.twitter_username,
    asset.external_link,
    asset?.isPoap,
    formattedCollectionUrl,
  ]);

  // @ts-expect-error image_url could be null or undefined?
<<<<<<< HEAD
  const isSVG = isSVGImage(asset.image_url);
=======
  const isSVG = isSupportedUriExtension(asset.image_original_url, ['.svg']);
>>>>>>> 1bee5427
  const isENS =
    toLower(asset.asset_contract.address) === toLower(ENS_NFT_CONTRACT_ADDRESS);

  const isPhotoDownloadAvailable = !isSVG && !isENS;
  const assetMenuConfig = useMemo(() => {
    // @ts-expect-error network could be undefined?
    const AssetActions = getAssetActions(asset?.network);
    return {
      menuItems: [
        {
          ...AssetActions[AssetActionsEnum.rainbowWeb],
          discoverabilityTitle: 'rainbow.me',
        },
        {
          ...AssetActions[AssetActionsEnum.etherscan],
        },
        ...(isPhotoDownloadAvailable
          ? [
              {
                ...AssetActions[AssetActionsEnum.download],
              },
            ]
          : []),
        {
          ...AssetActions[AssetActionsEnum.copyTokenID],
          discoverabilityTitle:
            asset.id.length > 15 ? `${asset.id.slice(0, 15)}...` : asset.id,
        },
      ],
      menuTitle: '',
    };
  }, [asset.id, asset?.network, isPhotoDownloadAvailable]);

  const handlePressFamilyMenuItem = useCallback(
    ({ nativeEvent: { actionKey } }) => {
      if (actionKey === FamilyActionsEnum.viewCollection) {
        Linking.openURL(
          'https://opensea.io/collection/' +
            asset.collection.slug +
            '?search[sortAscending]=true&search[sortBy]=PRICE&search[toggles][0]=BUY_NOW'
        );
      } else if (actionKey === FamilyActionsEnum.collectionWebsite) {
        // @ts-expect-error external_link and external_url could be null or undefined?
        Linking.openURL(asset.external_link || asset.collection.external_url);
      } else if (actionKey === FamilyActionsEnum.twitter) {
        Linking.openURL(
          'https://twitter.com/' + asset.collection.twitter_username
        );
      } else if (
        actionKey === FamilyActionsEnum.discord &&
        asset.collection.discord_url
      ) {
        Linking.openURL(asset.collection.discord_url);
      }
    },
    [asset]
  );

  const handlePressAssetMenuItem = useCallback(
    ({ nativeEvent: { actionKey } }) => {
      if (actionKey === AssetActionsEnum.etherscan) {
        ethereumUtils.openNftInBlockExplorer(
          // @ts-expect-error address could be undefined?
          asset.asset_contract.address,
          asset.id,
          asset?.network
        );
      } else if (actionKey === AssetActionsEnum.rainbowWeb) {
        Linking.openURL(buildRainbowUrl(asset, accountENS, accountAddress));
      } else if (actionKey === AssetActionsEnum.copyTokenID) {
        setClipboard(asset.id);
      } else if (actionKey === AssetActionsEnum.download) {
        saveToCameraRoll(getFullResUrl(asset.image_original_url));
      }
    },
    [accountAddress, accountENS, asset, setClipboard]
  );

  const onPressAndroidFamily = useCallback(() => {
    const hasWebsite = !!(asset.external_link || asset.collection.external_url);
    const hasTwitter = !!asset.collection.twitter_username;
    const hasDiscord = !!asset.collection.discord_url;
    const hasCollection = !!asset.collection.slug;
    const baseActions = [
      'View Collection',
      'Collection Website',
      'Twitter',
      'Discord',
    ];
    const websiteIndex = 1 - (!hasCollection ? 1 : 0);
    const twitterIndex = 2 - (!hasWebsite ? 1 : 0);
    const discordIndex = 3 - (!hasWebsite ? 1 : 0) - (!hasTwitter ? 1 : 0);

    if (!hasCollection) baseActions.splice(1, 1);
    if (!hasWebsite) baseActions.splice(websiteIndex, 1);
    if (!hasTwitter) baseActions.splice(twitterIndex, 1);
    if (!hasDiscord) baseActions.splice(discordIndex, 1);

    showActionSheetWithOptions(
      {
        options: baseActions,
        showSeparators: true,
        title: '',
      },
      (idx: number) => {
        if (idx === 0) {
          Linking.openURL(
            'https://opensea.io/collection/' +
              asset.collection.slug +
              '?search[sortAscending]=true&search[sortBy]=PRICE&search[toggles][0]=BUY_NOW'
          );
        }
        if (idx === 1) {
          if (hasWebsite) {
            Linking.openURL(
              // @ts-expect-error external_link and external_url could be null or undefined?
              asset.external_link || asset.collection.external_url
            );
          } else if (hasTwitter && twitterIndex === 1) {
            Linking.openURL(
              'https://twitter.com/' + asset.collection.twitter_username
            );
          } else if (hasDiscord && discordIndex === 1) {
            Linking.openURL(
              'https://twitter.com/' + asset.collection.twitter_username
            );
          }
        }
        if (idx === 2) {
          if (hasTwitter && twitterIndex === 2) {
            Linking.openURL(
              'https://twitter.com/' + asset.collection.twitter_username
            );
          } else if (hasDiscord && discordIndex === 2) {
            Linking.openURL(
              'https://twitter.com/' + asset.collection.twitter_username
            );
          }
        }
        if (idx === 3 && asset.collection.discord_url) {
          Linking.openURL(asset.collection.discord_url);
        }
      }
    );
  }, [
    asset.collection.discord_url,
    asset.collection.external_url,
    asset.collection.slug,
    asset.collection.twitter_username,
    asset.external_link,
  ]);

  const onPressAndroidAsset = useCallback(() => {
    const androidContractActions = [
      'View On Web',
      // @ts-expect-error network could be undefined?
      `View on ${startCase(ethereumUtils.getBlockExplorer(asset?.network))}`,
      ...(isPhotoDownloadAvailable ? (['Save to Photos'] as const) : []),
      'Copy Token ID',
    ] as const;

    showActionSheetWithOptions(
      {
        options: androidContractActions,
        showSeparators: true,
        title: '',
      },
      (idx: number) => {
        if (idx === 0) {
          Linking.openURL(buildRainbowUrl(asset, accountENS, accountAddress));
        } else if (idx === 1) {
          ethereumUtils.openNftInBlockExplorer(
            // @ts-expect-error address could be undefined?
            asset.asset_contract.address,
            asset.id,
            asset?.network
          );
        } else if (isPhotoDownloadAvailable ? idx === 3 : idx === 2) {
          setClipboard(asset.id);
        } else if (idx === 2) {
          saveToCameraRoll(getFullResUrl(asset.image_original_url));
        }
      }
    );
  }, [
    accountAddress,
    accountENS,
    asset,
    isPhotoDownloadAvailable,
    setClipboard,
  ]);

  const overflowMenuHitSlop: Space = '15px';
  const familyNameHitSlop: Space = '19px';

  return (
    <Stack space="15px">
      <Columns space="24px">
        <Heading containsEmoji size="23px" weight="heavy">
          {buildUniqueTokenName(asset)}
        </Heading>
        <Column width="content">
          <Bleed space={overflowMenuHitSlop}>
            <ContextMenuButton
              menuConfig={assetMenuConfig}
              {...(android ? { onPress: onPressAndroidAsset } : {})}
              isMenuPrimaryAction
              onPressMenuItem={handlePressAssetMenuItem}
              useActionSheetFallback={false}
            >
              <ButtonPressAnimation scaleTo={0.75}>
                <Inset space={overflowMenuHitSlop}>
                  <Text color="accent" size="23px" weight="heavy">
                    􀍡
                  </Text>
                </Inset>
              </ButtonPressAnimation>
            </ContextMenuButton>
          </Bleed>
        </Column>
      </Columns>
      <Inline wrap={false}>
        <Bleed space={familyNameHitSlop}>
          <ContextMenuButton
            menuConfig={familyMenuConfig}
            {...(android ? { onPress: onPressAndroidFamily } : {})}
            isMenuPrimaryAction
            onPressMenuItem={handlePressFamilyMenuItem}
            useActionSheetFallback={false}
          >
            <ButtonPressAnimation scaleTo={0.88}>
              <Inset space={familyNameHitSlop}>
                <Inline alignVertical="center" space="6px" wrap={false}>
                  {asset.familyImage ? (
                    <Bleed vertical="6px">
                      <FamilyImageWrapper>
                        <FamilyImage source={{ uri: asset.familyImage }} />
                      </FamilyImageWrapper>
                    </Bleed>
                  ) : null}
                  <Inline space="4px" wrap={false}>
                    <View
                      style={{
                        maxWidth: deviceWidth - paddingHorizontal * 6,
                      }}
                    >
                      <Text color="secondary50" numberOfLines={1} weight="bold">
                        {asset.familyName}
                      </Text>
                    </View>
                    <Text color="secondary50" weight="bold">
                      􀆊
                    </Text>
                  </Inline>
                </Inline>
              </Inset>
            </ButtonPressAnimation>
          </ContextMenuButton>
        </Bleed>
      </Inline>
    </Stack>
  );
};

export default magicMemo(UniqueTokenExpandedStateHeader, 'asset');<|MERGE_RESOLUTION|>--- conflicted
+++ resolved
@@ -209,11 +209,7 @@
   ]);
 
   // @ts-expect-error image_url could be null or undefined?
-<<<<<<< HEAD
   const isSVG = isSVGImage(asset.image_url);
-=======
-  const isSVG = isSupportedUriExtension(asset.image_original_url, ['.svg']);
->>>>>>> 1bee5427
   const isENS =
     toLower(asset.asset_contract.address) === toLower(ENS_NFT_CONTRACT_ADDRESS);
 
