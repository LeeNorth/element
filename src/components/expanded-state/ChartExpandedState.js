import { find } from 'lodash';
import React, { Fragment, useRef } from 'react';
import { getSoftMenuBarHeight } from 'react-native-extra-dimensions-android';
import { useSelector } from 'react-redux';
import {
  BuyActionButton,
  SendActionButton,
  SheetActionButtonRow,
  SheetDivider,
  SlackSheet,
  SwapActionButton,
} from '../sheet';
import {
  TokenInfoBalanceValue,
  TokenInfoItem,
  TokenInfoRow,
  TokenInfoSection,
} from '../token-info';
import { Chart } from '../value-chart';
import { ChartPathProvider } from '@rainbow-me/animated-charts';
import AssetInputTypes from '@rainbow-me/helpers/assetInputTypes';
import {
  useChartThrottledPoints,
  useUniswapAssetsInWallet,
} from '@rainbow-me/hooks';

<<<<<<< HEAD
// add status bar height for Android
const heightWithoutChart = 309 - (android ? getSoftMenuBarHeight() : 0);
const heightWithChart = heightWithoutChart + 310;
=======
const baseHeight = 309 + (android && 20 - getSoftMenuBarHeight());
const heightWithoutChart = baseHeight + (android && 30);
const heightWithChart = baseHeight + 310;
>>>>>>> d6d32807

export const initialChartExpandedStateSheetHeight = heightWithChart;

const formatGenericAsset = asset => {
  if (asset?.price?.value) {
    return {
      ...asset,
      native: { price: { amount: asset?.price?.value } },
    };
  }
  return asset;
};

export default function ChartExpandedState({ asset }) {
  const { genericAssets } = useSelector(({ data: { genericAssets } }) => ({
    genericAssets,
  }));
  // If we don't have a balance for this asset
  // It's a generic asset
  const assetWithPrice = asset?.balance
    ? asset
    : genericAssets[asset?.address]
    ? formatGenericAsset(genericAssets[asset?.address])
    : asset;

  const {
    chart,
    chartData,
    chartType,
    color,
    fetchingCharts,
    initialChartDataLabels,
    showChart,
    throttledData,
  } = useChartThrottledPoints({
    asset: assetWithPrice,
    heightWithChart: heightWithChart - (!asset?.balance && 68),
    heightWithoutChart: heightWithoutChart - (!asset?.balance && 68),
  });

  const { uniswapAssetsInWallet } = useUniswapAssetsInWallet();
  const showSwapButton = find(uniswapAssetsInWallet, [
    'uniqueId',
    asset?.uniqueId,
  ]);

  const needsEth = asset?.address === 'eth' && asset?.balance?.amount === '0';

  const duration = useRef(0);

  if (duration.current === 0) {
    duration.current = 300;
  }
  const ChartExpandedStateSheetHeight =
    ios || showChart ? heightWithChart : heightWithoutChart;

  return (
    <Fragment>
      <SlackSheet
        additionalTopPadding={android}
        contentHeight={ChartExpandedStateSheetHeight}
        scrollEnabled={false}
      >
        <ChartPathProvider data={throttledData}>
          <Chart
            {...chartData}
            {...initialChartDataLabels}
            asset={assetWithPrice}
            chart={chart}
            chartType={chartType}
            color={color}
            fetchingCharts={fetchingCharts}
            nativePoints={chart}
            showChart={showChart}
            throttledData={throttledData}
          />
        </ChartPathProvider>
        <SheetDivider />
        {asset?.balance && (
          <TokenInfoSection>
            <TokenInfoRow>
              <TokenInfoItem asset={asset} title="Balance">
                <TokenInfoBalanceValue />
              </TokenInfoItem>
              {asset?.native?.price.display && (
                <TokenInfoItem title="Value" weight="bold">
                  {asset?.native?.balance.display}
                </TokenInfoItem>
              )}
            </TokenInfoRow>
          </TokenInfoSection>
        )}
        {needsEth ? (
          <SheetActionButtonRow>
            <BuyActionButton color={color} fullWidth />
          </SheetActionButtonRow>
        ) : (
          <SheetActionButtonRow>
            {showSwapButton && (
              <SwapActionButton color={color} inputType={AssetInputTypes.in} />
            )}
            {asset?.balance ? (
              <SendActionButton color={color} fullWidth={!showSwapButton} />
            ) : (
              <SwapActionButton
                color={color}
                fullWidth={!showSwapButton}
                inputType={AssetInputTypes.out}
                label={`􀖅 Get ${asset?.symbol}`}
                weight="heavy"
              />
            )}
          </SheetActionButtonRow>
        )}
      </SlackSheet>
    </Fragment>
  );
}<|MERGE_RESOLUTION|>--- conflicted
+++ resolved
@@ -1,5 +1,5 @@
 import { find } from 'lodash';
-import React, { Fragment, useRef } from 'react';
+import React, { useRef } from 'react';
 import { getSoftMenuBarHeight } from 'react-native-extra-dimensions-android';
 import { useSelector } from 'react-redux';
 import {
@@ -24,15 +24,9 @@
   useUniswapAssetsInWallet,
 } from '@rainbow-me/hooks';
 
-<<<<<<< HEAD
-// add status bar height for Android
-const heightWithoutChart = 309 - (android ? getSoftMenuBarHeight() : 0);
-const heightWithChart = heightWithoutChart + 310;
-=======
 const baseHeight = 309 + (android && 20 - getSoftMenuBarHeight());
 const heightWithoutChart = baseHeight + (android && 30);
 const heightWithChart = baseHeight + 310;
->>>>>>> d6d32807
 
 export const initialChartExpandedStateSheetHeight = heightWithChart;
 
@@ -90,64 +84,62 @@
     ios || showChart ? heightWithChart : heightWithoutChart;
 
   return (
-    <Fragment>
-      <SlackSheet
-        additionalTopPadding={android}
-        contentHeight={ChartExpandedStateSheetHeight}
-        scrollEnabled={false}
-      >
-        <ChartPathProvider data={throttledData}>
-          <Chart
-            {...chartData}
-            {...initialChartDataLabels}
-            asset={assetWithPrice}
-            chart={chart}
-            chartType={chartType}
-            color={color}
-            fetchingCharts={fetchingCharts}
-            nativePoints={chart}
-            showChart={showChart}
-            throttledData={throttledData}
-          />
-        </ChartPathProvider>
-        <SheetDivider />
-        {asset?.balance && (
-          <TokenInfoSection>
-            <TokenInfoRow>
-              <TokenInfoItem asset={asset} title="Balance">
-                <TokenInfoBalanceValue />
+    <SlackSheet
+      additionalTopPadding={android}
+      contentHeight={ChartExpandedStateSheetHeight}
+      scrollEnabled={false}
+    >
+      <ChartPathProvider data={throttledData}>
+        <Chart
+          {...chartData}
+          {...initialChartDataLabels}
+          asset={assetWithPrice}
+          chart={chart}
+          chartType={chartType}
+          color={color}
+          fetchingCharts={fetchingCharts}
+          nativePoints={chart}
+          showChart={showChart}
+          throttledData={throttledData}
+        />
+      </ChartPathProvider>
+      <SheetDivider />
+      {asset?.balance && (
+        <TokenInfoSection>
+          <TokenInfoRow>
+            <TokenInfoItem asset={asset} title="Balance">
+              <TokenInfoBalanceValue />
+            </TokenInfoItem>
+            {asset?.native?.price.display && (
+              <TokenInfoItem title="Value" weight="bold">
+                {asset?.native?.balance.display}
               </TokenInfoItem>
-              {asset?.native?.price.display && (
-                <TokenInfoItem title="Value" weight="bold">
-                  {asset?.native?.balance.display}
-                </TokenInfoItem>
-              )}
-            </TokenInfoRow>
-          </TokenInfoSection>
-        )}
-        {needsEth ? (
-          <SheetActionButtonRow>
-            <BuyActionButton color={color} fullWidth />
-          </SheetActionButtonRow>
-        ) : (
-          <SheetActionButtonRow>
-            {showSwapButton && (
-              <SwapActionButton color={color} inputType={AssetInputTypes.in} />
             )}
-            {asset?.balance ? (
-              <SendActionButton color={color} fullWidth={!showSwapButton} />
-            ) : (
-              <SwapActionButton
-                color={color}
-                fullWidth={!showSwapButton}
-                inputType={AssetInputTypes.out}
-                label={`􀖅 Get ${asset?.symbol}`}
-                weight="heavy"
-              />
-            )}
-          </SheetActionButtonRow>
-        )}
-      </SlackSheet>
-    </Fragment>
+          </TokenInfoRow>
+        </TokenInfoSection>
+      )}
+      {needsEth ? (
+        <SheetActionButtonRow>
+          <BuyActionButton color={color} fullWidth />
+        </SheetActionButtonRow>
+      ) : (
+        <SheetActionButtonRow>
+          {showSwapButton && (
+            <SwapActionButton color={color} inputType={AssetInputTypes.in} />
+          )}
+          {asset?.balance ? (
+            <SendActionButton color={color} fullWidth={!showSwapButton} />
+          ) : (
+            <SwapActionButton
+              color={color}
+              fullWidth={!showSwapButton}
+              inputType={AssetInputTypes.out}
+              label={`􀖅 Get ${asset?.symbol}`}
+              weight="heavy"
+            />
+          )}
+        </SheetActionButtonRow>
+      )}
+    </SlackSheet>
   );
 }