import { BlurView } from '@react-native-community/blur';
import { useFocusEffect } from '@react-navigation/core';
import c from 'chroma-js';
import lang from 'i18n-js';
import React, { ReactNode, useCallback, useMemo, useRef } from 'react';
import { InteractionManager, Linking, Share, View } from 'react-native';
import Animated, {
  useAnimatedStyle,
  useDerivedValue,
  useSharedValue,
} from 'react-native-reanimated';
import URL from 'url-parse';
import useWallets from '../../hooks/useWallets';
import L2Disclaimer from '../L2Disclaimer';
import Link from '../Link';
import { ButtonPressAnimation } from '../animations';
import ImagePreviewOverlay from '../images/ImagePreviewOverlay';
import ImgixImage from '../images/ImgixImage';
import {
  SendActionButton,
  SheetActionButton,
  SheetHandle,
  SlackSheet,
} from '../sheet';
import { ToastPositionContainer, ToggleStateToast } from '../toasts';
import { UniqueTokenAttributes, UniqueTokenImage } from '../unique-token';
import { CardSize } from '../unique-token/CardSize';
import ConfigurationSection from './ens/ConfigurationSection';
import ProfileInfoSection from './ens/ProfileInfoSection';
import {
  UniqueTokenExpandedStateContent,
  UniqueTokenExpandedStateHeader,
} from './unique-token';
import ENSBriefTokenInfoRow from './unique-token/ENSBriefTokenInfoRow';
import NFTBriefTokenInfoRow from './unique-token/NFTBriefTokenInfoRow';
import { PROFILES, useExperimentalFlag } from '@rainbow-me/config';
import {
  AccentColorProvider,
  Bleed,
  Box,
  ColorModeProvider,
  Columns,
  Divider,
  Heading,
  Inline,
  Inset,
  MarkdownText,
  MarkdownTextProps,
  Space,
  Stack,
  Text,
  TextProps,
} from '@rainbow-me/design-system';
import { UniqueAsset } from '@rainbow-me/entities';
import { Network } from '@rainbow-me/helpers';
import { buildUniqueTokenName } from '@rainbow-me/helpers/assets';
import { ENS_RECORDS, REGISTRATION_MODES } from '@rainbow-me/helpers/ens';
import {
  useAccountProfile,
  useBooleanState,
  useDimensions,
  useENSProfile,
  useENSRegistration,
  usePersistentDominantColorFromImage,
  useShowcaseTokens,
} from '@rainbow-me/hooks';
import { useNavigation, useUntrustedUrlOpener } from '@rainbow-me/navigation';
import Routes from '@rainbow-me/routes';
import styled from '@rainbow-me/styled-components';
import { lightModeThemeColors, position } from '@rainbow-me/styles';
import { useTheme } from '@rainbow-me/theme';
import {
  buildRainbowUrl,
  getUniqueTokenType,
  magicMemo,
  safeAreaInsetValues,
} from '@rainbow-me/utils';

const BackgroundBlur = styled(BlurView).attrs({
  blurAmount: 100,
  blurType: 'light',
})({
  ...position.coverAsObject,
});

const BackgroundImage = styled(View)({
  ...position.coverAsObject,
});

interface BlurWrapperProps {
  height: number;
  width: number;
}

const BlurWrapper = styled(View).attrs({
  shouldRasterizeIOS: true,
})({
  // @ts-expect-error missing theme types
  backgroundColor: ({ theme: { colors } }) => colors.trueBlack,
  height: ({ height }: BlurWrapperProps) => height,
  left: 0,
  overflow: 'hidden',
  position: 'absolute',
  width: ({ width }: BlurWrapperProps) => width,
  ...(android ? { borderTopLeftRadius: 30, borderTopRightRadius: 30 } : {}),
});

const Spacer = styled(View)({
  height: safeAreaInsetValues.bottom + 20,
});

const TextButton = ({
  onPress,
  children,
  align,
  size = '16px',
  weight = 'heavy',
}: {
  onPress: () => void;
  children: ReactNode;
  align?: TextProps['align'];
  size?: TextProps['size'];
  weight?: TextProps['weight'];
}) => {
  const hitSlop: Space = '19px';

  return (
    <Bleed space={hitSlop}>
      <ButtonPressAnimation onPress={onPress} scaleTo={0.88}>
        <Inset space={hitSlop}>
          <Text align={align} color="accent" size={size} weight={weight}>
            {children}
          </Text>
        </Inset>
      </ButtonPressAnimation>
    </Bleed>
  );
};

const textSize: TextProps['size'] = '18px';
const textColor: TextProps['color'] = 'secondary50';
const sectionSpace: Space = '30px';
const paragraphSpace: Space = { custom: 22 };
const listSpace: Space = '19px';

const Section = ({
  addonComponent,
  paragraphSpace = '24px',
  title,
  titleEmoji,
  titleImageUrl,
  children,
}: {
  addonComponent?: React.ReactNode;
  paragraphSpace?: Space;
  title: string;
  titleEmoji?: string;
  titleImageUrl?: string | null;
  children: ReactNode;
}) => (
  <Stack space={paragraphSpace}>
    <Inline alignHorizontal="justify" alignVertical="center" wrap={false}>
      <Inline alignVertical="center" space="8px">
        <Box width={{ custom: 24 }}>
          {titleImageUrl && (
            <Bleed vertical="8px">
              <Box
                as={ImgixImage}
                borderRadius={24}
                height={{ custom: 24 }}
                source={{ uri: titleImageUrl }}
                width={{ custom: 24 }}
              />
            </Bleed>
          )}
          {titleEmoji && (
            <Bleed right="1px">
              <Heading containsEmoji size={ios ? '23px' : '20px'}>
                {titleEmoji}
              </Heading>
            </Bleed>
          )}
        </Box>
        <Heading size={textSize}>{title}</Heading>
      </Inline>
      {addonComponent}
    </Inline>
    {children}
  </Stack>
);

const Markdown = ({
  children,
}: {
  children: MarkdownTextProps['children'];
}) => {
  const openUntrustedUrl = useUntrustedUrlOpener();

  return (
    <MarkdownText
      color={textColor}
      handleLinkPress={openUntrustedUrl}
      listSpace={listSpace}
      paragraphSpace={paragraphSpace}
      size={textSize}
    >
      {children}
    </MarkdownText>
  );
};

interface UniqueTokenExpandedStateProps {
  asset: UniqueAsset;
  external: boolean;
}

const getIsSupportedOnRainbowWeb = (network: Network) => {
  switch (network) {
    case Network.mainnet:
    case Network.polygon:
      return true;
    default:
      return false;
  }
};

const getIsSaleInfoSupported = (network: Network) => {
  switch (network) {
    case Network.mainnet:
      return true;
    default:
      return false;
  }
};

const UniqueTokenExpandedState = ({
  asset,
  external,
}: UniqueTokenExpandedStateProps) => {
  const isSupportedOnRainbowWeb = getIsSupportedOnRainbowWeb(asset.network);

  const { accountAddress, accountENS } = useAccountProfile();
  const { height: deviceHeight, width: deviceWidth } = useDimensions();
  const { navigate, setOptions } = useNavigation();
  const { colors, isDarkMode } = useTheme();
  const { isReadOnlyWallet } = useWallets();

  const {
    collection: {
      description: familyDescription,
      external_url: familyLink,
      slug,
    },
    currentPrice,
    description,
    familyImage,
    familyName,
    isSendable,
    lastPrice,
    lastSalePaymentToken,
    marketplaceName,
    traits,
    uniqueId,
    urlSuffixForAsset,
  } = asset;

  const uniqueTokenType = getUniqueTokenType(asset);

  // Create deterministic boolean flags from the `uniqueTokenType` (for easier readability).
  const isPoap = uniqueTokenType === 'POAP';
  const isENS = uniqueTokenType === 'ENS';
  const isNFT = uniqueTokenType === 'NFT';

  // Fetch the ENS profile if the unique token is an ENS name.
  const cleanENSName = isENS
    ? uniqueId
      ? uniqueId?.split(' ')?.[0]
      : uniqueId
    : '';
  const ensProfile = useENSProfile(cleanENSName, {
    enabled: isENS,
  });
  const ensData = ensProfile.data;

  useFocusEffect(
    useCallback(() => {
      if (uniqueTokenType === 'ENS') {
        setOptions({ limitActiveModals: false });
      }
    }, [setOptions, uniqueTokenType])
  );

  const profileInfoSectionAvailable = useMemo(() => {
    const available = Object.keys(ensData?.records || {}).some(
      key => key !== ENS_RECORDS.avatar
    );
    return available;
  }, [ensData?.records]);

  const {
    addShowcaseToken,
    removeShowcaseToken,
    showcaseTokens,
  } = useShowcaseTokens();

  const [
    contentFocused,
    handleContentFocus,
    handleContentBlur,
  ] = useBooleanState();
  const animationProgress = useSharedValue(0);
  const ensCoverAnimationProgress = useSharedValue(0);
  // TODO(jxom): This is temporary until `ZoomableWrapper` refactor
  const opacityStyle = useAnimatedStyle(() => ({
    opacity: 1 - (animationProgress.value || ensCoverAnimationProgress.value),
  }));
  // TODO(jxom): This is temporary until `ZoomableWrapper` refactor
  const sheetHandleStyle = useAnimatedStyle(() => ({
    opacity: 1 - (animationProgress.value || ensCoverAnimationProgress.value),
  }));
  // TODO(jxom): This is temporary until `ZoomableWrapper` refactor
  const contentOpacity = useDerivedValue(
    () => 1 - ensCoverAnimationProgress.value
  );
  // TODO(jxom): This is temporary until `ZoomableWrapper` refactor
  const ensCoverOpacity = useDerivedValue(() => 1 - animationProgress.value);

  const handleL2DisclaimerPress = useCallback(() => {
    navigate(Routes.EXPLAIN_SHEET, {
      type: asset.network,
    });
  }, [asset.network, navigate]);

  const isShowcaseAsset = useMemo(
    () => showcaseTokens.includes(uniqueId) as boolean,
    [showcaseTokens, uniqueId]
  );

  const rainbowWebUrl = buildRainbowUrl(asset, accountENS, accountAddress);

  const imageColor =
    // @ts-expect-error image_url could be null or undefined?
    usePersistentDominantColorFromImage(asset.lowResUrl).result ||
    colors.paleBlue;

  const textColor = useMemo(() => {
    const contrastWithWhite = c.contrast(imageColor, colors.whiteLabel);

    if (contrastWithWhite < 2.125) {
      return lightModeThemeColors.dark;
    } else {
      return colors.whiteLabel;
    }
  }, [colors.whiteLabel, imageColor]);

  const handlePressMarketplaceName = useCallback(
    () => Linking.openURL(asset.permalink),
    [asset.permalink]
  );

  const handlePressShowcase = useCallback(() => {
    if (isShowcaseAsset) {
      removeShowcaseToken(uniqueId);
    } else {
      addShowcaseToken(uniqueId);
    }
  }, [addShowcaseToken, isShowcaseAsset, removeShowcaseToken, uniqueId]);

  const handlePressShare = useCallback(() => {
    const shareUrl = isSupportedOnRainbowWeb ? rainbowWebUrl : asset.permalink;

    Share.share({
      message: android ? shareUrl : undefined,
      title: `Share ${buildUniqueTokenName(asset)} Info`,
      url: shareUrl,
    });
  }, [asset, isSupportedOnRainbowWeb, rainbowWebUrl]);

  const { startRegistration } = useENSRegistration();
  const handlePressEdit = useCallback(() => {
    if (isENS) {
      InteractionManager.runAfterInteractions(() => {
        startRegistration(uniqueId, REGISTRATION_MODES.EDIT);
        navigate(Routes.REGISTER_ENS_NAVIGATOR, {
          ensName: uniqueId,
          externalAvatarUrl: asset?.lowResUrl,
          mode: REGISTRATION_MODES.EDIT,
        });
      });
    }
  }, [isENS, navigate, startRegistration, uniqueId, asset?.lowResUrl]);

  const sheetRef = useRef();
  const yPosition = useSharedValue(0);

  const profilesEnabled = useExperimentalFlag(PROFILES);
  const isActionsEnabled = !external && !isReadOnlyWallet;
  const hasSendButton = isActionsEnabled && isSendable;

  const hasEditButton =
    isActionsEnabled && profilesEnabled && isENS && ensProfile.isOwner;
  const hasExtendDurationButton = !isReadOnlyWallet && profilesEnabled && isENS;

  const familyLinkDisplay = useMemo(
    () =>
      familyLink ? new URL(familyLink).hostname.replace(/^www\./, '') : null,
    [familyLink]
  );

  const hideNftMarketplaceAction = isPoap || !slug;
  const isSaleInfoSupported = getIsSaleInfoSupported(asset.network);

  return (
    <>
      {ios && (
        <BlurWrapper height={deviceHeight} width={deviceWidth}>
          <BackgroundImage>
            <UniqueTokenImage
              backgroundColor={asset.background || imageColor}
              imageUrl={asset.lowResUrl}
              item={asset}
              resizeMode="cover"
              size={CardSize}
            />
            <BackgroundBlur />
          </BackgroundImage>
        </BlurWrapper>
      )}
      {/* @ts-expect-error JavaScript component */}
      <SlackSheet
        backgroundColor={
          isDarkMode
            ? `rgba(22, 22, 22, ${ios ? 0.4 : 1})`
            : `rgba(26, 26, 26, ${ios ? 0.4 : 1})`
        }
        bottomInset={42}
        hideHandle
        {...(ios
          ? { height: '100%' }
          : { additionalTopPadding: true, contentHeight: deviceHeight })}
        ref={sheetRef}
        scrollEnabled
        showsVerticalScrollIndicator={!contentFocused}
        testID="unique-token-expanded-state"
        yPosition={yPosition}
      >
        <ColorModeProvider value="darkTinted">
          <AccentColorProvider color={imageColor}>
            <ImagePreviewOverlay
              opacity={ensCoverOpacity}
              yPosition={yPosition}
            >
              <Inset bottom={sectionSpace} top={{ custom: 33 }}>
                <Stack alignHorizontal="center">
                  <Animated.View style={sheetHandleStyle}>
                    {/* @ts-expect-error JavaScript component */}
                    <SheetHandle
                      color={colors.alpha(colors.whiteLabel, 0.24)}
                    />
                  </Animated.View>
                </Stack>
              </Inset>
              <UniqueTokenExpandedStateContent
                animationProgress={animationProgress}
                asset={asset}
                horizontalPadding={24}
                imageColor={imageColor}
                onContentBlur={handleContentBlur}
                onContentFocus={handleContentFocus}
                opacity={contentOpacity}
                // @ts-expect-error JavaScript component
                sheetRef={sheetRef}
                textColor={textColor}
                uniqueId={asset.uniqueId}
                yPosition={yPosition}
              />
              <Animated.View style={opacityStyle}>
                <Inset horizontal="24px" vertical={sectionSpace}>
                  <Stack space={sectionSpace}>
                    <Stack space="42px">
                      <Inline alignHorizontal="justify" wrap={false}>
                        <TextButton onPress={handlePressShowcase}>
                          {isShowcaseAsset
                            ? `􀁏 ${lang.t(
                                'expanded_state.unique_expanded.in_showcase'
                              )}`
                            : `􀁍 ${lang.t(
                                'expanded_state.unique_expanded.showcase'
                              )}`}
                        </TextButton>
                        {isSupportedOnRainbowWeb || asset.permalink ? (
                          <TextButton align="right" onPress={handlePressShare}>
                            􀈂 {lang.t('button.share')}
                          </TextButton>
                        ) : null}
                      </Inline>
                      <UniqueTokenExpandedStateHeader
                        asset={asset}
                        hideNftMarketplaceAction={hideNftMarketplaceAction}
                        isSupportedOnRainbowWeb={isSupportedOnRainbowWeb}
                        rainbowWebUrl={rainbowWebUrl}
                      />
                    </Stack>
                    {isNFT || isENS ? (
                      <Columns space="15px">
                        {hasEditButton ? (
                          <SheetActionButton
                            color={imageColor}
                            // @ts-expect-error JavaScript component
                            label={`􀉮 ${lang.t(
                              'expanded_state.unique_expanded.edit'
                            )}`}
                            nftShadows
                            onPress={handlePressEdit}
                            textColor={textColor}
                            weight="heavy"
                          />
                        ) : asset.permalink ? (
                          <SheetActionButton
                            color={imageColor}
                            // @ts-expect-error JavaScript component
                            label={
                              hasSendButton
                                ? `􀮶 ${marketplaceName}`
                                : `􀮶 ${lang.t(
                                    'expanded_state.unique_expanded.view_on_marketplace_name',
                                    {
                                      marketplaceName,
                                    }
                                  )}`
                            }
                            nftShadows
<<<<<<< HEAD
                            onPress={handlePressOpensea}
                            // @ts-expect-error JavaScript component
                            testID="unique-expanded-state-send"
=======
                            onPress={handlePressMarketplaceName}
>>>>>>> f8bfafc0
                            textColor={textColor}
                            weight="heavy"
                          />
                        ) : null}
                        {hasSendButton ? (
                          <SendActionButton
                            asset={asset}
                            color={imageColor}
                            nftShadows
                            textColor={textColor}
                          />
                        ) : null}
                      </Columns>
                    ) : null}
                    {asset.network !== Network.mainnet ? (
                      // @ts-expect-error JavaScript component
                      <L2Disclaimer
                        assetType={asset.network}
                        colors={colors}
                        hideDivider
                        isNft
                        marginBottom={0}
                        marginHorizontal={0}
                        onPress={handleL2DisclaimerPress}
                        symbol="NFT"
                      />
                    ) : null}
                    <Stack
                      separator={<Divider color="divider20" />}
                      space={sectionSpace}
                    >
                      {(isNFT || isENS) && isSaleInfoSupported ? (
                        <Bleed // Manually crop surrounding space until TokenInfoItem uses design system components
                          bottom={android ? '15px' : '6px'}
                          top={android ? '10px' : '4px'}
                        >
                          {isNFT && (
                            <NFTBriefTokenInfoRow
                              currentPrice={currentPrice}
                              lastPrice={lastPrice}
                              lastSalePaymentToken={lastSalePaymentToken}
                              network={asset.network}
                              urlSuffixForAsset={urlSuffixForAsset}
                            />
                          )}
                          {isENS && (
                            <ENSBriefTokenInfoRow
                              color={imageColor}
                              ensName={uniqueId}
                              expiryDate={ensData?.registration?.expiryDate}
                              externalAvatarUrl={asset?.lowResUrl}
                              registrationDate={
                                ensData?.registration?.registrationDate
                              }
                              showExtendDuration={hasExtendDurationButton}
                            />
                          )}
                        </Bleed>
                      ) : null}
                      {(isNFT || isPoap) && (
                        <>
                          {description ? (
                            <Section
                              title={`${lang.t(
                                'expanded_state.unique_expanded.description'
                              )}`}
                              titleEmoji="📖"
                            >
                              <Markdown>{description}</Markdown>
                            </Section>
                          ) : null}
                          {traits.length ? (
                            <Section
                              title={`${lang.t(
                                'expanded_state.unique_expanded.properties'
                              )}`}
                              titleEmoji="🎨"
                            >
                              <UniqueTokenAttributes
                                {...asset}
                                color={imageColor}
                                hideNftMarketplaceAction={
                                  hideNftMarketplaceAction
                                }
                                slug={slug}
                              />
                            </Section>
                          ) : null}
                        </>
                      )}
                      {isENS && (
                        <>
                          {profileInfoSectionAvailable && (
                            <Section
                              addonComponent={
                                hasEditButton && (
                                  <TextButton
                                    align="right"
                                    onPress={handlePressEdit}
                                    size="18px"
                                    weight="bold"
                                  >
                                    {lang.t(
                                      'expanded_state.unique_expanded.edit'
                                    )}
                                  </TextButton>
                                )
                              }
                              paragraphSpace={{ custom: 22 }}
                              title={`${lang.t(
                                'expanded_state.unique_expanded.profile_info'
                              )}`}
                              titleEmoji="🤿"
                            >
                              <ProfileInfoSection
                                allowEdit={hasEditButton}
                                coinAddresses={ensData?.coinAddresses}
                                ensName={uniqueId}
                                images={ensData?.images}
                                isLoading={ensProfile.isLoading}
                                records={ensData?.records}
                              />
                            </Section>
                          )}
                          <Section
                            paragraphSpace={{ custom: 22 }}
                            title={`${lang.t(
                              'expanded_state.unique_expanded.configuration'
                            )}`}
                            titleEmoji="⚙️"
                          >
                            <ConfigurationSection
                              externalAvatarUrl={asset?.lowResUrl}
                              isExternal={external}
                              isLoading={ensProfile.isLoading}
                              isOwner={ensProfile?.isOwner}
                              isPrimary={ensProfile?.isPrimaryName}
                              isProfilesEnabled={profilesEnabled}
                              isReadOnlyWallet={isReadOnlyWallet}
                              isSetNameEnabled={ensProfile?.isSetNameEnabled}
                              name={cleanENSName}
                              owner={ensData?.owner}
                              registrant={ensData?.registrant}
                            />
                          </Section>
                        </>
                      )}
                      {familyDescription ? (
                        <Section
                          paragraphSpace={{ custom: 26 }}
                          title={`${lang.t(
                            'expanded_state.unique_expanded.about',
                            { assetFamilyName: familyName }
                          )}`}
                          titleImageUrl={familyImage}
                        >
                          <Stack space={sectionSpace}>
                            <Markdown>{familyDescription}</Markdown>
                            {familyLink ? (
                              <Bleed // Manually crop surrounding space until Link uses design system components
                                bottom={android ? '15px' : undefined}
                                top="15px"
                              >
                                {/* @ts-expect-error JavaScript component */}
                                <Link
                                  color={imageColor}
                                  display={familyLinkDisplay}
                                  url={familyLink}
                                  weight="bold"
                                />
                              </Bleed>
                            ) : null}
                          </Stack>
                        </Section>
                      ) : null}
                    </Stack>
                  </Stack>
                </Inset>
                <Spacer />
              </Animated.View>
            </ImagePreviewOverlay>
          </AccentColorProvider>
        </ColorModeProvider>
      </SlackSheet>
      <ToastPositionContainer>
        <ToggleStateToast
          addCopy={lang.t(
            'expanded_state.unique_expanded.toast_added_to_showcase'
          )}
          isAdded={isShowcaseAsset}
          removeCopy={lang.t(
            'expanded_state.unique_expanded.toast_removed_from_showcase'
          )}
        />
      </ToastPositionContainer>
    </>
  );
};

export default magicMemo(UniqueTokenExpandedState, 'asset');<|MERGE_RESOLUTION|>--- conflicted
+++ resolved
@@ -530,13 +530,9 @@
                                   )}`
                             }
                             nftShadows
-<<<<<<< HEAD
-                            onPress={handlePressOpensea}
+                            onPress={handlePressMarketplaceName}
                             // @ts-expect-error JavaScript component
                             testID="unique-expanded-state-send"
-=======
-                            onPress={handlePressMarketplaceName}
->>>>>>> f8bfafc0
                             textColor={textColor}
                             weight="heavy"
                           />
