--- conflicted
+++ resolved
@@ -1,9 +1,5 @@
 import { useRoute } from '@react-navigation/core';
 import lang from 'i18n-js';
-<<<<<<< HEAD
-import toLower from 'lodash/toLower';
-=======
->>>>>>> ff35b533
 import React, { Fragment, useEffect, useMemo } from 'react';
 import { getSoftMenuBarHeight } from 'react-native-extra-dimensions-android';
 import { useDispatch } from 'react-redux';
