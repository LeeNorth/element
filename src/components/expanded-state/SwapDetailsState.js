import { useIsFocused, useRoute } from '@react-navigation/native';
import lang from 'i18n-js';
import React, { useCallback, useEffect, useState } from 'react';
import Animated, { useSharedValue, withSpring } from 'react-native-reanimated';
<<<<<<< HEAD
import { useSelector } from 'react-redux';
import styled from 'styled-components';
import { flashbotsEnabled } from '../../config/debug';
=======
>>>>>>> 146413d5
import { ConfirmExchangeButton } from '../exchange';
import { GasSpeedButton } from '../gas';
import { Column } from '../layout';
import {
  SheetHandleFixedToTopHeight,
  SheetKeyboardAnimation,
  SheetTitle,
  SlackSheet,
} from '../sheet';
import { CopyToast, ToastPositionContainer } from '../toasts';
import {
  SwapDetailsContent,
  SwapDetailsMasthead,
  SwapDetailsMastheadHeight,
  SwapDetailsSlippageMessage,
} from './swap-details';
import {
  useAccountSettings,
  useHeight,
  usePriceImpactDetails,
  useSwapCurrencies,
} from '@rainbow-me/hooks';
import { useNavigation } from '@rainbow-me/navigation';
import styled from '@rainbow-me/styled-components';
import { padding, position } from '@rainbow-me/styles';
import { abbreviations } from '@rainbow-me/utils';

const springConfig = {
  damping: 500,
  mass: 3,
  stiffness: 1000,
};

const AnimatedContainer = styled(Animated.View)({
  ...position.sizeAsObject('100%'),
});

const Footer = styled(Column).attrs({
  align: 'end',
  grow: 1,
  justify: 'end',
  shrink: 0,
})({
  ...padding.object(6, 0, 0),
});

const Header = styled(Column).attrs({
  justify: 'start',
})({
  left: 0,
  position: 'absolute',
  right: 0,
  top: -2,
  width: '100%',
});

const FOOTER_MIN_HEIGHT = 143;
const FOOTER_CONTENT_MIN_HEIGHT = 241;

function useAndroidDisableGesturesOnFocus() {
  const { params } = useRoute();
  const isFocused = useIsFocused();
  useEffect(() => {
    android && params?.toggleGestureEnabled?.(!isFocused);
  }, [isFocused, params]);
}

function useSwapDetailsClipboardState() {
  const [copiedText, setCopiedText] = useState(undefined);
  const [copyCount, setCopyCount] = useState(0);
  const onCopySwapDetailsText = useCallback(text => {
    setCopiedText(abbreviations.formatAddressForDisplay(text));
    setCopyCount(count => count + 1);
  }, []);
  return {
    copiedText,
    copyCount,
    onCopySwapDetailsText,
  };
}

export default function SwapDetailsState({
  confirmButtonProps,
  restoreFocusOnSwapModal,
}) {
  const { network } = useAccountSettings();
  const { setParams } = useNavigation();
  const { params: { longFormHeight } = {} } = useRoute();
  const { outputCurrency } = useSwapCurrencies();

  const {
    derivedValues: { inputAmount, outputAmount },
    displayValues: { inputAmountDisplay, outputAmountDisplay },
    tradeDetails,
  } = useSelector(state => state.swap);

  const {
    inputPriceValue,
    isHighPriceImpact,
    outputPriceValue,
    priceImpactColor,
    priceImpactNativeAmount,
    priceImpactPercentDisplay,
  } = usePriceImpactDetails(inputAmount, outputAmount);

  const {
    copiedText,
    copyCount,
    onCopySwapDetailsText,
  } = useSwapDetailsClipboardState();

  const [footerHeight, setFooterHeight] = useHeight(FOOTER_MIN_HEIGHT);
  const [slippageMessageHeight, setSlippageMessageHeight] = useHeight();
  const [contentHeight, setContentHeight] = useHeight(
    FOOTER_CONTENT_MIN_HEIGHT
  );

  useEffect(() => () => restoreFocusOnSwapModal(), [restoreFocusOnSwapModal]);
  useAndroidDisableGesturesOnFocus();

  const sheetHeightWithoutKeyboard =
    SheetHandleFixedToTopHeight +
    SwapDetailsMastheadHeight +
    contentHeight +
    slippageMessageHeight +
    footerHeight;

  const contentScroll = useSharedValue(0);

  useEffect(() => {
    contentScroll.value = withSpring(0, springConfig);
    setParams({ longFormHeight: sheetHeightWithoutKeyboard });
  }, [contentScroll, sheetHeightWithoutKeyboard, setParams]);

  return (
    <SheetKeyboardAnimation
      as={AnimatedContainer}
      isKeyboardVisible={false}
      translateY={contentScroll}
    >
      <SlackSheet
        additionalTopPadding={android}
        borderRadius={39}
        contentHeight={ios ? longFormHeight : sheetHeightWithoutKeyboard}
      >
        <Header>
          <SheetTitle weight="heavy">
            {lang.t('expanded_state.swap_details.review')}
          </SheetTitle>
        </Header>
        <SwapDetailsMasthead
          inputAmount={inputAmount}
          inputAmountDisplay={inputAmountDisplay}
          inputPriceValue={inputPriceValue}
          isHighPriceImpact={isHighPriceImpact}
          outputAmount={outputAmount}
          outputAmountDisplay={outputAmountDisplay}
          outputPriceValue={outputPriceValue}
          priceImpactColor={priceImpactColor}
        />
        <SwapDetailsSlippageMessage
          isHighPriceImpact={isHighPriceImpact}
          onLayout={setSlippageMessageHeight}
          priceImpactColor={priceImpactColor}
          priceImpactNativeAmount={priceImpactNativeAmount}
          priceImpactPercentDisplay={priceImpactPercentDisplay}
        />
        <SwapDetailsContent
          isHighPriceImpact={isHighPriceImpact}
          onCopySwapDetailsText={onCopySwapDetailsText}
          onLayout={setContentHeight}
          priceImpactColor={priceImpactColor}
          priceImpactNativeAmount={priceImpactNativeAmount}
          priceImpactPercentDisplay={priceImpactPercentDisplay}
          tradeDetails={tradeDetails}
        />
        <Footer onLayout={setFooterHeight}>
          <ConfirmExchangeButton
            {...confirmButtonProps}
            testID="swap-details-confirm-button"
          />
          <GasSpeedButton
            asset={outputCurrency}
            currentNetwork={network}
            flashbotsEnabled={flashbotsEnabled}
            testID="swap-details-gas"
            theme="light"
          />
        </Footer>
        <ToastPositionContainer>
          <CopyToast copiedText={copiedText} copyCount={copyCount} />
        </ToastPositionContainer>
      </SlackSheet>
    </SheetKeyboardAnimation>
  );
}<|MERGE_RESOLUTION|>--- conflicted
+++ resolved
@@ -2,12 +2,8 @@
 import lang from 'i18n-js';
 import React, { useCallback, useEffect, useState } from 'react';
 import Animated, { useSharedValue, withSpring } from 'react-native-reanimated';
-<<<<<<< HEAD
 import { useSelector } from 'react-redux';
-import styled from 'styled-components';
 import { flashbotsEnabled } from '../../config/debug';
-=======
->>>>>>> 146413d5
 import { ConfirmExchangeButton } from '../exchange';
 import { GasSpeedButton } from '../gas';
 import { Column } from '../layout';
