--- conflicted
+++ resolved
@@ -133,13 +133,8 @@
           testID="contact-profile-add-button"
           value={value}
         >
-<<<<<<< HEAD
           <SubmitButtonLabel value={value}>
-            {isContact ? 'Done' : 'Add Contact'}
-=======
-          <SubmitButtonLabel>
-            {contact ? lang.t('button.done') : lang.t('contacts.options.add')}
->>>>>>> ad0e1cd7
+            {isContact ? lang.t('button.done') : lang.t('contacts.options.add')}
           </SubmitButtonLabel>
         </SubmitButton>
         <ButtonPressAnimation
@@ -163,13 +158,9 @@
               size="lmedium"
               weight="regular"
             >
-<<<<<<< HEAD
-              {isContact ? 'Delete Contact' : 'Cancel'}
-=======
-              {contact
+              {isContact
                 ? lang.t('contacts.options.delete')
                 : lang.t('contacts.options.cancel')}
->>>>>>> ad0e1cd7
             </Text>
           </Centered>
         </ButtonPressAnimation>
