--- conflicted
+++ resolved
@@ -7,30 +7,14 @@
 import useExperimentalFlag, { PROFILES } from '@/config/experimentalHooks';
 import { maybeSignUri } from '@/handlers/imgix';
 import {
-<<<<<<< HEAD
-=======
-  removeFirstEmojiFromString,
-  returnStringFirstEmoji,
-} from '@/helpers/emojiHandler';
-import {
->>>>>>> 95c6a9b3
   useAccountSettings,
   useContacts,
   useENSAvatar,
   usePersistentDominantColorFromImage,
-<<<<<<< HEAD
   useRainbowProfile,
-} from '@rainbow-me/hooks';
+} from '@/hooks';
+
 const ContactProfileState = ({ address, ens, contactNickname }) => {
-=======
-} from '@/hooks';
-import {
-  addressHashedColorIndex,
-  addressHashedEmoji,
-} from '@/utils/profileUtils';
-
-const ContactProfileState = ({ address, color, contact, ens, nickname }) => {
->>>>>>> 95c6a9b3
   const profilesEnabled = useExperimentalFlag(PROFILES);
   const [nickname, setNickname] = useState(contactNickname || ens || '');
   const { goBack } = useNavigation();
@@ -41,7 +25,6 @@
   const { rainbowProfile } = useRainbowProfile(address);
 
   const handleAddContact = useCallback(() => {
-<<<<<<< HEAD
     onAddOrUpdateContacts(
       address,
       nickname,
@@ -50,15 +33,6 @@
       ens
     );
     goBack();
-=======
-    const nickname = profilesEnabled
-      ? value
-      : (emoji ? `${emoji} ${value}` : value).trim();
-    if (value?.length > 0) {
-      onAddOrUpdateContacts(address, nickname, color, network, ens);
-      goBack();
-    }
->>>>>>> 95c6a9b3
     android && Keyboard.dismiss();
   }, [
     address,
