--- conflicted
+++ resolved
@@ -3,12 +3,8 @@
 import React, { PureComponent } from 'react';
 import { compose, onlyUpdateForKeys } from 'recompact';
 import styled from 'styled-components/primitives';
-<<<<<<< HEAD
+import isNativeStackAvailable from '../../helpers/isNativeStackAvailable';
 import { withContacts } from '../../hoc';
-=======
-import isNativeStackAvailable from '../../helpers/isNativeStackAvailable';
-import { withAccountData, withAccountSettings, withContacts } from '../../hoc';
->>>>>>> e2149839
 import { colors, margin, padding } from '../../styles';
 import { abbreviations, deviceUtils } from '../../utils';
 import { ButtonPressAnimation } from '../animations';
