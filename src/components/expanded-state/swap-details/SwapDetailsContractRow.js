--- conflicted
+++ resolved
@@ -9,14 +9,9 @@
   withTiming,
 } from 'react-native-reanimated';
 import { ButtonPressAnimation } from '../../animations';
-<<<<<<< HEAD
-import { TruncatedAddress } from '../../text';
-import SwapDetailsRow, { SwapDetailsValue } from './SwapDetailsRow';
-import { toStartCaseStr } from '@rainbow-me/helpers/utilities';
-=======
 import { Text, TruncatedAddress } from '../../text';
 import SwapDetailsRow from './SwapDetailsRow';
->>>>>>> b7165d2e
+import { toStartCaseStr } from '@rainbow-me/helpers/utilities';
 import { useClipboard, useColorForAsset } from '@rainbow-me/hooks';
 import styled from '@rainbow-me/styled-components';
 import { fonts, fontWithWidth } from '@rainbow-me/styles';
