import lang from 'i18n-js';
<<<<<<< HEAD
import React, { useCallback, useMemo } from 'react';
=======
import { startCase } from 'lodash';
import React, { useCallback, useLayoutEffect, useMemo, useState } from 'react';
>>>>>>> ff35b533
import { ContextMenuButton } from 'react-native-ios-context-menu';
import Animated, {
  interpolate,
  interpolateColor,
  useAnimatedStyle,
  useSharedValue,
  withTiming,
} from 'react-native-reanimated';
import { ButtonPressAnimation } from '../../animations';
import { TruncatedAddress } from '../../text';
import SwapDetailsRow, { SwapDetailsValue } from './SwapDetailsRow';
import { toStartCaseStr } from '@rainbow-me/helpers/utilities';
import { useClipboard, useColorForAsset } from '@rainbow-me/hooks';
import { useTheme } from '@rainbow-me/theme';
import {
  abbreviations,
  ethereumUtils,
  showActionSheetWithOptions,
} from '@rainbow-me/utils';

const AnimatedTruncatedAddress = Animated.createAnimatedComponent(
  TruncatedAddress
);

const ContractActionsEnum = {
  blockExplorer: 'blockExplorer',
  copyAddress: 'copyAddress',
};

const ContractActions = {
  [ContractActionsEnum.copyAddress]: {
    actionKey: ContractActionsEnum.copyAddress,
    actionTitle: lang.t('wallet.action.copy_contract_address'),
    icon: {
      iconType: 'SYSTEM',
      iconValue: 'doc.on.doc',
    },
  },
};

const buildBlockExplorerAction = type => {
  const blockExplorerText = lang.t('expanded_state.swap.view_on', {
    blockExplorerName: toStartCaseStr(ethereumUtils.getBlockExplorer(type)),
  });
  return {
    actionKey: ContractActionsEnum.blockExplorer,
    actionTitle: blockExplorerText,
    icon: {
      iconType: 'SYSTEM',
      iconValue: 'link',
    },
  };
};

function SwapDetailsContractRowContent({
  asset,
  menuVisible,
  scaleTo = 1.06,
  ...props
}) {
  const { colors } = useTheme();
  const colorForAsset = useColorForAsset(asset);
  const animation = useSharedValue(menuVisible ? 1 : 0);
  const startingColor = useMemo(() => colors.alpha(colors.blueGreyDark, 0.8), [
    colors,
  ]);

  useLayoutEffect(() => {
    animation.value = withTiming(menuVisible ? 1 : 0, { duration: 150 });
  }, [menuVisible, animation]);

  const colorStyle = useAnimatedStyle(() => {
    const color = interpolateColor(
      animation.value,
      [0, 1],
      [startingColor, colorForAsset]
    );
    return {
      color,
    };
  }, [animation, colorForAsset]);

  const scaleStyle = useAnimatedStyle(() => {
    const scale = interpolate(animation.value, [0, 1], [1, scaleTo]);

    return {
      transform: [{ scale }],
    };
  });

  return (
    <Animated.View style={scaleStyle}>
      <ButtonPressAnimation scaleTo={1} {...props}>
        <SwapDetailsRow label={`${asset?.symbol} contract`}>
          <SwapDetailsValue
            address={asset?.address}
            as={AnimatedTruncatedAddress}
            firstSectionLength={6}
            style={colorStyle}
          />
          <SwapDetailsValue color={colors.alpha(colors.blueGreyDark, 0.5)}>
            {` 􀁰`}
          </SwapDetailsValue>
        </SwapDetailsRow>
      </ButtonPressAnimation>
    </Animated.View>
  );
}

export default function SwapDetailsContractRow({
  asset,
  onCopySwapDetailsText,
  ...props
}) {
  const { setClipboard } = useClipboard();
  const handleCopyContractAddress = useCallback(
    address => {
      setClipboard(address);
      onCopySwapDetailsText(address);
    },
    [onCopySwapDetailsText, setClipboard]
  );
  const [menuVisible, setMenuVisible] = useState(false);

  const menuConfig = useMemo(() => {
    const blockExplorerAction = buildBlockExplorerAction(asset?.type);
    return {
      menuItems: [
        blockExplorerAction,
        {
          ...ContractActions[ContractActionsEnum.copyAddress],
          discoverabilityTitle: abbreviations.formatAddressForDisplay(
            asset?.address
          ),
        },
      ],
      menuTitle: `${asset?.name} (${asset?.symbol})`,
    };
  }, [asset?.address, asset?.name, asset?.symbol, asset?.type]);

  const handlePressMenuItem = useCallback(
    ({ nativeEvent: { actionKey } }) => {
      if (actionKey === ContractActionsEnum.copyAddress) {
        handleCopyContractAddress(asset?.address);
      } else if (actionKey === ContractActionsEnum.blockExplorer) {
        ethereumUtils.openTokenEtherscanURL(asset?.address, asset?.type);
      }
    },
    [asset, handleCopyContractAddress]
  );

  const onPressAndroid = useCallback(() => {
    const blockExplorerText = lang.t('expanded_state.swap.view_on', {
      blockExplorerName: toStartCaseStr(
        ethereumUtils.getBlockExplorer(asset?.type)
      ),
    });
    const androidContractActions = [
      lang.t('wallet.action.copy_contract_address'),
      blockExplorerText,
      lang.t('button.cancel'),
    ];
    showActionSheetWithOptions(
      {
        cancelButtonIndex: 2,
        options: androidContractActions,
        showSeparators: true,
        title: `${asset?.name} (${asset?.symbol})`,
      },
      idx => {
        if (idx === 0) {
          handleCopyContractAddress(asset?.address);
        }
        if (idx === 1) {
          ethereumUtils.openTokenEtherscanURL(asset?.address, asset?.type);
        }
      }
    );
  }, [asset, handleCopyContractAddress]);

  const onShowMenu = () => setMenuVisible(true);
  const onHideMenu = () => setMenuVisible(false);

  return (
    <ContextMenuButton
      activeOpacity={1}
      isMenuPrimaryAction
      menuConfig={menuConfig}
      onMenuWillHide={onHideMenu}
      onMenuWillShow={onShowMenu}
      {...(android ? { onPress: onPressAndroid } : {})}
      onPressMenuItem={handlePressMenuItem}
      useActionSheetFallback={false}
      {...props}
    >
      <SwapDetailsContractRowContent asset={asset} menuVisible={menuVisible} />
    </ContextMenuButton>
  );
}<|MERGE_RESOLUTION|>--- conflicted
+++ resolved
@@ -1,10 +1,5 @@
 import lang from 'i18n-js';
-<<<<<<< HEAD
-import React, { useCallback, useMemo } from 'react';
-=======
-import { startCase } from 'lodash';
 import React, { useCallback, useLayoutEffect, useMemo, useState } from 'react';
->>>>>>> ff35b533
 import { ContextMenuButton } from 'react-native-ios-context-menu';
 import Animated, {
   interpolate,
