--- conflicted
+++ resolved
@@ -1,18 +1,11 @@
-<<<<<<< HEAD
-=======
 import upperFirst from 'lodash/upperFirst';
->>>>>>> adc5ed1d
 import React from 'react';
 import { View } from 'react-native';
 import { ButtonPressAnimation } from '../../animations';
 import EdgeFade from '../../discover-sheet/EdgeFade';
 import { Column, Row } from '../../layout';
 import { Text } from '../../text';
-<<<<<<< HEAD
-import { isEmpty, upperFirst } from '@rainbow-me/helpers/utilities';
-=======
 import { isEmpty } from '@rainbow-me/helpers/utilities';
->>>>>>> adc5ed1d
 import { useGas } from '@rainbow-me/hooks';
 import styled from '@rainbow-me/styled-components';
 import { margin, padding } from '@rainbow-me/styles';
