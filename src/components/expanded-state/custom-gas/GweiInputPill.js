import React from 'react';
import LinearGradient from 'react-native-linear-gradient';
import TextInputMask from 'react-native-text-input-mask';
import styled from 'styled-components';
import { ButtonPressAnimation } from '../../animations';
import { Text } from '../../text';
<<<<<<< HEAD
import { margin } from '@rainbow-me/styles';
=======
import { buildTextStyles, margin, padding } from '@rainbow-me/styles';
>>>>>>> 60e43589

const ANDROID_EXTRA_LINE_HEIGHT = 6;

const GweiPill = styled(LinearGradient).attrs(({ theme: { colors } }) => ({
  colors: colors.gradients.lightGreyTransparent,
  end: { x: 0.5, y: 1 },
  flexDirection: 'row',
  start: { x: 0, y: 0 },
}))`
  border-radius: 15;
<<<<<<< HEAD
  height: 40;
  max-width: 130;
  min-width: 108;
`;

const GweiNumberInput = styled(Input).attrs(({ theme: { colors }, value }) => ({
  color: !value && colors.alpha(colors.blueGreyDark, 0.4),
  interval: 1,
  keyboardAppearance: 'dark',
  left: 22,
  letterSpacing: 'rounded',
  maxLength: 6,
  paddingLeft: 28,
  paddingRight: 72,
  paddingVertical: 10.5,
  size: 'lmedium',
  steps: 1,
  textAlign: 'left',
  timing: 'linear',
  weight: 'heavy',
}))`
  height: 100%;
=======
  ${padding(10, 12)}
  ${margin(0, 6)}
`;

const GweiNumberInput = styled(TextInputMask).attrs(
  ({ theme: { colors }, value }) => ({
    allowFontScaling: false,
    color: !value && colors.grey,
    keyboardType: 'decimal-pad',
    letterSpacing: 'roundedTight',
    size: 'lmedium',
    textAlign: 'center',
    weight: 'heavy',
  })
)`
  ${buildTextStyles};
  ${padding(0, 0, 0, 0)};
>>>>>>> 60e43589
  ${margin(
    android ? -ANDROID_EXTRA_LINE_HEIGHT : 0,
    0,
    android ? -ANDROID_EXTRA_LINE_HEIGHT : 0,
    0
  )};
`;

const GweiLabel = styled(Text).attrs(() => ({
  align: 'center',
  pointerEvents: 'none',
  size: 'lmedium',
  weight: 'heavy',
}))`
  ${margin(
    android ? -ANDROID_EXTRA_LINE_HEIGHT : 0,
    0,
    android ? -ANDROID_EXTRA_LINE_HEIGHT : 0,
    0
  )}
  right: 50;
  top: 10.5;
`;

function GweiInputPill(
  { value, onPress, onChange, onFocus, onBlur, testID, color },
  ref
) {
  const { colors } = useTheme();
  return (
    <ButtonPressAnimation onPress={onPress}>
      <GweiPill>
<<<<<<< HEAD
        <Row alignSelf="center" marginHorizontal={-40}>
          <GweiNumberInput
            contextMenuHidden
            keyboardType="numeric"
            onBlur={onBlur}
            onChange={onChange}
            onFocus={onFocus}
            placeholder="0"
            placeholderTextColor={colors.alpha(colors.blueGreyDark, 0.4)}
            ref={ref}
            selectionColor={color}
            spellCheck={false}
            style={{ color: colors.dark }}
            testID={testID}
            value={!!value && `${value}`}
          />
          <GweiLabel> Gwei</GweiLabel>
        </Row>
=======
        <GweiNumberInput
          keyboardType="numeric"
          mask="[9999].[999]"
          onBlur={onBlur}
          onChange={onChange}
          onFocus={onFocus}
          placeholder="0"
          placeholderTextColor={colors.alpha(colors.blueGreyDark, 0.4)}
          ref={ref}
          selectionColor={color}
          testID={testID}
          value={!!value && `${value}`}
        />
        <GweiLabel> Gwei</GweiLabel>
>>>>>>> 60e43589
      </GweiPill>
    </ButtonPressAnimation>
  );
}

export default React.forwardRef(GweiInputPill);<|MERGE_RESOLUTION|>--- conflicted
+++ resolved
@@ -2,13 +2,11 @@
 import LinearGradient from 'react-native-linear-gradient';
 import TextInputMask from 'react-native-text-input-mask';
 import styled from 'styled-components';
+import { Input } from '../../../components/inputs';
+import { Row } from '../../../components/layout';
 import { ButtonPressAnimation } from '../../animations';
 import { Text } from '../../text';
-<<<<<<< HEAD
-import { margin } from '@rainbow-me/styles';
-=======
-import { buildTextStyles, margin, padding } from '@rainbow-me/styles';
->>>>>>> 60e43589
+import { buildTextStyles, margin } from '@rainbow-me/styles';
 
 const ANDROID_EXTRA_LINE_HEIGHT = 6;
 
@@ -19,48 +17,29 @@
   start: { x: 0, y: 0 },
 }))`
   border-radius: 15;
-<<<<<<< HEAD
   height: 40;
-  max-width: 130;
+  max-width: 200;
   min-width: 108;
-`;
-
-const GweiNumberInput = styled(Input).attrs(({ theme: { colors }, value }) => ({
-  color: !value && colors.alpha(colors.blueGreyDark, 0.4),
-  interval: 1,
-  keyboardAppearance: 'dark',
-  left: 22,
-  letterSpacing: 'rounded',
-  maxLength: 6,
-  paddingLeft: 28,
-  paddingRight: 72,
-  paddingVertical: 10.5,
-  size: 'lmedium',
-  steps: 1,
-  textAlign: 'left',
-  timing: 'linear',
-  weight: 'heavy',
-}))`
-  height: 100%;
-=======
-  ${padding(10, 12)}
-  ${margin(0, 6)}
 `;
 
 const GweiNumberInput = styled(TextInputMask).attrs(
   ({ theme: { colors }, value }) => ({
-    allowFontScaling: false,
-    color: !value && colors.grey,
-    keyboardType: 'decimal-pad',
-    letterSpacing: 'roundedTight',
+    color: !value && colors.alpha(colors.blueGreyDark, 0.4),
+    interval: 1,
+    keyboardAppearance: 'dark',
+    left: 22,
+    letterSpacing: 'rounded',
+    paddingLeft: 28,
+    paddingRight: 72,
+    paddingVertical: 10.5,
     size: 'lmedium',
-    textAlign: 'center',
+    textAlign: 'left',
+    timing: 'linear',
     weight: 'heavy',
   })
 )`
   ${buildTextStyles};
-  ${padding(0, 0, 0, 0)};
->>>>>>> 60e43589
+  height: 100%;
   ${margin(
     android ? -ANDROID_EXTRA_LINE_HEIGHT : 0,
     0,
@@ -93,11 +72,11 @@
   return (
     <ButtonPressAnimation onPress={onPress}>
       <GweiPill>
-<<<<<<< HEAD
         <Row alignSelf="center" marginHorizontal={-40}>
           <GweiNumberInput
             contextMenuHidden
-            keyboardType="numeric"
+            keyboardType="decimal-pad"
+            mask="[9999].[999]"
             onBlur={onBlur}
             onChange={onChange}
             onFocus={onFocus}
@@ -112,22 +91,6 @@
           />
           <GweiLabel> Gwei</GweiLabel>
         </Row>
-=======
-        <GweiNumberInput
-          keyboardType="numeric"
-          mask="[9999].[999]"
-          onBlur={onBlur}
-          onChange={onChange}
-          onFocus={onFocus}
-          placeholder="0"
-          placeholderTextColor={colors.alpha(colors.blueGreyDark, 0.4)}
-          ref={ref}
-          selectionColor={color}
-          testID={testID}
-          value={!!value && `${value}`}
-        />
-        <GweiLabel> Gwei</GweiLabel>
->>>>>>> 60e43589
       </GweiPill>
     </ButtonPressAnimation>
   );
