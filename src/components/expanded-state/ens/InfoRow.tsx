--- conflicted
+++ resolved
@@ -129,20 +129,7 @@
       </Box>
       {wrapValue(
         isImage ? (
-<<<<<<< HEAD
-          <>
-            {value ? (
-              <ImagePreviewOverlayTarget
-                aspectRatioType="cover"
-                imageUrl={value}
-              >
-                <Box as={ImgixImage} height="full" source={{ uri: value }} />
-              </ImagePreviewOverlayTarget>
-            ) : null}
-          </>
-=======
           <ImageValue ensName={ensName} url={url} value={value} />
->>>>>>> d4614a4b
         ) : (
           <Box
             borderRadius={16}
