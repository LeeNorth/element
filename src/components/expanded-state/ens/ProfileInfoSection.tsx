import { partition } from 'lodash';
import React, { useMemo } from 'react';
import ButtonPressAnimation from '../../animations/ButtonPressAnimation';
import InfoRow, { InfoRowSkeleton } from './InfoRow';
import { Stack } from '@rainbow-me/design-system';
import { Records } from '@rainbow-me/entities';
import { ENS_RECORDS } from '@rainbow-me/helpers/ens';
import { useENSRecordDisplayProperties } from '@rainbow-me/hooks';

const omitRecordKeys = [ENS_RECORDS.avatar];
const topRecordKeys = [ENS_RECORDS.cover, ENS_RECORDS.description];

type ImageSource = { imageUrl: string | null };

export default function ProfileInfoSection({
  allowEdit,
  coinAddresses: coinAddressMap,
  ensName,
  images,
  isLoading,
  records,
}: {
  allowEdit?: boolean;
  coinAddresses?: { [key: string]: string };
  ensName?: string;
  images?: {
<<<<<<< HEAD
    avatar?: { imageUrl?: string | null };
    cover?: { imageUrl?: string | null };
=======
    avatar?: ImageSource;
    cover?: ImageSource;
>>>>>>> 330d1ac7
  };
  isLoading?: boolean;
  records?: Partial<Records>;
}) {
  const recordsArray = useMemo(
    () =>
      Object.entries(records || {})
        .filter(([key]) => !omitRecordKeys.includes(key as ENS_RECORDS))
        .map(([key, value]) =>
          key === 'avatar' || key === 'cover'
            ? [key, images?.[key]?.imageUrl as string]
            : [key, value]
        ),
    [images, records]
  );

  const [topRecords, otherRecords] = useMemo(() => {
    const [topRecords, otherRecords] = partition(
      recordsArray,
      ([key]: [ENS_RECORDS]) => topRecordKeys.includes(key)
    );
    const orderedTopRecords = topRecordKeys
      .map(key => topRecords.find(([k]: any) => k === key))
      .filter(Boolean) as [ENS_RECORDS, string][];
    return [orderedTopRecords, otherRecords as [ENS_RECORDS, string][]];
  }, [recordsArray]);
  const coinAddresses = useMemo(() => Object.entries(coinAddressMap || {}), [
    coinAddressMap,
  ]);

  return (
    <Stack space={{ custom: 16 }}>
      {isLoading ? (
        <>
          <InfoRowSkeleton />
          <InfoRowSkeleton />
          <InfoRowSkeleton />
          <InfoRowSkeleton />
        </>
      ) : (
        <>
          {topRecords.map(([recordKey, recordValue]) =>
            recordValue ? (
              <ProfileInfoRow
                allowEdit={allowEdit}
                ensName={ensName}
                key={recordKey}
                recordKey={recordKey}
                recordValue={recordValue}
                type="record"
              />
            ) : null
          )}
          {coinAddresses.map(([recordKey, recordValue]) =>
            recordValue ? (
              <ProfileInfoRow
                allowEdit={allowEdit}
                ensName={ensName}
                key={recordKey}
                recordKey={recordKey}
                recordValue={recordValue}
                type="address"
              />
            ) : null
          )}
          {otherRecords.map(([recordKey, recordValue]) =>
            recordValue ? (
              <ProfileInfoRow
                allowEdit={allowEdit}
                ensName={ensName}
                key={recordKey}
                recordKey={recordKey}
                recordValue={recordValue}
                type="record"
              />
            ) : null
          )}
        </>
      )}
    </Stack>
  );
}

function ProfileInfoRow({
  allowEdit,
  ensName,
  recordKey,
  recordValue,
  type,
}: {
  allowEdit?: boolean;
  ensName?: string;
  recordKey: string;
  recordValue: string;
  type: 'address' | 'record';
}) {
  const {
    ContextMenuButton,
    icon,
    isImageValue,
    label,
    url,
    value,
  } = useENSRecordDisplayProperties({
    allowEdit,
    ensName,
    key: recordKey,
    type,
    value: recordValue,
  });

  return (
    <InfoRow
      icon={icon}
      isImage={isImageValue}
      label={label}
      value={isImageValue ? url : value}
      wrapValue={children =>
        !isImageValue ? (
          <ContextMenuButton>
            <ButtonPressAnimation scaleTo={0.9}>
              {children}
            </ButtonPressAnimation>
          </ContextMenuButton>
        ) : (
          children
        )
      }
    />
  );
}<|MERGE_RESOLUTION|>--- conflicted
+++ resolved
@@ -24,13 +24,8 @@
   coinAddresses?: { [key: string]: string };
   ensName?: string;
   images?: {
-<<<<<<< HEAD
-    avatar?: { imageUrl?: string | null };
-    cover?: { imageUrl?: string | null };
-=======
     avatar?: ImageSource;
     cover?: ImageSource;
->>>>>>> 330d1ac7
   };
   isLoading?: boolean;
   records?: Partial<Records>;
