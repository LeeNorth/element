--- conflicted
+++ resolved
@@ -42,31 +42,16 @@
 
   const options = useMemo(
     () => [
-<<<<<<< HEAD
-      `📌️ ${
-        currentAction === EditOptions.unpin
-          ? lang.t('button.unpin')
-          : lang.t('button.pin')
-      }`,
-      `🙈️ ${
-        currentAction === EditOptions.unhide
-          ? lang.t('button.unhide')
-          : lang.t('button.hide')
-      }`,
-      ...(asset?.address === 'eth' ? [] : [lang.t('button.etherscan')]),
-      lang.t('wallet.action.cancel'),
-=======
-      `📌️ ${currentAction === EditOptions.unpin ? 'Unpin' : 'Pin'}`,
-      `🙈️ ${currentAction === EditOptions.unhide ? 'Unhide' : 'Hide'}`,
+      `📌️ ${currentAction === EditOptions.unpin ? lang.t('wallet.action.unpin') : lang.t('wallet.action.pin')}`,
+      `🙈️ ${currentAction === EditOptions.unhide ? lang.t('wallet.action.unhide') : lang.t('wallet.action.hide')}`,
       ...(asset?.uniqueId === 'eth'
         ? []
         : [
-            `🔍 View on ${startCase(
+            `${lang.t('button.viewOn')} ${startCase(
               ethereumUtils.getBlockExplorer(asset?.type)
             )}`,
           ]),
       ...(ios ? [lang.t('wallet.action.cancel')] : []),
->>>>>>> 31698389
     ],
     [asset.type, asset?.uniqueId, currentAction]
   );
@@ -74,7 +59,7 @@
   return (
     <ContextCircleButton
       flex={0}
-      onPressActionSheet={handleActionSheetPress}
+      onPressActionSheet={handleActionSheetPress}$
       options={options}
       tintColor={color}
     />
