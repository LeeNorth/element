import lang from 'i18n-js';
import React, { useCallback, useEffect, useMemo } from 'react';
import { ContextCircleButton } from '../../context-menu';
import EditAction from '@rainbow-me/helpers/EditAction';
import { toStartCaseStr } from '@rainbow-me/helpers/utilities';
import {
  useCoinListEditOptions,
  useCoinListFinishEditingOptions,
} from '@rainbow-me/hooks';
import { ethereumUtils } from '@rainbow-me/utils';

const emojiSpacing = ios ? '' : '  ';

export default function ChartContextButton({ asset, color }) {
  const { clearSelectedCoins, pushSelectedCoin } = useCoinListEditOptions();

  const {
    currentAction,
    setHiddenCoins,
    setPinnedCoins,
  } = useCoinListFinishEditingOptions();

  useEffect(() => {
    // Ensure this expanded state's asset is always actively inside
    // the CoinListEditOptions selection queue
    pushSelectedCoin(asset?.uniqueId);

    // Clear CoinListEditOptions selection queue on unmount.
    return () => clearSelectedCoins();
  }, [asset, clearSelectedCoins, currentAction, pushSelectedCoin]);

  const handleActionSheetPress = useCallback(
    buttonIndex => {
      if (buttonIndex === 0) {
        // 📌️ Pin
        setPinnedCoins();
      } else if (buttonIndex === 1) {
        // 🙈️ Hide
        setHiddenCoins();
      } else if (buttonIndex === 2 && !asset?.isNativeAsset) {
        // 🔍 View on Etherscan
        ethereumUtils.openTokenEtherscanURL(asset?.address, asset?.type);
      }
    },
    [
      asset?.address,
      asset?.isNativeAsset,
      asset?.type,
      setHiddenCoins,
      setPinnedCoins,
    ]
  );

  const options = useMemo(
    () => [
      `📌️ ${emojiSpacing}${
        currentAction === EditAction.unpin
          ? lang.t('wallet.action.unpin')
          : lang.t('wallet.action.pin')
      }`,
      `🙈️ ${emojiSpacing}${
        currentAction === EditAction.unhide
          ? lang.t('wallet.action.unhide')
          : lang.t('wallet.action.hide')
      }`,
      ...(asset?.isNativeAsset
        ? []
        : [
<<<<<<< HEAD
            `🔍 ${lang.t('wallet.action.view_on', {
              blockExplorerName: toStartCaseStr(
=======
            `🔍 ${emojiSpacing}${lang.t('wallet.action.view_on', {
              blockExplorerName: startCase(
>>>>>>> b7165d2e
                ethereumUtils.getBlockExplorer(asset?.type)
              ),
            })}`,
          ]),
      ...(ios ? [lang.t('wallet.action.cancel')] : []),
    ],
    [asset?.isNativeAsset, asset?.type, currentAction]
  );

  return (
    <ContextCircleButton
      flex={0}
      onPressActionSheet={handleActionSheetPress}
      options={options}
      tintColor={color}
    />
  );
}<|MERGE_RESOLUTION|>--- conflicted
+++ resolved
@@ -66,13 +66,8 @@
       ...(asset?.isNativeAsset
         ? []
         : [
-<<<<<<< HEAD
-            `🔍 ${lang.t('wallet.action.view_on', {
+            `🔍 ${emojiSpacing}${lang.t('wallet.action.view_on', {
               blockExplorerName: toStartCaseStr(
-=======
-            `🔍 ${emojiSpacing}${lang.t('wallet.action.view_on', {
-              blockExplorerName: startCase(
->>>>>>> b7165d2e
                 ethereumUtils.getBlockExplorer(asset?.type)
               ),
             })}`,
