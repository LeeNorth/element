--- conflicted
+++ resolved
@@ -3,12 +3,8 @@
 
 const ChartHeaderSubtitle = styled(TruncatedText).attrs(
   ({
-<<<<<<< HEAD
-    color = colors.blueGreyDark80,
-=======
     theme: { colors },
     color = colors.alpha(colors.blueGreyDark, 0.8),
->>>>>>> 805bb65d
     letterSpacing = 'roundedMedium',
     weight = 'bold',
   }) => ({
@@ -19,7 +15,7 @@
   })
 )`
   ${android &&
-  `margin-vertical: -10px
+    `margin-vertical: -10px
     margin-left: 9`}
 `;
 
