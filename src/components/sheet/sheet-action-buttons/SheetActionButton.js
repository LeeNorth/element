--- conflicted
+++ resolved
@@ -88,7 +88,6 @@
   }, [color, isTransparent]);
 
   return (
-<<<<<<< HEAD
     <View style={{ ...(android && { width: androidWidth }) }}>
       <Button
         as={ButtonPressAnimation}
@@ -97,6 +96,7 @@
           ...(android && { width: androidWidth }),
         }}
         elevation={android ? elevation : null}
+        isCharts={isCharts}
         noFlex={noFlex}
         overflowMargin={30}
         radiusAndroid={borderRadius}
@@ -104,23 +104,6 @@
         testID={`${testID}-action-button`}
         wrapperStyle={{ alignItems: 'center' }}
         {...props}
-=======
-    <Button
-      as={ButtonPressAnimation}
-      elevation={android ? 24 : null}
-      isCharts={isCharts}
-      noFlex={noFlex}
-      radiusAndroid={borderRadius}
-      size={size}
-      testID={`${testID}-action-button`}
-      {...props}
-    >
-      <ShadowStack
-        {...position.coverAsObject}
-        backgroundColor={color}
-        borderRadius={borderRadius}
-        shadows={shadowsForButtonColor}
->>>>>>> cd030ea0
       >
         <ShadowStack
           {...position.coverAsObject}
