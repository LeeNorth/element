--- conflicted
+++ resolved
@@ -30,23 +30,12 @@
   }, [didTrack, symbol, token1Address, token2Address]);
 
   return (
-<<<<<<< HEAD
     <SheetActionButton
       {...props}
       color={color}
-      label="􀁍 Deposit"
+      label={`􀁍 ${lang.t('pools.deposit')}`}
       onPress={handlePress}
     />
-=======
-    <ComingSoonFloatingEmojis>
-      <SheetActionButton
-        {...props}
-        color={color}
-        label={`􀁍 ${lang.t('pools.deposit')}`}
-        onPress={handlePress}
-      />
-    </ComingSoonFloatingEmojis>
->>>>>>> ad0e1cd7
   );
 }
 
