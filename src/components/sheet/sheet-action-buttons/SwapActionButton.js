import lang from 'i18n-js';
import React, { useCallback } from 'react';
import { Alert } from 'react-native';
import SheetActionButton from './SheetActionButton';
import { useExpandedStateNavigation } from '@rainbow-me/hooks';
import Routes from '@rainbow-me/routes';

export default function SwapActionButton({
  color: givenColor,
  inputType,
  label,
  requireVerification,
  verified,
  weight = 'bold',
  ...props
}) {
  const { colors } = useTheme();
  const color = givenColor || colors.swapPurple;
  const navigate = useExpandedStateNavigation(inputType);
  const goToSwap = useCallback(() => {
    navigate(Routes.EXCHANGE_MODAL, params => ({
      params: {
        params,
        screen: Routes.MAIN_EXCHANGE_SCREEN,
      },
      screen: Routes.MAIN_EXCHANGE_NAVIGATOR,
    }));
  }, [navigate]);
  const handlePress = useCallback(() => {
    if (requireVerification && !verified) {
      Alert.alert(
        `Unverified Token`,
        'This token has not been verified! Rainbow surfaces all tokens that exist on Uniswap. Anyone can create a token, including fake versions of existing tokens and tokens that claim to represent projects that do not have a token. Please do your own research and be careful when interacting with unverified tokens!',
        [
          {
            onPress: goToSwap,
            text: `Proceed Anyway`,
          },
          {
            style: 'cancel',
            text: 'Go Back',
          },
        ]
      );
    } else {
      goToSwap();
    }
  }, [goToSwap, requireVerification, verified]);

  return (
    <SheetActionButton
      {...props}
      color={color}
<<<<<<< HEAD
      label={label || '􀖅 Swap'}
=======
      label={`􀖅 ${lang.t('button.swap')}`}
>>>>>>> ad0e1cd7
      onPress={handlePress}
      testID="swap"
      weight={weight}
    />
  );
}<|MERGE_RESOLUTION|>--- conflicted
+++ resolved
@@ -51,11 +51,7 @@
     <SheetActionButton
       {...props}
       color={color}
-<<<<<<< HEAD
-      label={label || '􀖅 Swap'}
-=======
-      label={`􀖅 ${lang.t('button.swap')}`}
->>>>>>> ad0e1cd7
+      label={label || `􀖅 ${lang.t('button.swap')}`}
       onPress={handlePress}
       testID="swap"
       weight={weight}
