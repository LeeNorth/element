--- conflicted
+++ resolved
@@ -1,9 +1,4 @@
-<<<<<<< HEAD
-import React, { Fragment, useMemo } from 'react';
-=======
-// FIXME unify with iOS
 import React, { Fragment, useEffect, useMemo, useRef } from 'react';
->>>>>>> 0d085b86
 import { Pressable, StyleSheet, TouchableWithoutFeedback } from 'react-native';
 import Animated, {
   useAnimatedScrollHandler,
@@ -90,11 +85,8 @@
   hideHandle = false,
   renderHeader,
   scrollEnabled = true,
-<<<<<<< HEAD
+  discoverSheet,
   limitScrollViewContent,
-=======
-  discoverSheet,
->>>>>>> 0d085b86
   ...props
 }) {
   const yPosition = useSharedValue(0);
@@ -123,11 +115,6 @@
     [borderRadius, bottomInset]
   );
 
-<<<<<<< HEAD
-  const scrollHandler = useAnimatedScrollHandler(event => {
-    yPosition.value = event.contentOffset.y;
-  });
-=======
   // In discover sheet we need to set it additionally
   useEffect(
     () => {
@@ -138,7 +125,10 @@
     // eslint-disable-next-line react-hooks/exhaustive-deps
     []
   );
->>>>>>> 0d085b86
+
+  const scrollHandler = useAnimatedScrollHandler(event => {
+    yPosition.value = event.contentOffset.y;
+  });
 
   return (
     <Fragment>
@@ -170,12 +160,9 @@
             contentHeight={contentHeight}
             deviceHeight={deviceHeight}
             directionalLockEnabled
-<<<<<<< HEAD
             limitScrollViewContent={limitScrollViewContent}
             onScroll={scrollHandler}
-=======
             ref={sheet}
->>>>>>> 0d085b86
             scrollEnabled={scrollEnabled}
             scrollIndicatorInsets={scrollIndicatorInsets}
           >
