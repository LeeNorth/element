--- conflicted
+++ resolved
@@ -88,11 +88,7 @@
     renderHeader,
     scrollEnabled = true,
     showBlur,
-<<<<<<< HEAD
     testID,
-=======
-    removeClippedSubviews = false,
->>>>>>> 833f9a1d
     ...props
   },
   ref
