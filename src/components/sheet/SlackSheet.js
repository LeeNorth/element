--- conflicted
+++ resolved
@@ -1,21 +1,9 @@
-<<<<<<< HEAD
-import React, { useMemo } from 'react';
-import {
-  Pressable,
-  StyleSheet,
-  TouchableWithoutFeedback,
-  View,
-} from 'react-native';
+import React, { Fragment, useMemo } from 'react';
+import { Pressable, StyleSheet, TouchableWithoutFeedback } from 'react-native';
 import Animated, {
   useAnimatedScrollHandler,
   useSharedValue,
 } from 'react-native-reanimated';
-=======
-// FIXME unify with iOS
-import React, { Fragment, useMemo } from 'react';
-import { Pressable, StyleSheet, TouchableWithoutFeedback } from 'react-native';
-import Animated from 'react-native-reanimated';
->>>>>>> b049c3a3
 import { useSafeArea } from 'react-native-safe-area-context';
 import styled from 'styled-components/primitives';
 import { Centered } from '../layout';
@@ -51,31 +39,23 @@
   right: 0;
 `;
 
-<<<<<<< HEAD
 const Content = styled(Animated.ScrollView).attrs(
-  ({ limitScrollViewContent }) => ({
+  ({ limitScrollViewContent, y }) => ({
     contentContainerStyle: limitScrollViewContent ? { height: '100%' } : {},
     directionalLockEnabled: true,
     keyboardShouldPersistTaps: 'always',
+    onScroll: event([
+      {
+        nativeEvent: {
+          contentOffset: {
+            y,
+          },
+        },
+      },
+    ]),
     scrollEventThrottle: 16,
   })
 )`
-=======
-const Content = styled(Animated.ScrollView).attrs(({ y }) => ({
-  directionalLockEnabled: true,
-  keyboardShouldPersistTaps: 'always',
-  onScroll: event([
-    {
-      nativeEvent: {
-        contentOffset: {
-          y,
-        },
-      },
-    },
-  ]),
-  scrollEventThrottle: 16,
-}))`
->>>>>>> b049c3a3
   background-color: ${({ backgroundColor }) => backgroundColor};
   ${({ contentHeight, deviceHeight }) =>
     contentHeight ? `height: ${deviceHeight + contentHeight}` : null};
@@ -105,12 +85,7 @@
   hideHandle = false,
   renderHeader,
   scrollEnabled = true,
-<<<<<<< HEAD
-  additionalTopPadding = false,
-  deferredHeight = false,
   limitScrollViewContent,
-=======
->>>>>>> b049c3a3
   ...props
 }) {
   const yPosition = useSharedValue(0);
