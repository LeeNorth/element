--- conflicted
+++ resolved
@@ -1,7 +1,3 @@
-<<<<<<< HEAD
-import has from 'lodash/has';
-=======
->>>>>>> 0e5226a2
 import React from 'react';
 import { Emoji } from '../text';
 import styled from '@rainbow-me/styled-components';
