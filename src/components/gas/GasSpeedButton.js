--- conflicted
+++ resolved
@@ -1,10 +1,6 @@
 import AnimateNumber from '@bankify/react-native-animate-number';
 import lang from 'i18n-js';
-<<<<<<< HEAD
-import { lowerCase, upperFirst } from 'lodash';
-=======
-import { isEmpty, isNaN, isNil, upperFirst } from 'lodash';
->>>>>>> 5617c215
+import { isNaN, upperFirst } from 'lodash';
 import makeColorMoreChill from 'make-color-more-chill';
 import React, { useCallback, useEffect, useMemo, useState } from 'react';
 import { InteractionManager, Keyboard } from 'react-native';
