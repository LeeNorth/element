import AnimateNumber from '@bankify/react-native-animate-number';
import lang from 'i18n-js';
import { isNaN, upperFirst } from 'lodash';
import makeColorMoreChill from 'make-color-more-chill';
import React, { useCallback, useEffect, useMemo, useState } from 'react';
import { InteractionManager, Keyboard } from 'react-native';
import { darkModeThemeColors } from '../../styles/colors';
import { ButtonPressAnimation } from '../animations';
import { ChainBadge, CoinIcon } from '../coin-icon';
import { Centered, Column, Row } from '../layout';
import { Text } from '../text';
import { GasSpeedLabelPager } from '.';
import ContextMenuButton from '@/components/native-context-menu/contextMenu';
import { isL2Network } from '@/handlers/web3';
import networkInfo from '@/helpers/networkInfo';
import networkTypes from '@/helpers/networkTypes';
<<<<<<< HEAD
import {
  add,
  greaterThan,
  isEmpty,
  isNil,
  toFixedDecimals,
} from '@/helpers/utilities';
=======
import { add, greaterThan, toFixedDecimals } from '@/helpers/utilities';
>>>>>>> 1c074704
import {
  useAccountSettings,
  useColorForAsset,
  useGas,
  usePrevious,
} from '@/hooks';
import { useNavigation } from '@/navigation';
import { ETH_ADDRESS, MATIC_MAINNET_ADDRESS } from '@/references';
import Routes from '@/navigation/routesNames';
import styled from '@/styled-thing';
import { fonts, fontWithWidth, margin, padding } from '@/styles';
import { gasUtils } from '@/utils';

const {
  GAS_EMOJIS,
  GAS_ICONS,
  GasSpeedOrder,
  CUSTOM,
  URGENT,
  NORMAL,
  FAST,
} = gasUtils;

const CustomGasButton = styled(ButtonPressAnimation).attrs({
  align: 'center',
  alignItems: 'center',
  hapticType: 'impactHeavy',
  height: 30,
  justifyContent: 'center',
  scaleTo: 0.8,
})({
  borderColor: ({ borderColor, color, theme: { colors } }) =>
    borderColor || color || colors.appleBlue,
  borderRadius: 19,
  borderWidth: 2,
  ...padding.object(android ? 2 : 3, 0),
});

const Symbol = styled(Text).attrs({
  align: 'center',
  alignItems: 'center',
  lineHeight: 'normal',
  size: 'lmedium',
  weight: 'heavy',
})({
  ...padding.object(android ? 1 : 0, 6, 0, 7),
});

const DoneCustomGas = styled(Text).attrs({
  align: 'center',
  alignItems: 'center',
  justifyContent: 'center',
  lineHeight: 'normal',
  size: 'lmedium',
  weight: 'heavy',
})({
  ...padding.object(0),
  ...margin.object(0, 10),
  bottom: 0.5,
});

const ChainBadgeContainer = styled.View.attrs({
  hapticType: 'impactHeavy',
  scaleTo: 0.9,
})({
  ...padding.object(0),
  ...margin.object(0),
});

const NativeCoinIconWrapper = styled(Column)(margin.object(1.5, 5, 0, 0));

const Container = styled(Column).attrs({
  alignItems: 'center',
  hapticType: 'impactHeavy',
  justifyContent: 'center',
})(({ marginBottom, marginTop, horizontalPadding }) => ({
  ...margin.object(marginTop, 0, marginBottom),
  ...padding.object(0, horizontalPadding),
  width: '100%',
}));

const Label = styled(Text).attrs(({ size }) => ({
  lineHeight: 'normal',
  size: size || 'lmedium',
}))(({ weight }) => fontWithWidth(weight || fonts.weight.semibold));

const GasSpeedPagerCentered = styled(Centered).attrs(() => ({
  marginRight: 8,
}))({});

const TextContainer = styled(Column).attrs(() => ({
  marginBottom: ios ? 0 : 11,
}))({});

const TransactionTimeLabel = ({ formatter, theme }) => {
  const { colors } = useTheme();
  return (
    <Label
      align="right"
      color={
        theme === 'dark'
          ? colors.alpha(darkModeThemeColors.blueGreyDark, 0.6)
          : colors.alpha(colors.blueGreyDark, 0.6)
      }
      size="lmedium"
      weight="bold"
    >
      {formatter()}
    </Label>
  );
};

const GasSpeedButton = ({
  asset,
  currentNetwork,
  horizontalPadding = 19,
  marginBottom = 20,
  marginTop = 18,
  speeds = null,
  showGasOptions = false,
  testID,
  theme = 'dark',
  canGoBack = true,
  validateGasParams,
  flashbotTransaction = false,
}) => {
  const { colors } = useTheme();
  const { navigate, goBack } = useNavigation();
  const { nativeCurrencySymbol, nativeCurrency } = useAccountSettings();
  const rawColorForAsset = useColorForAsset(asset || {}, null, false, true);

  const {
    gasFeeParamsBySpeed,
    updateGasFeeOption,
    selectedGasFee,
    selectedGasFeeOption,
    currentBlockParams,
  } = useGas();

  const [gasPriceReady, setGasPriceReady] = useState(false);
  const [shouldOpenCustomGasSheet, setShouldOpenCustomGasSheet] = useState({
    focusTo: null,
    shouldOpen: false,
  });
  const prevShouldOpenCustomGasSheet = usePrevious(shouldOpenCustomGasSheet);

  // Because of the animated number component
  // we need to trim the native currency symbol
  // (and leave the number only!)
  // which gets added later in the formatGasPrice function
  const price = useMemo(() => {
    const gasPrice =
      selectedGasFee?.gasFee?.estimatedFee?.native?.value?.display;
    if (isNil(gasPrice)) return null;
    return gasPrice
      .replace(',', '') // In case gas price is > 1k!
      .replace(nativeCurrencySymbol, '')
      .trim();
  }, [nativeCurrencySymbol, selectedGasFee]);

  const isL2 = useMemo(() => isL2Network(currentNetwork), [currentNetwork]);

  const gasIsNotReady = useMemo(
    () =>
      isNil(price) ||
      isEmpty(gasFeeParamsBySpeed) ||
      isEmpty(selectedGasFee?.gasFee),
    [gasFeeParamsBySpeed, price, selectedGasFee]
  );

  const formatGasPrice = useCallback(
    animatedValue => {
      if (animatedValue === null || isNaN(animatedValue)) {
        return 0;
      }
      !gasPriceReady && setGasPriceReady(true);
      // L2's are very cheap,
      // so let's default to the last 2 significant decimals
      if (isL2) {
        const numAnimatedValue = Number.parseFloat(animatedValue);
        if (numAnimatedValue < 0.01) {
          return `${nativeCurrencySymbol}${numAnimatedValue.toPrecision(2)}`;
        } else {
          return `${nativeCurrencySymbol}${numAnimatedValue.toFixed(2)}`;
        }
      } else {
        return `${nativeCurrencySymbol}${
          nativeCurrency === 'ETH'
            ? (Math.ceil(Number(animatedValue) * 10000) / 10000).toFixed(4)
            : (Math.ceil(Number(animatedValue) * 100) / 100).toFixed(2)
        }`;
      }
    },
    [gasPriceReady, isL2, nativeCurrencySymbol, nativeCurrency]
  );

  const openCustomOptionsRef = useRef();

  const openCustomGasSheet = useCallback(() => {
    if (gasIsNotReady) return;
    navigate(Routes.CUSTOM_GAS_SHEET, {
      asset,
      flashbotTransaction,
      focusTo: shouldOpenCustomGasSheet.focusTo,
      openCustomOptions: focusTo => openCustomOptionsRef.current(focusTo),
      speeds: speeds ?? GasSpeedOrder,
      type: 'custom_gas',
    });
  }, [
    gasIsNotReady,
    navigate,
    asset,
    shouldOpenCustomGasSheet.focusTo,
    flashbotTransaction,
    speeds,
  ]);

  const openCustomOptions = useCallback(
    focusTo => {
      if (ios) {
        setShouldOpenCustomGasSheet({ focusTo, shouldOpen: true });
      } else {
        openCustomGasSheet();
      }
    },
    [openCustomGasSheet]
  );

  openCustomOptionsRef.current = openCustomOptions;

  const renderGasPriceText = useCallback(
    animatedNumber => {
      const priceText =
        animatedNumber === 0 ? lang.t('swap.loading') : animatedNumber;
      return (
        <Text
          color={
            theme === 'dark'
              ? colors.whiteLabel
              : colors.alpha(colors.blueGreyDark, 0.8)
          }
          lineHeight="normal"
          size="lmedium"
          weight="heavy"
        >
          {priceText}
        </Text>
      );
    },
    [theme, colors]
  );

  // I'M SHITTY CODE BUT GOT THINGS DONE REFACTOR ME ASAP
  const handlePressSpeedOption = useCallback(
    selectedSpeed => {
      if (selectedSpeed === CUSTOM) {
        if (ios) {
          InteractionManager.runAfterInteractions(() => {
            setShouldOpenCustomGasSheet({
              focusTo: null,
              shouldOpen: true,
            });
          });
        } else {
          openCustomGasSheet();
          setTimeout(() => updateGasFeeOption(selectedSpeed), 500);
          return;
        }
      }
      updateGasFeeOption(selectedSpeed);
    },
    [updateGasFeeOption, openCustomGasSheet]
  );

  const formatTransactionTime = useCallback(() => {
    if (!gasPriceReady || !selectedGasFee?.estimatedTime?.display) return '';
    const estimatedTime = (selectedGasFee?.estimatedTime?.display || '').split(
      ' '
    );
    const [estimatedTimeValue = 0, estimatedTimeUnit = 'min'] = estimatedTime;
    const time = parseFloat(estimatedTimeValue).toFixed(0);

    let timeSymbol = estimatedTimeUnit === 'hr' ? '>' : '~';
    if (!estimatedTime || (time === '0' && estimatedTimeUnit === 'min')) {
      return '';
    }
    return `${timeSymbol}${time} ${estimatedTimeUnit}`;
  }, [gasPriceReady, selectedGasFee?.estimatedTime?.display]);

  const openGasHelper = useCallback(() => {
    Keyboard.dismiss();
    const network = currentNetwork ?? networkTypes.mainnet;
    const networkName = networkInfo[network]?.name;
    navigate(Routes.EXPLAIN_SHEET, { network: networkName, type: 'gas' });
  }, [currentNetwork, navigate]);

  const handlePressMenuItem = useCallback(
    ({ nativeEvent: { actionKey } }) => {
      handlePressSpeedOption(actionKey);
    },
    [handlePressSpeedOption]
  );

  const nativeFeeCurrency = useMemo(() => {
    switch (currentNetwork) {
      case networkTypes.polygon:
        return { mainnet_address: MATIC_MAINNET_ADDRESS, symbol: 'MATIC' };
      case networkTypes.optimism:
      case networkTypes.arbitrum:
      default:
        return { mainnet_address: ETH_ADDRESS, symbol: 'ETH' };
    }
  }, [currentNetwork]);

  const speedOptions = useMemo(() => {
    if (speeds) return speeds;
    switch (currentNetwork) {
      case networkTypes.polygon:
        return [NORMAL, FAST, URGENT];
      case networkTypes.optimism:
      case networkTypes.arbitrum:
        return [NORMAL];
      default:
        return GasSpeedOrder;
    }
  }, [currentNetwork, speeds]);

  const menuConfig = useMemo(() => {
    const menuOptions = speedOptions.map(gasOption => {
      const totalGwei = add(
        gasFeeParamsBySpeed[gasOption]?.maxFeePerGas?.gwei,
        gasFeeParamsBySpeed[gasOption]?.maxPriorityFeePerGas?.gwei
      );
      const estimatedGwei = add(
        currentBlockParams?.baseFeePerGas?.gwei,
        gasFeeParamsBySpeed[gasOption]?.maxPriorityFeePerGas?.gwei
      );
      const gweiDisplay =
        currentNetwork === networkTypes.polygon
          ? gasFeeParamsBySpeed[gasOption]?.gasPrice?.display
          : gasOption === 'custom' && selectedGasFeeOption !== 'custom'
          ? ''
          : greaterThan(estimatedGwei, totalGwei)
          ? `${toFixedDecimals(totalGwei, 0)} Gwei`
          : `${toFixedDecimals(estimatedGwei, 0)}–${toFixedDecimals(
              totalGwei,
              0
            )} Gwei`;
      return {
        actionKey: gasOption,
        actionTitle:
          (android ? `${GAS_EMOJIS[gasOption]}  ` : '') + upperFirst(gasOption),
        discoverabilityTitle: gweiDisplay,
        icon: {
          iconType: 'ASSET',
          iconValue: GAS_ICONS[gasOption],
        },
      };
    });
    return {
      menuItems: menuOptions,
      menuTitle: '',
    };
  }, [
    currentBlockParams?.baseFeePerGas?.gwei,
    currentNetwork,
    gasFeeParamsBySpeed,
    selectedGasFeeOption,
    speedOptions,
  ]);

  const gasOptionsAvailable = useMemo(() => speedOptions.length > 1, [
    speedOptions.length,
  ]);

  const onDonePress = useCallback(() => {
    if (canGoBack) {
      goBack();
    } else {
      validateGasParams?.current?.(goBack);
    }
  }, [canGoBack, goBack, validateGasParams]);

  const renderGasSpeedPager = useMemo(() => {
    if (showGasOptions) return;
    const label = selectedGasFeeOption ?? NORMAL;
    const pager = (
      <GasSpeedLabelPager
        colorForAsset={
          gasOptionsAvailable
            ? makeColorMoreChill(
                rawColorForAsset || colors.appleBlue,
                colors.shadowBlack
              )
            : colors.alpha(colors.blueGreyDark, 0.12)
        }
        currentNetwork={currentNetwork}
        dropdownEnabled={gasOptionsAvailable}
        label={label}
        showGasOptions={showGasOptions}
        showPager
        theme={theme}
      />
    );
    if (!gasOptionsAvailable || gasIsNotReady) return pager;
    return (
      <ContextMenuButton
        activeOpacity={0}
        enableContextMenu
        isAnchoredToRight
        isMenuPrimaryAction
        menuConfig={menuConfig}
        onPressMenuItem={handlePressMenuItem}
        useActionSheetFallback={false}
        wrapNativeComponent={false}
      >
        {pager}
      </ContextMenuButton>
    );
  }, [
    colors,
    currentNetwork,
    gasIsNotReady,
    gasOptionsAvailable,
    handlePressMenuItem,
    menuConfig,
    rawColorForAsset,
    selectedGasFeeOption,
    showGasOptions,
    theme,
  ]);

  useEffect(() => {
    const gasOptions = speeds || GasSpeedOrder;
    const currentSpeedIndex = gasOptions?.indexOf(selectedGasFeeOption);
    // If the option isn't available anymore, we need to reset it
    // take the first speed or normal by default
    if (currentSpeedIndex === -1) {
      handlePressSpeedOption(gasOptions?.[0] || NORMAL);
    }
  }, [handlePressSpeedOption, speeds, selectedGasFeeOption, isL2]);

  // had to do this hack because calling it directly from `onPress`
  // would make the expanded sheet come up with too much force
  // instead calling it from `useEffect` makes it appear smoothly
  useEffect(() => {
    if (
      shouldOpenCustomGasSheet.shouldOpen &&
      !prevShouldOpenCustomGasSheet.shouldOpen
    ) {
      openCustomGasSheet();
      setShouldOpenCustomGasSheet({ focusTo: null, shouldOpen: false });
    }
  }, [
    openCustomGasSheet,
    prevShouldOpenCustomGasSheet,
    shouldOpenCustomGasSheet.shouldOpen,
  ]);

  return (
    <Container
      horizontalPadding={horizontalPadding}
      marginBottom={marginBottom}
      marginTop={marginTop}
      testID={testID}
    >
      <Row justify="space-between">
        <ButtonPressAnimation
          onPress={openGasHelper}
          scaleTo={0.9}
          testID="estimated-fee-label"
        >
          <Row style={{ top: android ? 8 : 0 }}>
            <NativeCoinIconWrapper>
              <CoinIcon
                address={nativeFeeCurrency.address}
                size={18}
                symbol={nativeFeeCurrency.symbol}
              />
            </NativeCoinIconWrapper>
            <TextContainer>
              <Text>
                <AnimateNumber
                  formatter={formatGasPrice}
                  interval={6}
                  renderContent={renderGasPriceText}
                  steps={6}
                  timing="linear"
                  value={price}
                />
                <Text letterSpacing="one" size="lmedium" weight="heavy">
                  {' '}
                </Text>
                <TransactionTimeLabel
                  formatter={formatTransactionTime}
                  theme={theme}
                />
              </Text>
            </TextContainer>
          </Row>
          <Row justify="space-between">
            <Label
              color={
                theme === 'dark'
                  ? colors.alpha(darkModeThemeColors.blueGreyDark, 0.6)
                  : colors.alpha(colors.blueGreyDark, 0.6)
              }
              size="smedium"
              weight="bold"
            >
              {lang.t('swap.gas.estimated_fee')}{' '}
              <Label
                color={
                  theme === 'dark'
                    ? colors.alpha(darkModeThemeColors.blueGreyDark, 0.25)
                    : colors.alpha(colors.blueGreyDark, 0.25)
                }
                size="smedium"
                weight="bold"
              >
                􀅵
              </Label>
            </Label>
          </Row>
        </ButtonPressAnimation>
        <Centered>
          <GasSpeedPagerCentered testID="gas-speed-pager">
            {renderGasSpeedPager}
          </GasSpeedPagerCentered>

          <Centered>
            {isL2 ? (
              <ChainBadgeContainer>
                <ChainBadge assetType={currentNetwork} position="relative" />
              </ChainBadgeContainer>
            ) : showGasOptions ? (
              <CustomGasButton
                borderColor={makeColorMoreChill(
                  rawColorForAsset || colors.appleBlue,
                  colors.shadowBlack
                )}
                onPress={onDonePress}
                testID="gas-speed-done-button"
              >
                <DoneCustomGas
                  color={
                    theme !== 'light'
                      ? colors.whiteLabel
                      : makeColorMoreChill(
                          rawColorForAsset || colors.appleBlue,
                          colors.shadowBlack
                        )
                  }
                >
                  Done
                </DoneCustomGas>
              </CustomGasButton>
            ) : (
              <CustomGasButton
                borderColor={
                  theme === 'dark'
                    ? colors.alpha(darkModeThemeColors.blueGreyDark, 0.12)
                    : colors.alpha(colors.blueGreyDark, 0.06)
                }
                onPress={openCustomOptions}
                testID="gas-speed-custom"
              >
                <Symbol
                  color={
                    theme === 'dark'
                      ? colors.whiteLabel
                      : colors.alpha(colors.blueGreyDark, 0.8)
                  }
                >
                  􀌆
                </Symbol>
              </CustomGasButton>
            )}
          </Centered>
        </Centered>
      </Row>
    </Container>
  );
};

export default GasSpeedButton;<|MERGE_RESOLUTION|>--- conflicted
+++ resolved
@@ -14,7 +14,6 @@
 import { isL2Network } from '@/handlers/web3';
 import networkInfo from '@/helpers/networkInfo';
 import networkTypes from '@/helpers/networkTypes';
-<<<<<<< HEAD
 import {
   add,
   greaterThan,
@@ -22,9 +21,6 @@
   isNil,
   toFixedDecimals,
 } from '@/helpers/utilities';
-=======
-import { add, greaterThan, toFixedDecimals } from '@/helpers/utilities';
->>>>>>> 1c074704
 import {
   useAccountSettings,
   useColorForAsset,
