--- conflicted
+++ resolved
@@ -604,7 +604,6 @@
                   onPress={onDonePress}
                   testID="gas-speed-done-button"
                 >
-<<<<<<< HEAD
                   <DoneCustomGas
                     color={
                       theme !== 'light'
@@ -621,23 +620,6 @@
               ) : (
                 <CustomGasButton
                   borderColor={
-=======
-                  {lang.t('button.done')}
-                </DoneCustomGas>
-              </CustomGasButton>
-            ) : (
-              <CustomGasButton
-                borderColor={
-                  theme === 'dark'
-                    ? colors.alpha(darkModeThemeColors.blueGreyDark, 0.12)
-                    : colors.alpha(colors.blueGreyDark, 0.06)
-                }
-                onPress={openCustomOptions}
-                testID="gas-speed-custom"
-              >
-                <Symbol
-                  color={
->>>>>>> 2cc33c0d
                     theme === 'dark'
                       ? colors.alpha(darkModeThemeColors.blueGreyDark, 0.12)
                       : colors.alpha(colors.blueGreyDark, 0.06)
