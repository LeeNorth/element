--- conflicted
+++ resolved
@@ -48,10 +48,7 @@
   value,
 }: InlineFieldProps) {
   const { colors } = useTheme();
-<<<<<<< HEAD
-=======
   const { width } = useDimensions();
->>>>>>> eb9be0bb
 
   const paddingVertical = 17;
   const textStyle = useTextStyle({ size: `${textSize}px`, weight: 'bold' });
@@ -148,11 +145,7 @@
       <Column>
         <Inline alignVertical="center" space="2px">
           {startsWith && (
-<<<<<<< HEAD
-            <Inset top="2px">
-=======
             <Inset top={ios ? '2px' : undefined}>
->>>>>>> eb9be0bb
               <Text color="secondary30" weight="heavy">
                 {startsWith}
               </Text>
@@ -171,10 +164,7 @@
             placeholder={placeholder}
             style={style}
             value={value}
-<<<<<<< HEAD
-=======
             scrollEnabled={false}
->>>>>>> eb9be0bb
             {...inputProps}
             keyboardType={
               android ? 'visible-password' : inputProps?.keyboardType
