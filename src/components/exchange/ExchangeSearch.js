import analytics from '@segment/analytics-react-native';
import lang from 'i18n-js';
import { isEmpty } from 'lodash';
import React, { useCallback, useContext, useEffect, useRef } from 'react';
import RadialGradient from 'react-native-radial-gradient';
import Animated, {
  Easing,
  useAnimatedStyle,
  useSharedValue,
  withRepeat,
  withTiming,
} from 'react-native-reanimated';
import Spinner from '../../assets/chartSpinner.png';
import DiscoverSheetContext from '../discover-sheet/DiscoverSheetContext';
import { ClearInputDecorator, Input } from '../inputs';
import { Row } from '../layout';
import { Text } from '../text';
import { ImgixImage } from '@rainbow-me/images';
import styled from '@rainbow-me/styled-components';
import { margin, padding } from '@rainbow-me/styles';
import { deviceUtils } from '@rainbow-me/utils';

export const ExchangeSearchHeight = 40;
const ExchangeSearchWidth = deviceUtils.dimensions.width - 30;

const Container = styled(Row)(({ isSearchModeEnabled, theme: { colors } }) => ({
  ...margin.object(0, 15, 8),
  ...(isSearchModeEnabled ? padding.object(0, 37, 0, 12) : padding.object(0)),
  backgroundColor: colors.transparent,
  borderRadius: ExchangeSearchHeight / 2,
  height: ExchangeSearchHeight,
  overflow: 'hidden',
}));

const BackgroundGradient = styled(RadialGradient).attrs(
  ({ theme: { colors } }) => ({
    center: [ExchangeSearchWidth, ExchangeSearchWidth / 2],
    colors: colors.gradients.searchBar,
  })
)({
  height: ExchangeSearchWidth,
  position: 'absolute',
  top: -(ExchangeSearchWidth - ExchangeSearchHeight) / 2,
  transform: [{ scaleY: ExchangeSearchHeight / ExchangeSearchWidth }],
  width: ExchangeSearchWidth,
});

const SearchIcon = styled(Text).attrs(({ theme: { colors } }) => ({
  color: colors.alpha(colors.blueGreyDark, 0.6),
  size: 'large',
  weight: 'semibold',
}))({});

const SearchIconWrapper = styled(Animated.View)({
  marginTop: android ? 6 : 9,
});

const SearchInput = styled(Input).attrs(
  ({ theme: { colors }, isSearchModeEnabled, clearTextOnFocus }) => ({
    blurOnSubmit: false,
    clearTextOnFocus,
    color: colors.alpha(colors.blueGreyDark, 0.8),
    enablesReturnKeyAutomatically: true,
    keyboardAppearance: 'dark',
    keyboardType: 'ascii-capable',
    lineHeight: 'looserLoose',
    placeholderTextColor: colors.alpha(colors.blueGreyDark, 0.6),
    returnKeyType: 'search',
    selectionColor: isSearchModeEnabled ? colors.appleBlue : colors.transparent,
    size: 'large',
    spellCheck: false,
    weight: 'semibold',
  })
)({
  ...(android ? { marginBottom: -10, marginTop: -6 } : {}),
  flex: 1,
  height: ios ? 39 : 56,
  marginBottom: 1,
  marginLeft: ({ isSearchModeEnabled }) => (isSearchModeEnabled ? 4 : 0),
  textAlign: ({ isSearchModeEnabled }) =>
    isSearchModeEnabled ? 'left' : 'center',
});

const SearchSpinner = styled(ImgixImage).attrs(({ theme: { colors } }) => ({
  resizeMode: ImgixImage.resizeMode.contain,
  source: Spinner,
  tintColor: colors.alpha(colors.blueGreyDark, 0.6),
}))({
  height: 20,
  width: 20,
});

const SearchSpinnerWrapper = styled(Animated.View)({
  height: 20,
  left: 12,
  position: 'absolute',
  top: 10,
  width: 20,
});

const rotationConfig = {
  duration: 500,
  easing: Easing.linear,
};

const timingConfig = {
  duration: 300,
};

const ExchangeSearch = (
  {
    isDiscover,
    isFetching,
    isSearching,
    onChangeText,
    onFocus,
    searchQuery,
    testID,
<<<<<<< HEAD
    placeholderText = lang.t('button.exchange_search_tokens'),
=======
    placeholderText = lang.t('button.exchange_search_placeholder'),
>>>>>>> 5a9ff59f
    clearTextOnFocus = true,
  },
  ref
) => {
  const handleClearInput = useCallback(() => {
    if (isDiscover && searchQuery.length > 1) {
      analytics.track('Search Query', {
        category: 'discover',
        length: searchQuery.length,
        query: searchQuery,
      });
    }
    ref?.current?.clear();
    onChangeText?.('');
  }, [isDiscover, searchQuery, ref, onChangeText]);

  const spinnerRotation = useSharedValue(0);
  const spinnerScale = useSharedValue(0);
  const { isSearchModeEnabled = true } = useContext(DiscoverSheetContext) || {};

  const spinnerTimeout = useRef();
  useEffect(() => {
    if ((isFetching || isSearching) && !isEmpty(searchQuery)) {
      clearTimeout(spinnerTimeout.current);
      spinnerRotation.value = 0;
      spinnerRotation.value = withRepeat(
        withTiming(360, rotationConfig),
        -1,
        false
      );
      spinnerScale.value = withTiming(1, timingConfig);
    } else {
      spinnerScale.value = withTiming(0, timingConfig);
      spinnerTimeout.current = setTimeout(
        () => (spinnerRotation.value = 0),
        timingConfig.duration
      );
    }
    // eslint-disable-next-line react-hooks/exhaustive-deps
  }, [isFetching, isSearching, searchQuery]);

  const searchIconStyle = useAnimatedStyle(() => {
    return {
      opacity: 1 - spinnerScale.value,
      transform: [{ scale: 1 - spinnerScale.value }],
    };
  });

  const spinnerStyle = useAnimatedStyle(() => {
    return {
      opacity: spinnerScale.value,
      transform: [
        { rotate: `${spinnerRotation.value}deg` },
        { scale: spinnerScale.value },
      ],
    };
  });

  return (
    <Container isSearchModeEnabled={isSearchModeEnabled}>
      <BackgroundGradient />
      {isSearchModeEnabled && (
        <>
          <SearchIconWrapper style={searchIconStyle}>
            <SearchIcon>􀊫</SearchIcon>
          </SearchIconWrapper>
          <SearchSpinnerWrapper style={spinnerStyle}>
            <SearchSpinner />
          </SearchSpinnerWrapper>
        </>
      )}
      <SearchInput
        clearTextOnFocus={clearTextOnFocus}
        isSearchModeEnabled={isSearchModeEnabled}
        onChangeText={onChangeText}
        onFocus={onFocus}
        placeholder={placeholderText}
        ref={ref}
        testID={testID + '-input'}
        value={searchQuery}
      />
      <ClearInputDecorator
        inputHeight={ExchangeSearchHeight}
        isVisible={searchQuery !== ''}
        onPress={handleClearInput}
        testID={testID + '-clear-input'}
      />
    </Container>
  );
};

export default React.forwardRef(ExchangeSearch);<|MERGE_RESOLUTION|>--- conflicted
+++ resolved
@@ -116,11 +116,7 @@
     onFocus,
     searchQuery,
     testID,
-<<<<<<< HEAD
-    placeholderText = lang.t('button.exchange_search_tokens'),
-=======
     placeholderText = lang.t('button.exchange_search_placeholder'),
->>>>>>> 5a9ff59f
     clearTextOnFocus = true,
   },
   ref
