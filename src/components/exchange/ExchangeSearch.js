--- conflicted
+++ resolved
@@ -19,11 +19,8 @@
 import { ClearInputDecorator, Input } from '../inputs';
 import { Row } from '../layout';
 import { Text } from '../text';
-<<<<<<< HEAD
+import { analytics } from '@rainbow-me/analytics';
 import { isEmpty } from '@rainbow-me/helpers/utilities';
-=======
-import { analytics } from '@rainbow-me/analytics';
->>>>>>> b7165d2e
 import { ImgixImage } from '@rainbow-me/images';
 import styled from '@rainbow-me/styled-components';
 import { colors, margin, padding } from '@rainbow-me/styles';
