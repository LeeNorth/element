--- conflicted
+++ resolved
@@ -19,22 +19,13 @@
 import { ClearInputDecorator, Input } from '../inputs';
 import { Row } from '../layout';
 import { Text } from '../text';
-<<<<<<< HEAD
-import { analytics } from '@rainbow-me/analytics';
-import { isEmpty } from '@rainbow-me/helpers/utilities';
-import { ImgixImage } from '@rainbow-me/images';
-import styled from '@rainbow-me/styled-components';
-import { colors, margin, padding } from '@rainbow-me/styles';
-import { deviceUtils } from '@rainbow-me/utils';
-import ShadowStack from 'react-native-shadow-stack';
-=======
 import { analytics } from '@/analytics';
 import { ImgixImage } from '@/components/images';
 import styled from '@/styled-thing';
 import { colors, margin, padding } from '@/styles';
 import { deviceUtils } from '@/utils';
-import ShadowStack from '@/react-native-shadow-stack';
->>>>>>> c0ef4cbd
+import ShadowStack from 'react-native-shadow-stack';
+import { isEmpty } from '@/helpers/utilities';
 
 export const ExchangeSearchHeight = 40;
 const DoneButtonWidth = 52;
