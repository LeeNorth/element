import { isEmpty } from 'lodash';
import React, { useCallback, useContext, useEffect, useRef } from 'react';
import RadialGradient from 'react-native-radial-gradient';
import Animated, {
  NewEasing,
  repeat,
  useAnimatedStyle,
  useSharedValue,
  withTiming,
} from 'react-native-reanimated';
import styled from 'styled-components';
import Spinner from '../../assets/chartSpinner.png';
<<<<<<< HEAD
import { withThemeContext } from '../../context/ThemeContext';
import DiscoverSheetContext from '../discover-sheet/DiscoverSheetContext';
=======
>>>>>>> 4b16ddcd
import { ClearInputDecorator, Input } from '../inputs';
import { Row } from '../layout';
import { Text } from '../text';
import { ImgixImage } from '@rainbow-me/images';
import { margin, padding } from '@rainbow-me/styles';
import { deviceUtils } from '@rainbow-me/utils';

export const ExchangeSearchHeight = 40;
const ExchangeSearchWidth = deviceUtils.dimensions.width - 30;

const Container = styled(Row)`
  ${margin(0, 15, 8)};
  ${padding(0, 37, 0, 12)};
  background-color: ${({ theme: { colors } }) => colors.transparent};
  border-radius: ${ExchangeSearchHeight / 2};
  height: ${ExchangeSearchHeight};
  overflow: hidden;
`;

const BackgroundGradient = styled(RadialGradient).attrs(
  ({ theme: { colors } }) => ({
    center: [ExchangeSearchWidth, ExchangeSearchWidth / 2],
    colors: colors.gradients.searchBar,
  })
)`
  position: absolute;
  height: ${ExchangeSearchWidth};
  top: ${-(ExchangeSearchWidth - ExchangeSearchHeight) / 2};
  transform: scaleY(${ExchangeSearchHeight / ExchangeSearchWidth});
  width: ${ExchangeSearchWidth};
`;

const SearchIcon = styled(Text).attrs(({ theme: { colors } }) => ({
  color: colors.alpha(colors.blueGreyDark, 0.5),
  size: 'large',
  weight: 'semibold',
}))``;

const SearchIconWrapper = styled(Animated.View)`
  margin-top: ${android ? '5' : '8'};
`;

const SearchInput = styled(Input).attrs(({ theme: { colors } }) => ({
  autoCapitalize: 'words',
  blurOnSubmit: false,
  clearTextOnFocus: true,
  color: colors.alpha(colors.blueGreyDark, 0.8),
  enablesReturnKeyAutomatically: true,
  keyboardAppearance: 'dark',
  keyboardType: 'ascii-capable',
  placeholderTextColor: colors.alpha(colors.blueGreyDark, 0.5),
  returnKeyType: 'search',
  selectionColor: colors.appleBlue,
  size: 'large',
  spellCheck: false,
  weight: 'semibold',
}))`
  ${android
    ? `margin-top: -6;
  margin-bottom: -10;`
    : ''}
  flex: 1;
<<<<<<< HEAD
  text-align: ${({ isSearchModeEnabled }) =>
    isSearchModeEnabled ? 'left' : 'center'};
  height: ${ios ? 39 : 56};
  margin-bottom: 1;
  margin-left: 3;
`);
=======
  margin-left: 4;
`;
>>>>>>> 4b16ddcd

const SearchSpinner = styled(ImgixImage).attrs(({ theme: { colors } }) => ({
  resizeMode: ImgixImage.resizeMode.contain,
  source: Spinner,
  tintColor: colors.alpha(colors.blueGreyDark, 0.6),
}))`
  height: 20;
  width: 20;
`;

const SearchSpinnerWrapper = styled(Animated.View)`
  height: 20;
  left: 12;
  position: absolute;
  top: 9.5;
  width: 20;
`;

const rotationConfig = {
  duration: 500,
  easing: NewEasing.linear,
};

const timingConfig = {
  duration: 300,
};

const ExchangeSearch = (
  {
    isFetching,
    isSearching,
    onChangeText,
    onFocus,
    searchQuery,
    testID,
    placeholderText = 'Search Uniswap',
  },
  ref
) => {
  const handleClearInput = useCallback(() => {
    ref?.current?.clear();
    onChangeText?.('');
  }, [ref, onChangeText]);

  const spinnerRotation = useSharedValue(0);
  const spinnerScale = useSharedValue(0, 'spinnerScale');
  const { isSearchModeEnabled = true } = useContext(DiscoverSheetContext) || {};

  const spinnerTimeout = useRef();
  useEffect(() => {
    if ((isFetching || isSearching) && !isEmpty(searchQuery)) {
      clearTimeout(spinnerTimeout.current);
      spinnerRotation.value = 0;
      spinnerRotation.value = repeat(
        withTiming(360, rotationConfig),
        -1,
        false
      );
      spinnerScale.value = withTiming(1, timingConfig);
    } else {
      spinnerScale.value = withTiming(0, timingConfig);
      spinnerTimeout.current = setTimeout(
        () => (spinnerRotation.value = 0),
        timingConfig.duration
      );
    }
    // eslint-disable-next-line react-hooks/exhaustive-deps
  }, [isFetching, isSearching, searchQuery]);

  const searchIconStyle = useAnimatedStyle(
    () => {
      return {
        opacity: 1 - spinnerScale.value,
        transform: [{ scale: 1 - spinnerScale.value }],
      };
    },
    undefined,
    'searchIconStyle'
  );

  const spinnerStyle = useAnimatedStyle(
    () => {
      return {
        opacity: spinnerScale.value,
        transform: [
          { rotate: `${spinnerRotation.value}deg` },
          { scale: spinnerScale.value },
        ],
      };
    },
    undefined,
    'spinnerStyle'
  );

  return (
    <Container>
      <BackgroundGradient />
      <SearchIconWrapper style={searchIconStyle}>
        <SearchIcon>􀊫</SearchIcon>
      </SearchIconWrapper>
      <SearchSpinnerWrapper style={spinnerStyle}>
        <SearchSpinner />
      </SearchSpinnerWrapper>
      <SearchInput
        isSearchModeEnabled={isSearchModeEnabled}
        onChangeText={onChangeText}
        onFocus={onFocus}
        placeholder={placeholderText}
        ref={ref}
        testID={testID + '-input'}
        value={searchQuery}
      />
      <ClearInputDecorator
        inputHeight={ExchangeSearchHeight}
        isVisible={searchQuery !== ''}
        onPress={handleClearInput}
      />
    </Container>
  );
};

export default React.forwardRef(ExchangeSearch);<|MERGE_RESOLUTION|>--- conflicted
+++ resolved
@@ -10,11 +10,7 @@
 } from 'react-native-reanimated';
 import styled from 'styled-components';
 import Spinner from '../../assets/chartSpinner.png';
-<<<<<<< HEAD
-import { withThemeContext } from '../../context/ThemeContext';
 import DiscoverSheetContext from '../discover-sheet/DiscoverSheetContext';
-=======
->>>>>>> 4b16ddcd
 import { ClearInputDecorator, Input } from '../inputs';
 import { Row } from '../layout';
 import { Text } from '../text';
@@ -77,17 +73,12 @@
   margin-bottom: -10;`
     : ''}
   flex: 1;
-<<<<<<< HEAD
   text-align: ${({ isSearchModeEnabled }) =>
     isSearchModeEnabled ? 'left' : 'center'};
   height: ${ios ? 39 : 56};
   margin-bottom: 1;
   margin-left: 3;
-`);
-=======
-  margin-left: 4;
-`;
->>>>>>> 4b16ddcd
+`;
 
 const SearchSpinner = styled(ImgixImage).attrs(({ theme: { colors } }) => ({
   resizeMode: ImgixImage.resizeMode.contain,
