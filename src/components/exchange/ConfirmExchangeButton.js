--- conflicted
+++ resolved
@@ -108,13 +108,7 @@
     label = 'Fetching Details...';
   } else if (!isSufficientBalance) {
     label = 'Insufficient Funds';
-<<<<<<< HEAD
-  } else if (!isSufficientGas) {
-=======
-  } else if (!isSufficientLiquidity) {
-    label = 'Insufficient Liquidity';
   } else if (isSufficientGas != null && !isSufficientGas) {
->>>>>>> dfc139a9
     label = 'Insufficient ETH';
   } else if (isHighPriceImpact) {
     label = isSwapDetailsRoute ? 'Swap Anyway' : '􀕹 View Details';
