import PropTypes from 'prop-types';
import React, { useRef } from 'react';
import { Transition, Transitioning } from 'react-native-reanimated';
import { withProps } from 'recompact';
import styled from 'styled-components/primitives';
import { usePrevious } from '../../hooks';
import { colors, padding, position } from '../../styles';
import { TouchableScale } from '../animations';
import { Icon } from '../icons';
import { Centered, Column } from '../layout';
import { SheetHandle } from '../sheet';
import { Text } from '../text';

const InfoButtonPaddingHorizontal = 19;
const InfoIconSize = 18;
const SheetHandleMargin = 6;

const InfoButtonPosition = `
  bottom: 0;
  position: absolute;
  right: 0;
  top: 0;
`;

const InfoButton = styled(Centered).attrs({
  activeScale: 0.8,
  component: TouchableScale,
  hapticType: 'impactLight',
  pressInFriction: 50,
  pressInTension: 400,
  pressOutFriction: 30,
  pressOutTension: 300,
})`
  ${InfoButtonPosition};
  padding-left: ${InfoButtonPaddingHorizontal * 2};
  padding-right: ${InfoButtonPaddingHorizontal};
  padding-top: ${SheetHandleMargin + 4};
`;

const InfoButtonTransition = styled(Transitioning.View)`
  ${position.centered};
  ${InfoButtonPosition};
`;

const Title = withProps({
  align: 'center',
  letterSpacing: 'tighter',
  lineHeight: 'loose',
  size: 'large',
  weight: 'bold',
})(Text);

const transition = (
  <Transition.Sequence>
    <Transition.Out durationMs={200} interpolation="easeOut" type="fade" />
    <Transition.Change durationMs={200} interpolation="easeInOut" />
    <Transition.Together>
      <Transition.In durationMs={75} interpolation="easeOut" type="fade" />
      <Transition.In durationMs={100} interpolation="easeOut" type="scale" />
    </Transition.Together>
  </Transition.Sequence>
);

const ExchangeModalHeader = ({ onPressDetails, showDetailsButton, title }) => {
  const ref = useRef();
  const prevShowDetailsButton = usePrevious(showDetailsButton);

  if (ref.current && showDetailsButton !== prevShowDetailsButton) {
    ref.current.animateNextTransition();
  }

  return (
    <Column align="center" css={padding(8, 0)}>
      <SheetHandle marginBottom={SheetHandleMargin} />
<<<<<<< HEAD
      <Title>{title}</Title>
=======
      <Text align="center" lineHeight="loose" size="large" weight="bold">
        Swap
      </Text>
>>>>>>> e2149839
      <InfoButtonTransition ref={ref} transition={transition}>
        {showDetailsButton && (
          <InfoButton onPress={onPressDetails} useNativeDriver>
            <Icon
              {...position.sizeAsObject(InfoIconSize)}
              color={colors.alpha(colors.blueGreyDark, 0.3)}
              name="info"
            />
          </InfoButton>
        )}
      </InfoButtonTransition>
    </Column>
  );
};

ExchangeModalHeader.propTypes = {
  onPressDetails: PropTypes.func,
  showDetailsButton: PropTypes.bool,
  title: PropTypes.string,
};

ExchangeModalHeader.defaultProps = {
  title: 'Swap',
};

export default React.memo(ExchangeModalHeader);<|MERGE_RESOLUTION|>--- conflicted
+++ resolved
@@ -44,7 +44,6 @@
 
 const Title = withProps({
   align: 'center',
-  letterSpacing: 'tighter',
   lineHeight: 'loose',
   size: 'large',
   weight: 'bold',
@@ -72,13 +71,7 @@
   return (
     <Column align="center" css={padding(8, 0)}>
       <SheetHandle marginBottom={SheetHandleMargin} />
-<<<<<<< HEAD
       <Title>{title}</Title>
-=======
-      <Text align="center" lineHeight="loose" size="large" weight="bold">
-        Swap
-      </Text>
->>>>>>> e2149839
       <InfoButtonTransition ref={ref} transition={transition}>
         {showDetailsButton && (
           <InfoButton onPress={onPressDetails} useNativeDriver>
