<<<<<<< HEAD
import React, { useCallback, useEffect, useRef, useState } from 'react';
import { Transition, Transitioning } from 'react-native-reanimated';
=======
import { times } from 'lodash';
import React, { useCallback, useEffect, useState } from 'react';
>>>>>>> 244422b5
import TokenFamilyHeader, {
  TokenFamilyHeaderAnimationDuration,
} from './TokenFamilyHeader';
import { times } from '@rainbow-me/helpers/utilities';
import { useTimeout } from '@rainbow-me/hooks';
import styled from '@rainbow-me/styled-components';

export const TokenFamilyWrapPaddingTop = 6;

const Container = styled.View({
  backgroundColor: ({ theme: { colors } }) => colors.white,
  overflow: 'hidden',
  paddingTop: ({ isFirst }) => (isFirst ? TokenFamilyWrapPaddingTop : 0),
});

const Content = styled.View({
  paddingTop: ({ areChildrenVisible }) =>
    areChildrenVisible ? TokenFamilyWrapPaddingTop : 0,
});

export default function TokenFamilyWrap({
  childrenAmount,
  isFirst,
  isHeader,
  isOpen,
  item,
  onToggle,
  renderItem,
  title,
  ...props
}) {
  const [areChildrenVisible, setAreChildrenVisible] = useState(false);
  const [startTimeout, stopTimeout] = useTimeout();

  const showChildren = useCallback(() => {
    if (!areChildrenVisible) {
      setAreChildrenVisible(true);
    }
  }, [areChildrenVisible]);

  useEffect(() => {
    stopTimeout();
    if (areChildrenVisible && !isOpen) {
      setAreChildrenVisible(false);
    } else if (!areChildrenVisible && isOpen) {
      startTimeout(showChildren, TokenFamilyHeaderAnimationDuration);
    }
  }, [areChildrenVisible, isOpen, showChildren, startTimeout, stopTimeout]);

  return (
    <Container isFirst={isFirst}>
      {isHeader ? (
        <TokenFamilyHeader
          {...props}
          childrenAmount={childrenAmount}
          isOpen={isOpen}
          onPress={onToggle}
          title={title}
        />
      ) : null}
      <Content areChildrenVisible={areChildrenVisible}>
        {areChildrenVisible ? times(item.length, renderItem) : null}
      </Content>
    </Container>
  );
}<|MERGE_RESOLUTION|>--- conflicted
+++ resolved
@@ -1,10 +1,4 @@
-<<<<<<< HEAD
-import React, { useCallback, useEffect, useRef, useState } from 'react';
-import { Transition, Transitioning } from 'react-native-reanimated';
-=======
-import { times } from 'lodash';
 import React, { useCallback, useEffect, useState } from 'react';
->>>>>>> 244422b5
 import TokenFamilyHeader, {
   TokenFamilyHeaderAnimationDuration,
 } from './TokenFamilyHeader';
