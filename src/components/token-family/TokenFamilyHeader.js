--- conflicted
+++ resolved
@@ -8,18 +8,9 @@
 import { ButtonPressAnimation, interpolate } from '../animations';
 import Highlight from '../Highlight';
 import { Row, RowWithMargins } from '../layout';
-<<<<<<< HEAD
 import { Emoji, TruncatedText, Monospace } from '../text';
 import TokenFamilyHeaderIcon from './TokenFamilyHeaderIcon';
 
-=======
-import { ShadowStack } from '../shadow-stack';
-import { Text, TruncatedText } from '../text';
-
-const { timing, Value } = Animated;
-
-const AnimatedText = Animated.createAnimatedComponent(toClass(Text));
->>>>>>> e2149839
 const AnimatedFastImage = Animated.createAnimatedComponent(FastImage);
 
 const TokenFamilyHeaderAnimationDuration = 200;
@@ -40,48 +31,12 @@
     easing: Easing.bezier(0.25, 0.1, 0.25, 1),
   });
 
-<<<<<<< HEAD
   return (
     <ButtonPressAnimation
       key={`${emoji || familyImage || title}_${isOpen}`}
       onPress={onPress}
-      scaleTo={0.98}
+      scaleTo={1.05}
     >
-=======
-  animation = new Value(this.props.isOpen ? 1 : 0);
-
-  runTiming = () =>
-    timing(this.animation, {
-      duration: TokenFamilyHeaderAnimationDuration,
-      easing: Easing.bezier(0.25, 0.1, 0.25, 1),
-      toValue: this.props.isOpen ? 1 : 0,
-    }).start();
-
-  renderFamilyIcon = () => {
-    const { familyImage, familyName, isCoinRow } = this.props;
-    const size = borders.buildCircleAsObject(isCoinRow ? 40 : 32);
-
-    return (
-      <ShadowStack
-        {...size}
-        backgroundColor={familyImage ? colors.white : colors.purpleLight}
-        shadows={[
-          [0, 4, 6, colors.dark, 0.04],
-          [0, 1, 3, colors.dark, 0.08],
-        ]}
-      >
-        {familyImage ? (
-          <FamilyIcon familyImage={familyImage} style={size} />
-        ) : (
-          <FallbackIcon {...size} symbol={initials(familyName)} />
-        )}
-      </ShadowStack>
-    );
-  };
-
-  render = () => (
-    <ButtonPressAnimation onPress={this.props.onHeaderPress} scaleTo={1.05}>
->>>>>>> e2149839
       <Row
         align="center"
         backgroundColor={colors.white}
@@ -111,15 +66,7 @@
           </TruncatedText>
         </RowWithMargins>
         <RowWithMargins align="center" margin={14}>
-<<<<<<< HEAD
           <Animated.View
-=======
-          <AnimatedText
-            align="right"
-            color="dark"
-            letterSpacing="roundedTight"
-            size="large"
->>>>>>> e2149839
             style={{
               opacity: interpolate(animation, {
                 inputRange: [0, 1],
@@ -127,15 +74,16 @@
               }),
             }}
           >
-<<<<<<< HEAD
-            <Monospace color="dark" size="lmedium" style={{ marginBottom: 1 }}>
+            <Monospace
+              align="right"
+              color="dark"
+              letterSpacing="roundedTight"
+              size="large"
+              style={{ marginBottom: 1 }}
+            >
               {childrenAmount}
             </Monospace>
           </Animated.View>
-=======
-            {this.props.childrenAmount}
-          </AnimatedText>
->>>>>>> e2149839
           <AnimatedFastImage
             resizeMode={FastImage.resizeMode.contain}
             source={CaretImageSource}
