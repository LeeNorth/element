import * as React from 'react';
import FastImage, { FastImageProps, Source } from 'react-native-fast-image';

import { maybeSignSource } from '../../handlers/imgix';

export type ImgixImageProps = FastImageProps & {
  readonly Component?: React.ElementType;
  readonly size?: Number;
};

// Here we're emulating the pattern used in react-native-fast-image:
// https://github.com/DylanVann/react-native-fast-image/blob/0439f7190f141e51a391c84890cdd8a7067c6ad3/src/index.tsx#L146
type HiddenImgixImageProps = {
  forwardedRef: React.Ref<any>;
  size?: Number;
  fm?: String;
};
type MergedImgixImageProps = ImgixImageProps & HiddenImgixImageProps;

// ImgixImage must be a class Component to support Animated.createAnimatedComponent.
class ImgixImage extends React.PureComponent<
  MergedImgixImageProps,
  ImgixImageProps
> {
  static getDerivedStateFromProps(props: MergedImgixImageProps) {
    const { source, size, fm } = props;
    const options = {
      ...(fm && { fm: fm }),
      ...(size && {
        h: size,
        w: size,
      }),
    };

    return {
      source:
        !!source && typeof source === 'object'
          ? maybeSignSource(source, options)
          : source,
    };
  }

  render() {
    const { Component: maybeComponent, ...props } = this.props;
    // Use the local state as the signing source, as opposed to the prop directly.
    // (The source prop may point to an untrusted URL.)
    const { source } = this.state;
    const Component = maybeComponent || FastImage;
    return <Component {...props} source={source} />;
  }
}

const preload = (sources: Source[], size?: Number, fm?: String): void => {
  if (sources.length) {
    const options = {
      ...(fm && { fm: fm }),
      ...(size && {
        h: size,
        w: size,
      }),
    };
    return FastImage.preload(
      sources.map(source => maybeSignSource(source, options))
    );
  }
  return;
};

const getCachePath = (source: Source) =>
<<<<<<< HEAD
  FastImage?.getCachePath?.(maybeSignSource(source));
=======
  FastImage.getCachePath(maybeSignSource(source));
>>>>>>> 817120e9

const ImgixImageWithForwardRef = React.forwardRef(
  (props: ImgixImageProps, ref: React.Ref<any>) => (
    <ImgixImage forwardedRef={ref} {...props} />
  )
);

const {
  cacheControl,
  clearDiskCache,
  clearMemoryCache,
  contextTypes,
  priority,
  resizeMode,
} = FastImage;

export default Object.assign(ImgixImageWithForwardRef, {
  cacheControl,
  clearDiskCache,
  clearMemoryCache,
  contextTypes,
  getCachePath,
  preload,
  priority,
  resizeMode,
});<|MERGE_RESOLUTION|>--- conflicted
+++ resolved
@@ -67,11 +67,7 @@
 };
 
 const getCachePath = (source: Source) =>
-<<<<<<< HEAD
-  FastImage?.getCachePath?.(maybeSignSource(source));
-=======
   FastImage.getCachePath(maybeSignSource(source));
->>>>>>> 817120e9
 
 const ImgixImageWithForwardRef = React.forwardRef(
   (props: ImgixImageProps, ref: React.Ref<any>) => (
