import { get } from 'lodash';
import PropTypes from 'prop-types';
import React, { Component } from 'react';
import { Dimensions } from 'react-native';
import { RecyclerListView, DataProvider, LayoutProvider } from 'recyclerlistview';
import StickyContainer from 'recyclerlistview/dist/reactnative/core/StickyContainer';
import styled from 'styled-components/primitives/dist/styled-components-primitives.esm';
import { RequestCoinRow, TransactionCoinRow } from '../coin-row';
import ListFooter from '../list/ListFooter';
import ActivityListHeader from './ActivityListHeader';

const ViewTypes = {
  COMPONENT_HEADER: 0,
  FOOTER: 1,
  HEADER: 2,
  ROW: 3,
};

const Wrapper = styled.View`
  flex: 1;
  overflow: hidden;
  width: 100%;
`;

export default class RecyclerActivityList extends Component {
  static propTypes = {
    header: PropTypes.node,
    sections: PropTypes.arrayOf(PropTypes.shape({
      data: PropTypes.array,
      title: PropTypes.string.isRequired,
    })),
  };

  constructor(args) {
    super(args);
    const { width } = Dimensions.get('window');
    this.state = {
      dataProvider: new DataProvider((r1, r2) => {
        if (r1.hash === '_header') {
          const r1Address = get(r1, 'header.props.accountAddress', '');
          const r2Address = get(r2, 'header.props.accountAddress', '');
          if (r1Address !== r2Address) {
            return true;
          }
        }
        const r1Pending = get(r1, 'pending', '');
        const r2Pending = get(r2, 'pending', '');

        const r1Symbol = get(r1, 'native.symbol', '');
        const r2Symbol = get(r2, 'native.symbol', '');

        const r1Key = r1.hash ? r1.hash : get(r1, 'transactionDisplayDetails.timestampInMs', '');
        const r2Key = r2.hash ? r2.hash : get(r2, 'transactionDisplayDetails.timestampInMs', '');
<<<<<<< HEAD
        return (r1Key !== r2Key) || (r1Symbol !== r2Symbol);
=======
				return (r1Key !== r2Key)
          || (r1Symbol !== r2Symbol)
          || (r1Pending !== r2Pending);
>>>>>>> 35c03af1
      }),
      headersIndices: [],
    };

    this.layoutProvider = new LayoutProvider(
      index => {
        if (index === 0) {
          return ViewTypes.COMPONENT_HEADER;
        }

        if (this.state.headersIndices.includes(index)) {
          return ViewTypes.HEADER;
        }

        if (this.state.headersIndices.includes(index + 1)) {
          return ViewTypes.FOOTER;
        }

        return ViewTypes.ROW;
      },
      (type, dim) => {
        // This values has been hardcoded for omitting imports' cycle
        dim.width = width;
        if (type === ViewTypes.ROW) {
          dim.height = 64;
        } else if (type === ViewTypes.FOOTER) {
          dim.height = 27;
        } else if (type === ViewTypes.HEADER) {
          dim.height = 35;
        } else {
          dim.height = 184;
        }
      },
    );
  }

  static getDerivedStateFromProps(props, state) {
    const headersIndices = [];
    const items = props.sections.reduce((ctx, section) => {
      headersIndices.push(ctx.length);
      return ctx
        .concat([{
          hash: section.title,
          title: section.title,
        }])
        .concat(section.data)
        .concat([{ hash: `${section.title}_end` }]); // footer
    }, [{ hash: '_header', header: props.header }]); // header
    if (items.length > 1) {
      items.pop(); // remove last footer
    }
    return {
      dataProvider: state.dataProvider.cloneWithRows(items),
      headersIndices,
    };
  }

  rowRenderer = (type, data) => {
    if (type === ViewTypes.COMPONENT_HEADER) {
      return data.header;
    }
    if (type === ViewTypes.HEADER) {
      return <ActivityListHeader {...data}/>;
    }
    if (type === ViewTypes.FOOTER) {
      return <ListFooter/>;
    }
    if (!data) {
      return null;
    }
    if (!data.hash) {
      return <RequestCoinRow item={data} />;
    }
<<<<<<< HEAD
    return (
      <TransactionCoinRow
        item={data}
      />
    );
  };
=======
    return <TransactionCoinRow item={data} />;
  }
>>>>>>> 35c03af1

  render() {
    return (
      <Wrapper>
        <StickyContainer stickyHeaderIndices={this.state.headersIndices}>
          <RecyclerListView
            dataProvider={this.state.dataProvider}
            layoutProvider={this.layoutProvider}
            renderAheadOffset={1000}
            rowRenderer={this.rowRenderer}
          />
        </StickyContainer>
      </Wrapper>
    );
  }
}<|MERGE_RESOLUTION|>--- conflicted
+++ resolved
@@ -51,13 +51,9 @@
 
         const r1Key = r1.hash ? r1.hash : get(r1, 'transactionDisplayDetails.timestampInMs', '');
         const r2Key = r2.hash ? r2.hash : get(r2, 'transactionDisplayDetails.timestampInMs', '');
-<<<<<<< HEAD
-        return (r1Key !== r2Key) || (r1Symbol !== r2Symbol);
-=======
 				return (r1Key !== r2Key)
           || (r1Symbol !== r2Symbol)
           || (r1Pending !== r2Pending);
->>>>>>> 35c03af1
       }),
       headersIndices: [],
     };
@@ -131,17 +127,8 @@
     if (!data.hash) {
       return <RequestCoinRow item={data} />;
     }
-<<<<<<< HEAD
-    return (
-      <TransactionCoinRow
-        item={data}
-      />
-    );
-  };
-=======
     return <TransactionCoinRow item={data} />;
   }
->>>>>>> 35c03af1
 
   render() {
     return (
