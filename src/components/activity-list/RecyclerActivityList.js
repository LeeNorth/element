import { get } from 'lodash';
import React from 'react';
import { Dimensions } from 'react-native';
import { RecyclerListView, DataProvider, LayoutProvider } from 'recyclerlistview';
import StickyContainer from 'recyclerlistview/dist/reactnative/core/StickyContainer';
import styled from 'styled-components/primitives/dist/styled-components-primitives.esm';
import PropTypes from 'prop-types';
import { RequestCoinRow, TransactionCoinRow } from '../coin-row';
import ActivityListHeader from './ActivityListHeader';
import ListFooter from '../list/ListFooter';

const ViewTypes = {
  COMPONENT_HEADER: 0,
  FOOTER: 1,
  HEADER: 2,
  ROW: 3,
};

const Wrapper = styled.View`
  flex: 1;
  overflow: hidden;
  width: 100%;
`;

export default class RecyclerActivityList extends React.Component {
  static propTypes = {
    header: PropTypes.node,
    sections: PropTypes.arrayOf(PropTypes.shape({
      data: PropTypes.array,
      title: PropTypes.string.isRequired,
    })),
  };

  constructor(args) {
    super(args);
    const { width } = Dimensions.get('window');
    this.state = {
      dataProvider: new DataProvider((r1, r2) => {
        if (r1.hash === '_header' && r1.header.props.accountAddress !== r2.header.props.accountAddress) {
          return true;
        }

        if (r1.native && r1.native.symbol !== r2.native.symbol) {
          return true;
        }

        const r1Key = r1.hash ? r1.hash : get(r1, 'transactionDisplayDetails.timestampInMs', '');
        const r2Key = r2.hash ? r2.hash : get(r2, 'transactionDisplayDetails.timestampInMs', '');
        return r1Key !== r2Key;
      }),
      headersIndices: [],
    };

    this.layoutProvider = new LayoutProvider(
      index => {
        if (index === 0) {
          return ViewTypes.COMPONENT_HEADER;
        }

        if (this.state.headersIndices.includes(index)) {
          return ViewTypes.HEADER;
        }

        if (this.state.headersIndices.includes(index + 1)) {
          return ViewTypes.FOOTER;
        }

        return ViewTypes.ROW;
      },
      (type, dim) => {
        // This values has been hardcoded for omitting imports' cycle
        dim.width = width;
        if (type === ViewTypes.ROW) {
          dim.height = 64;
        } else if (type === ViewTypes.FOOTER) {
          dim.height = 27;
        } else if (type === ViewTypes.HEADER) {
          dim.height = 35;
        } else {
          dim.height = 184;
        }
      },
    );
  }

  static getDerivedStateFromProps(props, state) {
    const headersIndices = [];
    const items = props.sections.reduce((ctx, section) => {
      headersIndices.push(ctx.length);
      return ctx
        .concat([{
          hash: section.title,
          title: section.title,
        }])
        .concat(section.data)
        .concat([{ hash: `${section.title}_end` }]); // footer
<<<<<<< HEAD
    }, [{ hash: '_header' }]); // header
    items.pop(); // remove last footer
=======
    }, [{ hash: '_header', header: props.header }]); // header
    if (items.length > 1) {
      items.pop(); // remove last footer
    }
>>>>>>> 6d6378ec
    return {
      dataProvider: state.dataProvider.cloneWithRows(items),
      headersIndices,
    };
  }

  rowRenderer = (type, data) => {
    if (type === ViewTypes.COMPONENT_HEADER) {
      return data.header;
    }
    if (type === ViewTypes.HEADER) {
      return (
        <ActivityListHeader {...data}/>
      );
    }
    if (type === ViewTypes.FOOTER) {
      return (
        <ListFooter/>
      );
    }
    if (!data.hash) {
      return (
        <RequestCoinRow
          item={data}
        />
      );
    }
    return (
      <TransactionCoinRow
        item={data}
      />
    );
  }

  render() {
    return (
      <Wrapper>
        <StickyContainer
          stickyHeaderIndices={this.state.headersIndices}
        >
          <RecyclerListView
            layoutProvider={this.layoutProvider}
            dataProvider={this.state.dataProvider}
            rowRenderer={this.rowRenderer}
            renderAheadOffset={1000}
          />
        </StickyContainer>
      </Wrapper>
    );
  }
}<|MERGE_RESOLUTION|>--- conflicted
+++ resolved
@@ -94,15 +94,10 @@
         }])
         .concat(section.data)
         .concat([{ hash: `${section.title}_end` }]); // footer
-<<<<<<< HEAD
-    }, [{ hash: '_header' }]); // header
-    items.pop(); // remove last footer
-=======
     }, [{ hash: '_header', header: props.header }]); // header
     if (items.length > 1) {
       items.pop(); // remove last footer
     }
->>>>>>> 6d6378ec
     return {
       dataProvider: state.dataProvider.cloneWithRows(items),
       headersIndices,
