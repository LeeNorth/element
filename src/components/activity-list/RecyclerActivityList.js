--- conflicted
+++ resolved
@@ -43,15 +43,9 @@
             return true;
           }
         }
-
-<<<<<<< HEAD
+        
         const r1Symbol = get(r1, 'native.symbol', '');
         const r2Symbol = get(r2, 'native.symbol', '');
-=======
-        if (r1.native && get(r1, 'native.symbol') !== get(r2, 'native.symbol')) {
-          return true;
-        }
->>>>>>> 84726ddb
 
         const r1Key = r1.hash ? r1.hash : get(r1, 'transactionDisplayDetails.timestampInMs', '');
         const r2Key = r2.hash ? r2.hash : get(r2, 'transactionDisplayDetails.timestampInMs', '');
