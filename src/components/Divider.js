--- conflicted
+++ resolved
@@ -1,8 +1,3 @@
-<<<<<<< HEAD
-import { constant, times } from 'lodash';
-=======
-import { isNil, isNumber } from 'lodash';
->>>>>>> df7cdfdd
 import React from 'react';
 import { magicMemo } from '../utils';
 import { isNil, isNumber } from '@rainbow-me/helpers/utilities';
