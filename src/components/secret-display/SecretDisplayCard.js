import lang from 'i18n-js';
<<<<<<< HEAD
import times from 'lodash/times';
=======
>>>>>>> ff35b533
import React, { useMemo } from 'react';
import LinearGradient from 'react-native-linear-gradient';
import CopyTooltip from '../copy-tooltip';
import { Centered, ColumnWithMargins, Row, RowWithMargins } from '../layout';
import { Text } from '../text';
import { times } from '@rainbow-me/helpers/utilities';
import WalletTypes from '@rainbow-me/helpers/walletTypes';
import styled from '@rainbow-me/styled-components';
import { fonts, padding, position } from '@rainbow-me/styles';
import ShadowStack from 'react-native-shadow-stack';

const CardBorderRadius = 25;

const BackgroundGradient = styled(LinearGradient).attrs(
  ({ theme: { colors } }) => ({
    colors: colors.gradients.offWhite,
    end: { x: 0.5, y: 1 },
    start: { x: 0.5, y: 0 },
  })
)({
  ...position.coverAsObject,
  borderRadius: CardBorderRadius,
});

const CardShadow = styled(ShadowStack).attrs(
  ({ theme: { colors, isDarkMode } }) => ({
    ...position.coverAsObject,
    backgroundColor: isDarkMode ? colors.offWhite80 : colors.white,
    borderRadius: CardBorderRadius,
    shadows: [
      [0, 10, 30, colors.shadow, 0.1],
      [0, 5, 15, colors.shadow, 0.04],
    ],
  })
)({
  elevation: 15,
});

const Content = styled(Centered)({
  ...padding.object(19, 30, 24),
  borderRadius: 25,
  overflow: 'hidden',
  zIndex: 1,
});

const GridItem = styled(Row).attrs({
  align: 'center',
})({
  height: fonts.lineHeight.looser,
});

const GridText = styled(Text).attrs(({ weight = 'semibold' }) => ({
  lineHeight: 'looser',
  size: 'lmedium',
  weight,
}))({});

function SeedWordGrid({ seed }) {
  const columns = useMemo(() => {
    const words = seed.split(' ');
    return [words.slice(0, words.length / 2), words.slice(words.length / 2)];
  }, [seed]);

  const { colors } = useTheme();

  return (
    <RowWithMargins margin={24}>
      {columns.map((wordColumn, colIndex) => (
        <RowWithMargins key={wordColumn.join('')} margin={6}>
          <ColumnWithMargins margin={9}>
            {times(wordColumn.length, index => {
              const number = Number(index + 1 + colIndex * wordColumn.length);
              return (
                <GridItem justify="end" key={`grid_number_${number}`}>
                  <GridText
                    align="right"
                    color={colors.alpha(colors.appleBlue, 0.6)}
                  >
                    {number}
                  </GridText>
                </GridItem>
              );
            })}
          </ColumnWithMargins>
          <ColumnWithMargins margin={9}>
            {wordColumn.map((word, index) => (
              <GridItem key={`${word}${index}`}>
                <GridText weight="bold">{word}</GridText>
              </GridItem>
            ))}
          </ColumnWithMargins>
        </RowWithMargins>
      ))}
    </RowWithMargins>
  );
}

export default function SecretDisplayCard({ seed, type }) {
  return (
    <Centered>
      {ios && (
        <>
          <CardShadow />
          <BackgroundGradient />
        </>
      )}
      <Content>
        <CopyTooltip
          textToCopy={seed}
          tooltipText={lang.t('back_up.secret.copy_to_clipboard')}
        >
          {seed && type === WalletTypes.mnemonic && (
            <SeedWordGrid seed={seed} />
          )}
          {seed && type === WalletTypes.privateKey && (
            <GridText align="center">{seed}</GridText>
          )}
        </CopyTooltip>
      </Content>
    </Centered>
  );
}<|MERGE_RESOLUTION|>--- conflicted
+++ resolved
@@ -1,8 +1,4 @@
 import lang from 'i18n-js';
-<<<<<<< HEAD
-import times from 'lodash/times';
-=======
->>>>>>> ff35b533
 import React, { useMemo } from 'react';
 import LinearGradient from 'react-native-linear-gradient';
 import CopyTooltip from '../copy-tooltip';
