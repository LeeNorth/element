--- conflicted
+++ resolved
@@ -66,12 +66,8 @@
           <ImageTile
             onError={handleError}
             onLoad={onLoad}
-<<<<<<< HEAD
             resizeMode={TransformationImage.resizeMode[resizeMode]}
-=======
-            resizeMode={ImgixImage.resizeMode[resizeMode]}
             retryOnError
->>>>>>> 80b8cf67
             size={size}
             source={{ uri: imageUrl }}
             style={position.coverAsObject}
