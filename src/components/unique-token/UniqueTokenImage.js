--- conflicted
+++ resolved
@@ -1,7 +1,3 @@
-<<<<<<< HEAD
-import toLower from 'lodash/toLower';
-=======
->>>>>>> ff35b533
 import React, { Fragment, useCallback, useState } from 'react';
 import { buildUniqueTokenName } from '../../helpers/assets';
 import { useTheme } from '../../theme/ThemeContext';
