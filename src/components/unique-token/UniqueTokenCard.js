--- conflicted
+++ resolved
@@ -1,16 +1,12 @@
 import PropTypes from 'prop-types';
 import React from 'react';
-<<<<<<< HEAD
+import stylePropType from 'react-style-proptype';
 import {
-  compose, shouldUpdate, withHandlers, withProps,
+  compose, withHandlers, withProps, shouldUpdate
 } from 'recompact';
-import connect from 'react-redux/es/connect/connect';
-=======
-import stylePropType from 'react-style-proptype';
-import { compose, onlyUpdateForKeys, withHandlers } from 'recompact';
->>>>>>> 474cb145
 import styled from 'styled-components/primitives';
 import { colors, position } from '../../styles';
+import { isNewValueForPath } from '../../utils';
 import { ButtonPressAnimation } from '../animations';
 import InnerBorder from '../InnerBorder';
 import { Centered } from '../layout';
@@ -21,30 +17,11 @@
 
 const UniqueTokenCardBorderRadius = 16;
 
-<<<<<<< HEAD
-const Container = styled(Centered)`
-  ${position.cover};
-  background-color: ${({ backgroundColor }) => backgroundColor};
-  border-radius: ${UniqueTokenCardBorderRadius};
-`;
-
 const Shadow = styled(Highlight)`
   background-color: ${({ highlight }) => (highlight ? '#FFFFFF33' : colors.transparent)};
 `;
-=======
-const enhance = compose(
-  onlyUpdateForKeys(['height', 'style', 'uniqueId', 'width']),
-  withHandlers({
-    onPress: ({ item, onPress }) => () => {
-      if (onPress) {
-        onPress(item);
-      }
-    },
-  }),
-);
->>>>>>> 474cb145
 
-const UniqueTokenCard = (({
+const UniqueTokenCard = ({
   disabled,
   height,
   item: {
@@ -94,16 +71,12 @@
             opacity={0.04}
             radius={UniqueTokenCardBorderRadius}
           />
-<<<<<<< HEAD
-        </Container>
-        <Shadow highlight={highlight}/>
-=======
+          <Shadow highlight={highlight}/>
         </Centered>
->>>>>>> 474cb145
       </ShadowStack>
     </ButtonPressAnimation>
   );
-});
+};
 
 UniqueTokenCard.propTypes = {
   disabled: PropTypes.bool,
@@ -117,11 +90,8 @@
   onPress: PropTypes.func,
   resizeMode: UniqueTokenImage.propTypes.resizeMode,
   shadows: PropTypes.array,
-<<<<<<< HEAD
   size: PropTypes.number,
-=======
   style: stylePropType,
->>>>>>> 474cb145
   width: PropTypes.number,
 };
 
@@ -134,7 +104,6 @@
 
 
 export default compose(
-  shouldUpdate((...props) => isNewValueForPath(...props, 'uniqueId')),
   withHandlers({
     onPress: ({ item, onPress }) => () => {
       if (onPress) {
