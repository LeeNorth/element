--- conflicted
+++ resolved
@@ -46,12 +46,8 @@
     <ButtonPressAnimation
       disabled={disabled}
       onPress={onPress}
-<<<<<<< HEAD
       onPressSend={onPressSend}
-      scaleTo={0.96}
-=======
       scaleTo={0.94}
->>>>>>> 479c2589
     >
       <ShadowStack
         {...props}
