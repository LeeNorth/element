--- conflicted
+++ resolved
@@ -32,12 +32,7 @@
       disabled={disabled}
       enableHapticFeedback={enableHapticFeedback}
       onPress={onPress}
-<<<<<<< HEAD
-      scaleTo={0.96}
-=======
-      onPressSend={onPressSend}
       scaleTo={scaleTo}
->>>>>>> e2149839
       style={{
         shadowColor: colors.dark,
         shadowOffset: { height: 2, width: 0 },
