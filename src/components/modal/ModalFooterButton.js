--- conflicted
+++ resolved
@@ -1,8 +1,6 @@
 import PropTypes from 'prop-types';
 import React from 'react';
-import { Platform } from 'react-native';
 import { BorderlessButton } from 'react-native-gesture-handler';
-import { Button } from '../buttons';
 import styled from 'styled-components';
 import { colors, position } from '../../styles';
 import { Icon } from '../icons';
@@ -26,14 +24,7 @@
 `;
 
 const ModalFooterButton = ({ icon, label, onPress }) => (
-<<<<<<< HEAD
-  <Container
-    component={Platform.OS === 'ios' ? BorderlessButton : Button}
-    onPress={onPress}
-  >
-=======
   <Container component={BorderlessButton} onPress={onPress} paddingBottom={7}>
->>>>>>> e2149839
     <IconContainer>
       <ButtonIcon color={colors.appleBlue} name={icon} />
     </IconContainer>
