--- conflicted
+++ resolved
@@ -2,11 +2,6 @@
 import { delayNext } from '../../hooks/useMagicAutofocus';
 import { useNavigation } from '../../navigation/Navigation';
 import { lightModeThemeColors } from '../../styles/colors';
-<<<<<<< HEAD
-=======
-import { useTheme } from '../../theme/ThemeContext';
-import { useEth } from '../../utils/ethereumUtils';
->>>>>>> 5a9ff59f
 import { Text } from '../text';
 import FloatingActionButton from './FloatingActionButton';
 import { enableActionsOnReadOnlyWallet } from '@rainbow-me/config/debug';
