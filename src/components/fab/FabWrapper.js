--- conflicted
+++ resolved
@@ -25,12 +25,8 @@
         css={`
           bottom: ${safeAreaInsetValues.bottom + FabWrapperBottomPosition};
           position: absolute;
-<<<<<<< HEAD
-          right: 12;
+          right: 15;
           z-index: 2;
-=======
-          right: 15;
->>>>>>> 479c2589
         `}
         direction="row-reverse"
         margin={12}
