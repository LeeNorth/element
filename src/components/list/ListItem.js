import React, { useCallback } from 'react';
import { ButtonPressAnimation } from '../animations';
import { Icon } from '../icons';
import { Centered, Row, RowWithMargins } from '../layout';
import { TruncatedText } from '../text';
<<<<<<< HEAD
import { isString } from '@rainbow-me/helpers/utilities';
import { padding, position } from '@rainbow-me/styles';
=======
import { padding, position } from '@/styles';
>>>>>>> c0ef4cbd

const ListItemHeight = 56;

const renderIcon = icon =>
  isString(icon) ? (
    <Icon name={icon} style={position.sizeAsObject('100%')} />
  ) : (
    icon
  );

const rowStyle = padding.object(0, 18, 2, 19);

const ListItem = ({
  activeOpacity,
  children,
  justify,
  icon,
  iconMargin,
  label,
  scaleTo = 0.975,
  testID,
  disabled,
  ...props
}) => {
  const onPress = useCallback(() => {
    if (props.onPress) {
      props.onPress(props.value);
    }
    // eslint-disable-next-line react-hooks/exhaustive-deps
  }, [props.onPress, props.value]);
  const { colors } = useTheme();
  return (
    <ButtonPressAnimation
      activeOpacity={activeOpacity}
      disabled={disabled}
      enableHapticFeedback={false}
      onPress={onPress}
      scaleTo={scaleTo}
      testID={testID}
    >
      <Row
        align="center"
        height={ListItemHeight}
        justify="space-between"
        style={rowStyle}
        {...props}
      >
        <RowWithMargins
          align="center"
          flex={1}
          justify={justify}
          margin={iconMargin}
        >
          {icon && <Centered>{renderIcon(icon)}</Centered>}
          <TruncatedText
            color={colors.dark}
            flex={1}
            paddingRight={15}
            size="large"
          >
            {label}
          </TruncatedText>
        </RowWithMargins>
        {children && <Centered flex={1}>{children}</Centered>}
      </Row>
    </ButtonPressAnimation>
  );
};

ListItem.height = ListItemHeight;

ListItem.defaultProps = {
  activeOpacity: 0.3,
  iconMargin: 9,
};

export default ListItem;<|MERGE_RESOLUTION|>--- conflicted
+++ resolved
@@ -3,12 +3,8 @@
 import { Icon } from '../icons';
 import { Centered, Row, RowWithMargins } from '../layout';
 import { TruncatedText } from '../text';
-<<<<<<< HEAD
-import { isString } from '@rainbow-me/helpers/utilities';
-import { padding, position } from '@rainbow-me/styles';
-=======
 import { padding, position } from '@/styles';
->>>>>>> c0ef4cbd
+import { isString } from '@/helpers/utilities';
 
 const ListItemHeight = 56;
 
