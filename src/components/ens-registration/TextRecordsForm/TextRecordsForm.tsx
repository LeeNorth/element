import { useFocusEffect } from '@react-navigation/core';
import debounce from 'lodash/debounce';
<<<<<<< HEAD
import isEmpty from 'lodash/isEmpty';
=======
>>>>>>> 5bbc8848
import React, { useCallback, useEffect, useState } from 'react';
import { TextInputProps, ViewProps } from 'react-native';
import InlineField, { InlineFieldProps } from '../../inputs/InlineField';
import Skeleton, { FakeText } from '../../skeleton/Skeleton';
import {
  Box,
  Column,
  Columns,
  Divider,
  Stack,
} from '@rainbow-me/design-system';
import { ENS_RECORDS } from '@rainbow-me/helpers/ens';
import { isEmpty } from '@rainbow-me/helpers/utilities';
import { useENSRegistrationForm } from '@rainbow-me/hooks';

export default function TextRecordsForm({
  autoFocusKey,
  onAutoFocusLayout,
  onFocus,
  onError,
  selectionColor,
}: {
  autoFocusKey?: string;
  onAutoFocusLayout?: ViewProps['onLayout'];
  onFocus?: TextInputProps['onFocus'];
  onError?: ({ yOffset }: { yOffset: number }) => void;
  selectionColor?: string;
}) {
  const {
    errors,
    isLoading,
    selectedFields,
    onChangeField,
    onBlurField,
    submitting,
    values,
  } = useENSRegistrationForm();

  const [yOffsets, setYOffsets] = useState<{ [key: string]: number }>({});

  useEffect(() => {
    if (!isEmpty(errors)) {
      const firstErrorKey = Object.keys(errors)[0];
      onError?.({ yOffset: yOffsets[firstErrorKey] || 0 });
    }
    // eslint-disable-next-line react-hooks/exhaustive-deps
  }, [...Object.keys(errors), onError, yOffsets, submitting]);

  const handleLayout = useCallback(
    (e, key) => {
      const yOffset = e.nativeEvent?.layout.y;
      setYOffsets(yOffsets => ({
        ...yOffsets,
        [key]: yOffset,
      }));
      if (autoFocusKey === key) {
        onAutoFocusLayout?.(e);
      }
    },
    [autoFocusKey, onAutoFocusLayout]
  );

  return (
    <Box>
      {isLoading ? (
        <Box paddingTop="19px" style={{ height: 300 }}>
          <Skeleton animated>
            <Stack space="30px">
              <FakeField />
              <FakeField />
              <FakeField />
              <FakeField />
              <FakeField />
            </Stack>
          </Skeleton>
        </Box>
      ) : (
        <>
          {selectedFields.map(
            ({ label, inputProps, placeholder, startsWith, id, key }) => (
              <Box key={id} onLayout={e => handleLayout(e, key)}>
                <Field
                  autoFocus={autoFocusKey === key}
                  defaultValue={values[key]}
                  errorMessage={errors[key]}
                  inputProps={inputProps}
                  key={key}
                  label={label}
                  onChangeText={debounce(
                    text => onChangeField({ key, value: text }),
                    300
                  )}
                  onEndEditing={({ nativeEvent }) => {
                    onBlurField({ key, value: nativeEvent.text });
                  }}
                  onFocus={onFocus}
                  placeholder={placeholder}
                  selectionColor={selectionColor}
                  shouldFormatText={
                    key === ENS_RECORDS.displayName ||
                    key === ENS_RECORDS.description ||
                    key === ENS_RECORDS.notice ||
                    key === ENS_RECORDS.keywords ||
                    key === ENS_RECORDS.pronouns
                  }
                  startsWith={startsWith}
                  testID={`ens-text-record-${key}`}
                />
              </Box>
            )
          )}
        </>
      )}
    </Box>
  );
}

function Field({ defaultValue, ...props }: InlineFieldProps) {
  const [value, setValue] = useState(defaultValue);
  const [isTouched, setIsTouched] = useState(false);

  useEffect(() => {
    // If the field is touched, we don't want to set the default value again.
    if (isTouched) return;

    setValue(defaultValue);
  }, [defaultValue, isTouched]);

  // Set fields to be not touched when screen gets out of focus.
  useFocusEffect(useCallback(() => () => setIsTouched(false), []));

  return (
    <>
      <Divider color="divider40" />
      <InlineField
        {...props}
        onChangeText={text => {
          props.onChangeText(text);
          setIsTouched(true);
          setValue(text);
        }}
        value={value}
      />
    </>
  );
}

function FakeField() {
  return (
    <Columns space="10px">
      <Column width="1/3">
        <FakeText height={16} width="100%" />
      </Column>
      <FakeText height={16} width="100%" />
    </Columns>
  );
}<|MERGE_RESOLUTION|>--- conflicted
+++ resolved
@@ -1,9 +1,5 @@
 import { useFocusEffect } from '@react-navigation/core';
 import debounce from 'lodash/debounce';
-<<<<<<< HEAD
-import isEmpty from 'lodash/isEmpty';
-=======
->>>>>>> 5bbc8848
 import React, { useCallback, useEffect, useState } from 'react';
 import { TextInputProps, ViewProps } from 'react-native';
 import InlineField, { InlineFieldProps } from '../../inputs/InlineField';
