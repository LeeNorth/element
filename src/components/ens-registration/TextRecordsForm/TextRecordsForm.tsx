import { useFocusEffect } from '@react-navigation/core';
import debounce from 'lodash/debounce';
import React, { useCallback, useEffect, useState } from 'react';
import { TextInputProps, ViewProps } from 'react-native';
import InlineField, { InlineFieldProps } from '../../inputs/InlineField';
import Skeleton, { FakeText } from '../../skeleton/Skeleton';
import {
  Box,
  Column,
  Columns,
  Divider,
  Stack,
<<<<<<< HEAD
} from '@rainbow-me/design-system';
import { ENS_RECORDS } from '@rainbow-me/helpers/ens';
import { isEmpty } from '@rainbow-me/helpers/utilities';
import { useENSRegistrationForm } from '@rainbow-me/hooks';
=======
} from '@/design-system';
import { ENS_RECORDS } from '@/helpers/ens';
import { useENSRegistrationForm } from '@/hooks';
>>>>>>> c0ef4cbd

export default function TextRecordsForm({
  autoFocusKey,
  onAutoFocusLayout,
  onFocus,
  onError,
  selectionColor,
}: {
  autoFocusKey?: string;
  onAutoFocusLayout?: ViewProps['onLayout'];
  onFocus?: TextInputProps['onFocus'];
  onError?: ({ yOffset }: { yOffset: number }) => void;
  selectionColor?: string;
}) {
  const {
    errors,
    isLoading,
    selectedFields,
    onChangeField,
    onBlurField,
    submitting,
    values,
  } = useENSRegistrationForm();

  const [yOffsets, setYOffsets] = useState<{ [key: string]: number }>({});

  useEffect(() => {
    if (!isEmpty(errors)) {
      const firstErrorKey = Object.keys(errors)[0];
      onError?.({ yOffset: yOffsets[firstErrorKey] || 0 });
    }
    // eslint-disable-next-line react-hooks/exhaustive-deps
  }, [...Object.keys(errors), onError, yOffsets, submitting]);

  const handleLayout = useCallback(
    (e, key) => {
      const yOffset = e.nativeEvent?.layout.y;
      setYOffsets(yOffsets => ({
        ...yOffsets,
        [key]: yOffset,
      }));
      if (autoFocusKey === key) {
        onAutoFocusLayout?.(e);
      }
    },
    [autoFocusKey, onAutoFocusLayout]
  );

  return (
    <Box>
      {isLoading ? (
        <Box paddingTop="19px" style={{ height: 300 }}>
          <Skeleton animated>
            <Stack space="30px">
              <FakeField />
              <FakeField />
              <FakeField />
              <FakeField />
              <FakeField />
            </Stack>
          </Skeleton>
        </Box>
      ) : (
        <>
          {selectedFields.map(
            ({ label, inputProps, placeholder, startsWith, id, key }) => (
              <Box key={id} onLayout={e => handleLayout(e, key)}>
                <Field
                  autoFocus={autoFocusKey === key}
                  defaultValue={values[key]}
                  errorMessage={errors[key]}
                  inputProps={inputProps}
                  key={key}
                  label={label}
                  onChangeText={debounce(
                    text => onChangeField({ key, value: text }),
                    300
                  )}
                  onEndEditing={({ nativeEvent }) => {
                    onBlurField({ key, value: nativeEvent.text });
                  }}
                  onFocus={onFocus}
                  placeholder={placeholder}
                  selectionColor={selectionColor}
                  shouldFormatText={
                    key === ENS_RECORDS.displayName ||
                    key === ENS_RECORDS.description ||
                    key === ENS_RECORDS.notice ||
                    key === ENS_RECORDS.keywords ||
                    key === ENS_RECORDS.pronouns
                  }
                  startsWith={startsWith}
                  testID={`ens-text-record-${key}`}
                />
              </Box>
            )
          )}
        </>
      )}
    </Box>
  );
}

function Field({ defaultValue, ...props }: InlineFieldProps) {
  const [value, setValue] = useState(defaultValue);
  const [isTouched, setIsTouched] = useState(false);

  useEffect(() => {
    // If the field is touched, we don't want to set the default value again.
    if (isTouched) return;

    setValue(defaultValue);
  }, [defaultValue, isTouched]);

  // Set fields to be not touched when screen gets out of focus.
  useFocusEffect(useCallback(() => () => setIsTouched(false), []));

  return (
    <>
      <Divider color="divider40" />
      <InlineField
        {...props}
        onChangeText={text => {
          props.onChangeText(text);
          setIsTouched(true);
          setValue(text);
        }}
        value={value}
      />
    </>
  );
}

function FakeField() {
  return (
    <Columns space="10px">
      <Column width="1/3">
        <FakeText height={16} width="100%" />
      </Column>
      <FakeText height={16} width="100%" />
    </Columns>
  );
}<|MERGE_RESOLUTION|>--- conflicted
+++ resolved
@@ -4,22 +4,10 @@
 import { TextInputProps, ViewProps } from 'react-native';
 import InlineField, { InlineFieldProps } from '../../inputs/InlineField';
 import Skeleton, { FakeText } from '../../skeleton/Skeleton';
-import {
-  Box,
-  Column,
-  Columns,
-  Divider,
-  Stack,
-<<<<<<< HEAD
-} from '@rainbow-me/design-system';
-import { ENS_RECORDS } from '@rainbow-me/helpers/ens';
-import { isEmpty } from '@rainbow-me/helpers/utilities';
-import { useENSRegistrationForm } from '@rainbow-me/hooks';
-=======
-} from '@/design-system';
+import { Box, Column, Columns, Divider, Stack } from '@/design-system';
 import { ENS_RECORDS } from '@/helpers/ens';
 import { useENSRegistrationForm } from '@/hooks';
->>>>>>> c0ef4cbd
+import { isEmpty } from '@/helpers/utilities';
 
 export default function TextRecordsForm({
   autoFocusKey,
