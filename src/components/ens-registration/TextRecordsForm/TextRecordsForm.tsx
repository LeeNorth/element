<<<<<<< HEAD
import React, { useState } from 'react';
=======
import { isEmpty } from 'lodash';
import React, { useCallback, useEffect, useState } from 'react';
>>>>>>> 1bd245cd
import { ViewProps } from 'react-native';
import InlineField, { InlineFieldProps } from '../../inputs/InlineField';
import Skeleton, { FakeText } from '../../skeleton/Skeleton';
import {
  Box,
  Column,
  Columns,
  Divider,
  Stack,
} from '@rainbow-me/design-system';
import { useENSRegistrationForm } from '@rainbow-me/hooks';

export default function TextRecordsForm({
  autoFocusKey,
  onAutoFocusLayout,
<<<<<<< HEAD
}: {
  autoFocusKey?: boolean;
  onAutoFocusLayout?: ViewProps['onLayout'];
}) {
  const {
=======
  onError,
}: {
  autoFocusKey?: boolean;
  onAutoFocusLayout?: ViewProps['onLayout'];
  onError?: ({ yOffset }: { yOffset: number }) => void;
}) {
  const {
    errors,
>>>>>>> 1bd245cd
    isLoading,
    selectedFields,
    onChangeField,
    onBlurField,
<<<<<<< HEAD
    values,
  } = useENSRegistrationForm();

=======
    submitting,
    values,
  } = useENSRegistrationForm();

  const [yOffsets, setYOffsets] = useState<{ [key: string]: number }>({});

  useEffect(() => {
    if (!isEmpty(errors)) {
      const firstErrorKey = Object.keys(errors)[0];
      onError?.({ yOffset: yOffsets[firstErrorKey] || 0 });
    }
    // eslint-disable-next-line react-hooks/exhaustive-deps
  }, [...Object.keys(errors), onError, yOffsets, submitting]);

  const handleLayout = useCallback(
    (e, key) => {
      const yOffset = e.nativeEvent?.layout.y;
      setYOffsets(yOffsets => ({
        ...yOffsets,
        [key]: yOffset,
      }));
      if (autoFocusKey === key) {
        onAutoFocusLayout?.(e);
      }
    },
    [autoFocusKey, onAutoFocusLayout]
  );

>>>>>>> 1bd245cd
  return (
    <Box>
      {isLoading ? (
        <Box paddingTop="19px" style={{ height: 300 }}>
          <Skeleton animated>
            <Stack space="30px">
              <FakeField />
              <FakeField />
              <FakeField />
              <FakeField />
              <FakeField />
            </Stack>
          </Skeleton>
        </Box>
      ) : (
        <>
          {selectedFields.map(
<<<<<<< HEAD
            ({ label, inputProps, placeholder, validations, id, key }) => (
              <Box
                key={id}
                onLayout={autoFocusKey === key ? onAutoFocusLayout : undefined}
              >
                <Field
                  autoFocus={autoFocusKey === key}
                  defaultValue={values[key]}
=======
            ({
              label,
              inputProps,
              placeholder,
              startsWith,
              validations,
              id,
              key,
            }) => (
              <Box key={id} onLayout={e => handleLayout(e, key)}>
                <Field
                  autoFocus={autoFocusKey === key}
                  defaultValue={values[key]}
                  errorMessage={errors[key]}
>>>>>>> 1bd245cd
                  inputProps={inputProps}
                  label={label}
                  onChangeText={text => onChangeField({ key, value: text })}
                  onEndEditing={({ nativeEvent }) => {
                    onBlurField({ key, value: nativeEvent.text });
                  }}
                  placeholder={placeholder}
<<<<<<< HEAD
=======
                  startsWith={startsWith}
>>>>>>> 1bd245cd
                  validations={validations}
                />
              </Box>
            )
          )}
        </>
      )}
    </Box>
  );
}

function Field({ defaultValue, ...props }: InlineFieldProps) {
  const [value, setValue] = useState(defaultValue);
  return (
    <>
      <Divider />
      <InlineField
        {...props}
        onChangeText={text => {
          props.onChangeText(text);
          setValue(text);
        }}
        value={value}
      />
    </>
  );
}

function FakeField() {
  return (
    <Columns space="10px">
      <Column width="1/3">
        <FakeText height={16} width="100%" />
      </Column>
      <FakeText height={16} width="100%" />
    </Columns>
  );
}<|MERGE_RESOLUTION|>--- conflicted
+++ resolved
@@ -1,9 +1,5 @@
-<<<<<<< HEAD
-import React, { useState } from 'react';
-=======
 import { isEmpty } from 'lodash';
 import React, { useCallback, useEffect, useState } from 'react';
->>>>>>> 1bd245cd
 import { ViewProps } from 'react-native';
 import InlineField, { InlineFieldProps } from '../../inputs/InlineField';
 import Skeleton, { FakeText } from '../../skeleton/Skeleton';
@@ -19,13 +15,6 @@
 export default function TextRecordsForm({
   autoFocusKey,
   onAutoFocusLayout,
-<<<<<<< HEAD
-}: {
-  autoFocusKey?: boolean;
-  onAutoFocusLayout?: ViewProps['onLayout'];
-}) {
-  const {
-=======
   onError,
 }: {
   autoFocusKey?: boolean;
@@ -34,16 +23,10 @@
 }) {
   const {
     errors,
->>>>>>> 1bd245cd
     isLoading,
     selectedFields,
     onChangeField,
     onBlurField,
-<<<<<<< HEAD
-    values,
-  } = useENSRegistrationForm();
-
-=======
     submitting,
     values,
   } = useENSRegistrationForm();
@@ -72,7 +55,6 @@
     [autoFocusKey, onAutoFocusLayout]
   );
 
->>>>>>> 1bd245cd
   return (
     <Box>
       {isLoading ? (
@@ -90,16 +72,6 @@
       ) : (
         <>
           {selectedFields.map(
-<<<<<<< HEAD
-            ({ label, inputProps, placeholder, validations, id, key }) => (
-              <Box
-                key={id}
-                onLayout={autoFocusKey === key ? onAutoFocusLayout : undefined}
-              >
-                <Field
-                  autoFocus={autoFocusKey === key}
-                  defaultValue={values[key]}
-=======
             ({
               label,
               inputProps,
@@ -114,7 +86,6 @@
                   autoFocus={autoFocusKey === key}
                   defaultValue={values[key]}
                   errorMessage={errors[key]}
->>>>>>> 1bd245cd
                   inputProps={inputProps}
                   label={label}
                   onChangeText={text => onChangeField({ key, value: text })}
@@ -122,10 +93,7 @@
                     onBlurField({ key, value: nativeEvent.text });
                   }}
                   placeholder={placeholder}
-<<<<<<< HEAD
-=======
                   startsWith={startsWith}
->>>>>>> 1bd245cd
                   validations={validations}
                 />
               </Box>
