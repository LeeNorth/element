--- conflicted
+++ resolved
@@ -1,5 +1,5 @@
 import { useRoute } from '@react-navigation/core';
-import React, { useContext, useMemo } from 'react';
+import React, { useContext } from 'react';
 import { ModalContext } from '../../react-native-cool-modals/NativeStackView';
 import { ProfileSheetConfigContext } from '../../screens/ProfileSheet';
 import Skeleton from '../skeleton/Skeleton';
@@ -31,18 +31,9 @@
   useENSFirstTransactionTimestamp,
   useENSRecords,
   useFetchUniqueTokens,
-<<<<<<< HEAD
-  useFirstTransactionTimestamp,
+  useOpenENSNFTHandler,
   useRainbowProfile,
 } from '@rainbow-me/hooks';
-import { useNavigation } from '@rainbow-me/navigation';
-import Routes from '@rainbow-me/routes';
-import { isENSNFTRecord, parseENSNFTRecord } from '@rainbow-me/utils';
-=======
-  useOpenENSNFTHandler,
-} from '@rainbow-me/hooks';
-import { addressHashedEmoji } from '@rainbow-me/utils/profileUtils';
->>>>>>> 5bd35391
 
 export default function ProfileSheetHeader({
   ensName: defaultEnsName,
@@ -58,77 +49,11 @@
   const { layout } = useContext(ModalContext) || {};
   const profilesEnabled = useExperimentalFlag(PROFILES);
   const ensName = defaultEnsName || params?.address;
-<<<<<<< HEAD
-  const { data: profile } = useENSProfile(ensName);
-  const { data: images, isFetched: isImagesFetched } = useENSProfileImages(
-    ensName
-  );
-  const profileAddress = profile?.primary?.address ?? '';
-  const { rainbowProfile } = useRainbowProfile(profileAddress);
-  const { navigate } = useNavigation();
-  const { data: uniqueTokens } = useFetchUniqueTokens({
-    address: profileAddress,
-  });
-
-  const handleSelectNFT = useCallback(
-    (uniqueToken: UniqueAsset) => {
-      navigate(Routes.EXPANDED_ASSET_SHEET, {
-        asset: uniqueToken,
-        backgroundOpacity: 1,
-        cornerRadius: 'device',
-        external: true,
-        springDamping: 1,
-        topOffset: 0,
-        transitionDuration: 0.25,
-        type: 'unique_token',
-      });
-    },
-    [navigate]
-  );
-
-  const getUniqueToken = useCallback(
-    (avatarOrCover: string) => {
-      const { contractAddress, tokenId } = parseENSNFTRecord(avatarOrCover);
-      const uniqueToken = uniqueTokens?.find(
-        token =>
-          token.asset_contract.address === contractAddress &&
-          token.id === tokenId
-      );
-      return uniqueToken;
-    },
-    [uniqueTokens]
-  );
-
-  const avatarUrl = images?.avatarUrl;
-
-  const { enableZoomOnPressAvatar, onPressAvatar } = useMemo(() => {
-    const avatar = profile?.records?.avatar;
-
-    const isNFTAvatar = avatar && isENSNFTRecord(avatar);
-    const avatarUniqueToken = isNFTAvatar && getUniqueToken(avatar);
-
-    const onPressAvatar = avatarUniqueToken
-      ? () => handleSelectNFT(avatarUniqueToken)
-      : undefined;
-
-    const enableZoomOnPressAvatar = enableZoomableImages && !onPressAvatar;
-
-    return {
-      enableZoomOnPressAvatar,
-      onPressAvatar,
-    };
-  }, [
-    enableZoomableImages,
-    getUniqueToken,
-    handleSelectNFT,
-    profile?.records?.avatar,
-  ]);
-=======
->>>>>>> 5bd35391
 
   const { data: profileAddress } = useENSAddress(ensName, {
     enabled: profilesEnabled,
   });
+  const { rainbowProfile } = useRainbowProfile(profileAddress || '');
   const { data: { coinAddresses, records } = {} } = useENSRecords(ensName, {
     enabled: profilesEnabled,
   });
