--- conflicted
+++ resolved
@@ -32,13 +32,8 @@
   useENSRecords,
   useFetchUniqueTokens,
   useOpenENSNFTHandler,
-<<<<<<< HEAD
   useRainbowProfile,
-} from '@rainbow-me/hooks';
-=======
 } from '@/hooks';
-import { addressHashedEmoji } from '@/utils/profileUtils';
->>>>>>> 95c6a9b3
 
 export default function ProfileSheetHeader({
   ensName: defaultEnsName,
