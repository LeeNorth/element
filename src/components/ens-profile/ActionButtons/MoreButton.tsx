import { useRoute } from '@react-navigation/core';
import lang from 'i18n-js';
import React, { useCallback, useMemo } from 'react';
import { Keyboard, Share } from 'react-native';
import { MenuActionConfig } from 'react-native-ios-context-menu';
import { showDeleteContactActionSheet } from '../../contacts';
import More from '../MoreButton/MoreButton';
import ContextMenuButton from '@/components/native-context-menu/contextMenu';
import {
  useClipboard,
  useContacts,
  useWallets,
  useWatchWallet,
} from '@rainbow-me/hooks';
import { useNavigation } from '@rainbow-me/navigation';
import { RAINBOW_PROFILES_BASE_URL } from '@rainbow-me/references';
import Routes from '@rainbow-me/routes';
import { ethereumUtils } from '@rainbow-me/utils';
import { formatAddressForDisplay } from '@rainbow-me/utils/abbreviations';

const ACTIONS = {
  ADD_CONTACT: 'add-contact',
  COPY_ADDRESS: 'copy-address',
  ETHERSCAN: 'etherscan',
  OPEN_WALLET: 'open-wallet',
  REMOVE_CONTACT: 'remove-contact',
  SHARE: 'share',
};

export default function MoreButton({
  address,
  ensName,
}: {
  address?: string;
  ensName?: string;
}) {
  const { switchToWalletWithAddress, selectedWallet } = useWallets();
  const { isWatching } = useWatchWallet({ address });
  const { navigate } = useNavigation();
  const { setClipboard } = useClipboard();
  const { contacts, onRemoveContact } = useContacts();
  const {
    params: { setIsSearchModeEnabled },
  } = useRoute<any>();
  const isSelectedWallet = useMemo(() => {
    const visibleWallet = selectedWallet.addresses.find(
      (wallet: { visible: boolean }) => wallet.visible
    );

    return visibleWallet.address.toLowerCase() === address?.toLowerCase();
  }, [selectedWallet.addresses, address]);

  const contact = address ? contacts[address.toLowerCase()] : undefined;

  const formattedAddress = useMemo(
    () => (address ? formatAddressForDisplay(address, 4, 4) : ''),
    [address]
  );

  const menuItems = useMemo(() => {
    return [
      isWatching && {
        actionKey: ACTIONS.OPEN_WALLET,
        actionTitle: lang.t('profiles.details.open_wallet'),
        icon: {
          iconType: 'SYSTEM',
          iconValue: 'iphone.and.arrow.forward',
        },
      },
      {
        actionKey: ACTIONS.COPY_ADDRESS,
        actionTitle: lang.t('profiles.details.copy_address'),
        discoverabilityTitle: formattedAddress,
        icon: {
          iconType: 'SYSTEM',
          iconValue: 'square.on.square',
        },
      },
      contact
        ? {
            actionKey: ACTIONS.REMOVE_CONTACT,
            actionTitle: lang.t('profiles.details.remove_from_contacts'),
            icon: {
              iconType: 'SYSTEM',
              iconValue: 'person.crop.circle.badge.minus',
            },
          }
        : {
            actionKey: ACTIONS.ADD_CONTACT,
            actionTitle: lang.t('profiles.details.add_to_contacts'),
            icon: {
              iconType: 'SYSTEM',
              iconValue: 'person.crop.circle.badge.plus',
            },
          },
      {
        actionKey: ACTIONS.ETHERSCAN,
        actionTitle: lang.t('profiles.details.view_on_etherscan'),
        icon: {
          iconType: 'SYSTEM',
          iconValue: 'link',
        },
      },
      {
        actionKey: ACTIONS.SHARE,
        actionTitle: lang.t('profiles.details.share'),
        icon: {
          iconType: 'SYSTEM',
          iconValue: 'square.and.arrow.up',
        },
      },
    ].filter(Boolean) as MenuActionConfig[];
  }, [isWatching, formattedAddress, contact]);

  const handlePressMenuItem = useCallback(
    async ({ nativeEvent: { actionKey } }) => {
      if (actionKey === ACTIONS.OPEN_WALLET) {
        if (!isSelectedWallet) {
          setIsSearchModeEnabled?.(false);
          switchToWalletWithAddress(address);
        }
        navigate(Routes.WALLET_SCREEN);
      }
      if (actionKey === ACTIONS.COPY_ADDRESS) {
        setClipboard(address);
      }
      if (address && actionKey === ACTIONS.ETHERSCAN) {
        ethereumUtils.openAddressInBlockExplorer(address);
      }
      if (actionKey === ACTIONS.ADD_CONTACT) {
        navigate(Routes.MODAL_SCREEN, {
          address,
          contactNickname: contact?.nickname,
          ens: ensName,
          type: 'contact_profile',
        });
      }
      if (actionKey === ACTIONS.REMOVE_CONTACT) {
        showDeleteContactActionSheet({
          address,
          nickname: contact?.nickname,
          removeContact: onRemoveContact,
        });
        android && Keyboard.dismiss();
      }
      if (actionKey === ACTIONS.SHARE) {
        const walletDisplay = ensName || address;
        const shareLink = `${RAINBOW_PROFILES_BASE_URL}/${walletDisplay}`;
        Share.share(android ? { message: shareLink } : { url: shareLink });
      }
    },
    [
      address,
<<<<<<< HEAD
      contact?.nickname,
      ensName,
      navigate,
      onRemoveContact,
      setClipboard,
=======
      contact,
      ensName,
      isSelectedWallet,
      navigate,
      onRemoveContact,
      setClipboard,
      setIsSearchModeEnabled,
      switchToWalletWithAddress,
>>>>>>> 5bd35391
    ]
  );

  const menuConfig = useMemo(
    () => ({ menuItems, ...(ios && { menuTitle: '' }) }),
    [menuItems]
  );
  return (
    <ContextMenuButton
      enableContextMenu
      menuConfig={menuConfig}
      {...(android ? { handlePressMenuItem } : {})}
      isMenuPrimaryAction
      onPressMenuItem={handlePressMenuItem}
      useActionSheetFallback={false}
    >
      <More />
    </ContextMenuButton>
  );
}<|MERGE_RESOLUTION|>--- conflicted
+++ resolved
@@ -151,13 +151,6 @@
     },
     [
       address,
-<<<<<<< HEAD
-      contact?.nickname,
-      ensName,
-      navigate,
-      onRemoveContact,
-      setClipboard,
-=======
       contact,
       ensName,
       isSelectedWallet,
@@ -166,7 +159,6 @@
       setClipboard,
       setIsSearchModeEnabled,
       switchToWalletWithAddress,
->>>>>>> 5bd35391
     ]
   );
 
