--- conflicted
+++ resolved
@@ -4,11 +4,8 @@
 import GradientOutlineButton from '../GradientOutlineButton/GradientOutlineButton';
 import { useTheme } from '@rainbow-me/context';
 import { ColorModeProvider } from '@rainbow-me/design-system';
-<<<<<<< HEAD
 import { REGISTRATION_MODES } from '@rainbow-me/helpers/ens';
-=======
 import { useENSRegistration } from '@rainbow-me/hooks';
->>>>>>> f815e870
 import Routes from '@rainbow-me/routes';
 
 export default function WatchButton({ ensName }: { ensName?: string }) {
@@ -17,22 +14,14 @@
   const { startRegistration } = useENSRegistration();
 
   const handlePressEdit = useCallback(() => {
-<<<<<<< HEAD
-    navigate(Routes.REGISTER_ENS_NAVIGATOR, {
-      ensName,
-      mode: REGISTRATION_MODES.EDIT,
-    });
-  }, [ensName, navigate]);
-=======
     if (ensName) {
-      startRegistration(ensName, 'edit');
+      startRegistration(ensName, REGISTRATION_MODES.EDIT);
       navigate(Routes.REGISTER_ENS_NAVIGATOR, {
         ensName,
-        mode: 'edit',
+        mode: REGISTRATION_MODES.EDIT,
       });
     }
   }, [ensName, navigate, startRegistration]);
->>>>>>> f815e870
 
   return (
     <ColorModeProvider value="darkTinted">
