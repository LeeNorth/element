import lang from 'i18n-js';
import PropTypes from 'prop-types';
import React from 'react';
import Animated, { Easing } from 'react-native-reanimated';
import { toRad, useTimingTransition } from 'react-native-redash';
import styled from 'styled-components';
import CaretImageSource from '../../assets/family-dropdown-arrow.png';
import { useTheme } from '../../context/ThemeContext';
import { convertAmountToNativeDisplay } from '../../helpers/utilities';
<<<<<<< HEAD
=======
import { useAccountSettings } from '../../hooks';
>>>>>>> ad0e1cd7
import { ButtonPressAnimation, interpolate } from '../animations';
import { Row, RowWithMargins } from '../layout';
import { Emoji, Text, TruncatedText } from '../text';
import { useAccountSettings } from '@rainbow-me/hooks';
import { ImgixImage } from '@rainbow-me/images';

const AnimatedImgixImage = Animated.createAnimatedComponent(ImgixImage);

const TokenFamilyHeaderAnimationDuration = 200;
const TokenFamilyHeaderHeight = 44;

const SumValueText = styled(Text).attrs({
  align: 'right',
  size: 'large',
})`
  margin-bottom: 1;
  color: ${({ theme: { colors } }) => colors.dark};
`;

const ListHeaderEmoji = styled(Emoji).attrs({ size: 'medium' })`
  margin-bottom: 3.5;
`;

const SavingsListHeader = ({
  emoji,
  isOpen,
  onPress,
  savingsSumValue,
  showSumValue,
  title,
}) => {
  const { nativeCurrency } = useAccountSettings();
  const { colors } = useTheme();

  const animation = useTimingTransition(isOpen, {
    duration: TokenFamilyHeaderAnimationDuration,
    easing: Easing.bezier(0.25, 0.1, 0.25, 1),
  });
  return (
    <ButtonPressAnimation
      key={`${emoji}_${isOpen}`}
      marginBottom={title === 'Pools' ? -6 : 0}
      onPress={onPress}
      scaleTo={1.05}
    >
      <Row
        align="center"
        height={TokenFamilyHeaderHeight}
        justify="space-between"
        paddingHorizontal={19}
        width="100%"
      >
        <RowWithMargins align="center" margin={emoji ? 5 : 9}>
          <ListHeaderEmoji name={emoji} />
          <TruncatedText
            color={colors.dark}
            letterSpacing="roundedMedium"
            lineHeight="normal"
            size="large"
            weight="bold"
          >
            {title}
          </TruncatedText>
        </RowWithMargins>
        <RowWithMargins align="center" margin={13}>
          {showSumValue && (
            <Animated.View
              style={{
                opacity: interpolate(animation, {
                  inputRange: [0, 1],
                  outputRange: [1, 0],
                }),
              }}
            >
              <SumValueText>
                {Number(savingsSumValue) || Number(savingsSumValue) === 0
                  ? convertAmountToNativeDisplay(
                      savingsSumValue,
                      nativeCurrency
                    )
                  : savingsSumValue}
              </SumValueText>
            </Animated.View>
          )}
          <AnimatedImgixImage
            resizeMode={ImgixImage.resizeMode.contain}
            source={CaretImageSource}
            style={{
              height: 18,
              marginBottom: 1,
              right: 5,
              transform: [
                {
                  rotate: toRad(
                    interpolate(animation, {
                      inputRange: [0, 1],
                      outputRange: [0, 90],
                    })
                  ),
                },
              ],
              width: 8,
            }}
            tintColor={colors.dark}
          />
        </RowWithMargins>
      </Row>
    </ButtonPressAnimation>
  );
};

SavingsListHeader.animationDuration = TokenFamilyHeaderAnimationDuration;

SavingsListHeader.height = TokenFamilyHeaderHeight;

SavingsListHeader.propTypes = {
  emoji: PropTypes.string,
  isOpen: PropTypes.bool,
  onPress: PropTypes.func,
  savingsSumValue: PropTypes.string,
  showSumValue: PropTypes.bool,
  title: PropTypes.string,
};

SavingsListHeader.defaultProps = {
  emoji: 'sunflower',
  savingsSumValue: '0',
  showSumValue: false,
  title: lang.t('account.tab_savings'),
};

export default SavingsListHeader;<|MERGE_RESOLUTION|>--- conflicted
+++ resolved
@@ -7,10 +7,6 @@
 import CaretImageSource from '../../assets/family-dropdown-arrow.png';
 import { useTheme } from '../../context/ThemeContext';
 import { convertAmountToNativeDisplay } from '../../helpers/utilities';
-<<<<<<< HEAD
-=======
-import { useAccountSettings } from '../../hooks';
->>>>>>> ad0e1cd7
 import { ButtonPressAnimation, interpolate } from '../animations';
 import { Row, RowWithMargins } from '../layout';
 import { Emoji, Text, TruncatedText } from '../text';
