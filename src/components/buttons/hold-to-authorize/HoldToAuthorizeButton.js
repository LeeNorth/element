import PropTypes from 'prop-types';
import React, { Fragment, PureComponent } from 'react';
<<<<<<< HEAD
import { ActivityIndicator, Dimensions, Keyboard } from 'react-native';
import { IS_TESTING } from 'react-native-dotenv';
=======
import { ActivityIndicator, Keyboard } from 'react-native';
>>>>>>> fed7a4da
import {
  LongPressGestureHandler,
  State,
  TapGestureHandler,
} from 'react-native-gesture-handler';
import Animated, { Easing, timing, Value } from 'react-native-reanimated';
import styled from 'styled-components';
import Spinner from '../../Spinner';
import { ShimmerAnimation } from '../../animations';
import { Centered, InnerBorder } from '../../layout';
import BiometricButtonContent from '../BiometricButtonContent';
import HoldToAuthorizeButtonIcon from './HoldToAuthorizeButtonIcon';
import { useTheme } from '@rainbow-me/context';
import { BiometryTypes } from '@rainbow-me/helpers';
import { useBiometryType, useDimensions } from '@rainbow-me/hooks';
import { padding, position } from '@rainbow-me/styles';
import { haptics } from '@rainbow-me/utils';
import ShadowStack from 'react-native-shadow-stack';

const { divide, multiply, proc } = Animated;

const { ACTIVE, BEGAN, END, FAILED } = State;

const ButtonHeight = 56;
const SmallButtonHeight = 46;

const ButtonDisabledBgColor = colors => ({
  dark: colors.darkGrey,
  light: colors.lightGrey,
});

const ButtonShadows = colors => ({
  default: [
    [0, 3, 5, colors.shadow, 0.2],
    [0, 6, 10, colors.shadow, 0.14],
    [0, 1, 18, colors.shadow, 0.12],
  ],
  disabled: [
    [0, 2, 6, colors.shadow, 0.06],
    [0, 3, 9, colors.shadow, 0.08],
  ],
});

const buttonScaleDurationMs = 150;
const longPressProgressDurationMs = 500; // 👸 christian approves

const Content = styled(Centered).attrs({
  grow: 0,
})`
  ${position.cover};
  ${({ smallButton }) => padding(smallButton ? 0 : 15)};
  border-radius: ${({ height }) => height};
  height: ${({ height }) => height};
  overflow: hidden;
  width: 100%;
`;

const Label = styled(BiometricButtonContent).attrs(
  ({ smallButton, theme: { colors } }) => ({
    color: colors.whiteLabel,
    size: smallButton ? 'large' : 'larger',
    weight: 'heavy',
  })
)`
  bottom: 2;
`;

const LoadingSpinner = styled(android ? Spinner : ActivityIndicator).attrs(
  ({ theme: { colors } }) => ({
    color: colors.whiteLabel,
    size: 31,
  })
)`
  left: 15;
  position: absolute;
`;

const animate = (value, { duration = buttonScaleDurationMs, toValue }) =>
  timing(value, {
    duration,
    easing: Easing.inOut(Easing.ease),
    toValue,
  });

const calculateReverseDuration = proc(longPressProgress =>
  multiply(divide(longPressProgress, 100), longPressProgressDurationMs)
);

class HoldToAuthorizeButton extends PureComponent {
  static propTypes = {
    backgroundColor: PropTypes.string,
    children: PropTypes.any,
    deviceDimensions: PropTypes.object,
    disabled: PropTypes.bool,
    disabledBackgroundColor: PropTypes.string,
    hideInnerBorder: PropTypes.bool,
    isAuthorizing: PropTypes.bool,
    label: PropTypes.string,
    onLongPress: PropTypes.func.isRequired,
    parentHorizontalPadding: PropTypes.number,
    shadows: PropTypes.arrayOf(PropTypes.array),
    showBiometryIcon: PropTypes.bool,
    smallButton: PropTypes.bool,
    style: PropTypes.object,
    testID: PropTypes.string,
    theme: PropTypes.oneOf(['light', 'dark']),
  };

  static defaultProps = {
    disabled: false,
    theme: 'light',
  };

  state = {
    isAuthorizing: false,
  };

  componentDidUpdate = () => {
    if (this.state.isAuthorizing && !this.props.isAuthorizing) {
      this.onFinishAuthorizing();
    }
  };

  buttonScale = new Value(1);

  longPressProgress = new Value(0);

  onFinishAuthorizing = () => {
    if (!this.props.disabled) {
      animate(this.longPressProgress, {
        duration: calculateReverseDuration(this.longPressProgress),
        toValue: 0,
      }).start(() => this.setState({ isAuthorizing: false }));
    }
  };

  handlePress = () => {
    if (!this.state.isAuthorizing && this.props.onLongPress) {
      this.props.onLongPress();
    }
  };

  onLongPressChange = ({ nativeEvent: { state } }) => {
    const { disabled } = this.props;

    if (state === ACTIVE && !disabled) {
      haptics.notificationSuccess();
      Keyboard.dismiss();

      animate(this.buttonScale, {
        toValue: 1,
      }).start(() => this.setState({ isAuthorizing: true }));

      this.handlePress();
    }
  };

  onTapChange = ({ nativeEvent: { state } }) => {
    const { disabled, enableLongPress } = this.props;

    if (disabled) {
      if (state === END) {
        haptics.notificationWarning();
        animate(this.buttonScale, { toValue: 1.02 }).start(() => {
          animate(this.buttonScale, { toValue: 1 }).start();
        });
      }
    } else {
      if (state === ACTIVE) {
        if (!enableLongPress) {
          this.handlePress();
        }
      } else if (state === BEGAN) {
        animate(this.buttonScale, { toValue: 0.97 }).start();
        if (enableLongPress) {
          animate(this.longPressProgress, {
            duration: longPressProgressDurationMs,
            toValue: 100,
          }).start();
        }
      } else if (state === END || state === FAILED) {
        animate(this.buttonScale, { toValue: 1 }).start();
        if (enableLongPress) {
          animate(this.longPressProgress, {
            duration: calculateReverseDuration(this.longPressProgress),
            toValue: 0,
          }).start();
        }
      }
    }
  };

  render() {
    const {
      backgroundColor,
      colors,
      children,
      deviceDimensions,
      disabled,
      disabledBackgroundColor,
      enableLongPress,
      hideInnerBorder,
      label,
      parentHorizontalPadding,
      shadows,
      showBiometryIcon,
      smallButton,
      style,
      testID,
      theme,
      ...props
    } = this.props;

    const isAuthorizing = this.props.isAuthorizing || this.state.isAuthorizing;

    const bgColor = disabled
      ? disabledBackgroundColor || ButtonDisabledBgColor(colors)[theme]
      : backgroundColor || colors.appleBlue;

    const height = smallButton ? SmallButtonHeight : ButtonHeight;
    const width = deviceDimensions.width - parentHorizontalPadding * 2;

    return (
      <TapGestureHandler onHandlerStateChange={this.onTapChange}>
        <LongPressGestureHandler
          enableLongPress={enableLongPress}
          minDurationMs={longPressProgressDurationMs}
          onHandlerStateChange={this.onLongPressChange}
        >
          <Animated.View
            {...props}
            style={[style, { transform: [{ scale: this.buttonScale }] }]}
            testID={testID}
          >
            <ShadowStack
              backgroundColor={bgColor}
              borderRadius={height}
              height={height}
              shadows={
                shadows ||
                ButtonShadows(colors)[disabled ? 'disabled' : 'default']
              }
              width={width}
            >
              <Content
                backgroundColor={bgColor}
                height={height}
                smallButton={smallButton}
              >
                {children || (
                  <Fragment>
                    {!android && !disabled && (
                      <HoldToAuthorizeButtonIcon
                        animatedValue={this.longPressProgress}
                      />
                    )}
<<<<<<< HEAD
                    {android &&
                      !IS_TESTING &&
                      (isAuthorizing || this.props.isAuthorizing) && (
                        <LoadingSpinner />
                      )}
                    <Title smallButton={smallButton}>
                      {isAuthorizing || this.props.isAuthorizing
                        ? 'Authorizing'
                        : label}
                    </Title>
=======
                    {android && isAuthorizing && <LoadingSpinner />}
                    <Label
                      label={isAuthorizing ? 'Authorizing' : label}
                      showIcon={showBiometryIcon && !isAuthorizing}
                      smallButton={smallButton}
                    />
>>>>>>> fed7a4da
                  </Fragment>
                )}
                <ShimmerAnimation
                  color={colors.whiteLabel}
                  enabled={!disabled}
                  width={width}
                />
                {!hideInnerBorder && <InnerBorder radius={height} />}
              </Content>
            </ShadowStack>
          </Animated.View>
        </LongPressGestureHandler>
      </TapGestureHandler>
    );
  }
}

const HoldToAuthorizeButtonWithBiometrics = ({
  disableLongPress,
  label,
  ...props
}) => {
  const biometryType = useBiometryType();
  const { colors } = useTheme();
  const deviceDimensions = useDimensions();

  const isLongPressAvailableForBiometryType =
    biometryType === BiometryTypes.FaceID ||
    biometryType === BiometryTypes.Face ||
    biometryType === BiometryTypes.none;

  return (
    <HoldToAuthorizeButton
      {...props}
      colors={colors}
      deviceDimensions={deviceDimensions}
      enableLongPress={!disableLongPress && isLongPressAvailableForBiometryType}
      label={
        isLongPressAvailableForBiometryType
          ? label
          : label.replace('Hold', 'Tap')
      }
    />
  );
};

export default React.memo(HoldToAuthorizeButtonWithBiometrics);<|MERGE_RESOLUTION|>--- conflicted
+++ resolved
@@ -1,11 +1,7 @@
 import PropTypes from 'prop-types';
 import React, { Fragment, PureComponent } from 'react';
-<<<<<<< HEAD
-import { ActivityIndicator, Dimensions, Keyboard } from 'react-native';
+import { ActivityIndicator, Keyboard } from 'react-native';
 import { IS_TESTING } from 'react-native-dotenv';
-=======
-import { ActivityIndicator, Keyboard } from 'react-native';
->>>>>>> fed7a4da
 import {
   LongPressGestureHandler,
   State,
@@ -262,25 +258,14 @@
                         animatedValue={this.longPressProgress}
                       />
                     )}
-<<<<<<< HEAD
-                    {android &&
-                      !IS_TESTING &&
-                      (isAuthorizing || this.props.isAuthorizing) && (
-                        <LoadingSpinner />
-                      )}
-                    <Title smallButton={smallButton}>
-                      {isAuthorizing || this.props.isAuthorizing
-                        ? 'Authorizing'
-                        : label}
-                    </Title>
-=======
-                    {android && isAuthorizing && <LoadingSpinner />}
+                    {android && !IS_TESTING && isAuthorizing && (
+                      <LoadingSpinner />
+                    )}
                     <Label
                       label={isAuthorizing ? 'Authorizing' : label}
                       showIcon={showBiometryIcon && !isAuthorizing}
                       smallButton={smallButton}
                     />
->>>>>>> fed7a4da
                   </Fragment>
                 )}
                 <ShimmerAnimation
