--- conflicted
+++ resolved
@@ -1,11 +1,7 @@
 import React from 'react';
 import Animated from 'react-native-reanimated';
-<<<<<<< HEAD
-import styled from 'styled-components/primitives';
+import styled from 'styled-components';
 import { useMemoOne } from 'use-memo-one';
-=======
-import styled from 'styled-components';
->>>>>>> 805bb65d
 import { interpolate, ScaleInAnimation } from '../../animations';
 import { Icon } from '../../icons';
 import { Centered } from '../../layout';
@@ -19,8 +15,9 @@
   position: absolute;
 `;
 
-<<<<<<< HEAD
 export default function HoldToAuthorizeButtonIcon({ animatedValue }) {
+  const { colors } = useTheme();
+
   const animation = useMemoOne(() => {
     return cond(
       greaterThan(animatedValue, 0),
@@ -32,27 +29,10 @@
       divide(1, animatedValue)
     );
   }, [animatedValue]);
-=======
-const HoldToAuthorizeButtonIcon = ({ animatedValue, biometryType }) => {
-  const { colors } = useTheme();
+
   return (
     <Container>
-      <ScaleInAnimation alignItems="flex-start" value={animatedValue}>
-        <BiometryIcon biometryType={biometryType} />
-      </ScaleInAnimation>
-      <ScaleInAnimation
-        alignItems="center"
-        scaleTo={0.001}
-        value={cond(
-          greaterThan(animatedValue, 0),
-          interpolate(animatedValue, {
-            extrapolate: Animated.Extrapolate.CLAMP,
-            inputRange: [30, 100],
-            outputRange: [5, 0],
-          }),
-          divide(1, animatedValue)
-        )}
-      >
+      <ScaleInAnimation scaleTo={0.001} value={animation}>
         <Icon
           color={colors.whiteLabel}
           name="progress"
@@ -61,14 +41,4 @@
       </ScaleInAnimation>
     </Container>
   );
-};
->>>>>>> 805bb65d
-
-  return (
-    <Container>
-      <ScaleInAnimation scaleTo={0.001} value={animation}>
-        <Icon name="progress" progress={animatedValue} />
-      </ScaleInAnimation>
-    </Container>
-  );
 }