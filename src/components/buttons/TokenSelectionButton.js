--- conflicted
+++ resolved
@@ -1,17 +1,7 @@
-<<<<<<< HEAD
+import lang from 'i18n-js';
 import React, { useMemo } from 'react';
 import styled from 'styled-components';
 import { useTheme } from '../../context/ThemeContext';
-=======
-import lang from 'i18n-js';
-import PropTypes from 'prop-types';
-import React from 'react';
-import FastImage from 'react-native-fast-image';
-import ShadowStack from 'react-native-shadow-stack';
-import styled from 'styled-components/primitives';
-import CaretImageSource from '../../assets/family-dropdown-arrow.png';
-import { magicMemo } from '../../utils';
->>>>>>> ad0e1cd7
 import { ButtonPressAnimation } from '../animations';
 import { InnerBorder, RowWithMargins } from '../layout';
 import { Text } from '../text';
