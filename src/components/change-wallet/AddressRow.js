--- conflicted
+++ resolved
@@ -11,24 +11,10 @@
 import { Icon } from '../icons';
 import { Centered, Column, ColumnWithMargins, Row } from '../layout';
 import { Text, TruncatedAddress, TruncatedText } from '../text';
-<<<<<<< HEAD
+import ContextMenuButton from '@/components/native-context-menu/contextMenu';
 import styled from '@rainbow-me/styled-components';
 import { fonts, fontWithWidth, getFontSize } from '@rainbow-me/styles';
-import { deviceUtils } from '@rainbow-me/utils';
-=======
-import ContextMenuButton from '@/components/native-context-menu/contextMenu';
-import {
-  removeFirstEmojiFromString,
-  returnStringFirstEmoji,
-} from '@rainbow-me/helpers/emojiHandler';
-import styled from '@rainbow-me/styled-components';
-import { fonts, fontWithWidth, getFontSize } from '@rainbow-me/styles';
-import {
-  deviceUtils,
-  profileUtils,
-  showActionSheetWithOptions,
-} from '@rainbow-me/utils';
->>>>>>> 5bd35391
+import { deviceUtils, showActionSheetWithOptions } from '@rainbow-me/utils';
 
 const maxAccountLabelWidth = deviceUtils.dimensions.width - 88;
 const NOOP = () => undefined;
@@ -142,17 +128,6 @@
     cleanedUpBalance = '0';
   }
 
-<<<<<<< HEAD
-  const onOptionsPress = useCallback(() => {
-    onEditWallet(walletId, address, label);
-  }, [address, label, onEditWallet, walletId]);
-=======
-  let cleanedUpLabel = null;
-  if (label) {
-    cleanedUpLabel = removeFirstEmojiFromString(label);
-  }
->>>>>>> 5bd35391
-
   const linearGradientProps = useMemo(
     () => ({
       ...gradientProps,
@@ -215,26 +190,20 @@
           <ImageAvatar image={accountImage} marginRight={10} size="medium" />
         ) : (
           <ContactAvatar
-            color={accountColor}
+            address={address}
+            color={color}
+            emoji={emoji}
             marginRight={10}
             size="medium"
-            value={
-              returnStringFirstEmoji(label) ||
-              profileUtils.addressHashedEmoji(address) ||
-              label ||
-              ens
-            }
           />
         )}
         <ColumnWithMargins margin={android ? -6 : 3}>
-          {cleanedUpLabel || ens ? (
+          {label || ens ? (
             <StyledTruncatedText
               color={colors.dark}
-              testID={`change-wallet-address-row-label-${
-                cleanedUpLabel || ens
-              }`}
+              testID={`change-wallet-address-row-label-${label || ens}`}
             >
-              {cleanedUpLabel || ens}
+              {label || ens}
             </StyledTruncatedText>
           ) : (
             <TruncatedAddress
@@ -285,72 +254,6 @@
 
   return (
     <View style={sx.accountRow}>
-<<<<<<< HEAD
-      <ButtonPressAnimation
-        enableHapticFeedback={!editMode}
-        onLongPress={!watchOnly ? onOptionsPress : onPress}
-        onPress={editMode ? onOptionsPress : onPress}
-        scaleTo={editMode ? 1 : 0.98}
-      >
-        <Row align="center">
-          <Row align="center" flex={1} height={59}>
-            {accountImage ? (
-              <ImageAvatar
-                image={accountImage}
-                marginRight={10}
-                size="medium"
-              />
-            ) : (
-              <ContactAvatar
-                address={address}
-                color={color}
-                emoji={emoji}
-                marginRight={10}
-                size="medium"
-              />
-            )}
-            <ColumnWithMargins margin={android ? -6 : 3}>
-              {label || ens ? (
-                <StyledTruncatedText color={colors.dark}>
-                  {label || ens}
-                </StyledTruncatedText>
-              ) : (
-                <TruncatedAddress
-                  address={address}
-                  color={colors.dark}
-                  firstSectionLength={6}
-                  size="smaller"
-                  style={sx.accountLabel}
-                  truncationLength={4}
-                  weight="medium"
-                />
-              )}
-              <StyledBottomRowText
-                color={colors.alpha(colors.blueGreyDark, 0.5)}
-              >
-                {cleanedUpBalance || 0} ETH
-              </StyledBottomRowText>
-            </ColumnWithMargins>
-          </Row>
-          <Column style={sx.rightContent}>
-            {isReadOnly && (
-              <LinearGradient
-                {...linearGradientProps}
-                marginRight={editMode || isSelected ? -9 : 19}
-              >
-                <ReadOnlyText color={colors.alpha(colors.blueGreyDark, 0.5)}>
-                  {lang.t('wallet.change_wallet.watching')}
-                </ReadOnlyText>
-              </LinearGradient>
-            )}
-            {!editMode && isSelected && (
-              <CoinCheckButton style={sx.coinCheckIcon} toggle={isSelected} />
-            )}
-            {editMode && <OptionsIcon onPress={NOOP} />}
-          </Column>
-        </Row>
-      </ButtonPressAnimation>
-=======
       {ios ? (
         <ButtonPressAnimation
           enableHapticFeedback={!editMode}
@@ -371,7 +274,6 @@
       ) : (
         content
       )}
->>>>>>> 5bd35391
     </View>
   );
 }