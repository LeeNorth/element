import lang from 'i18n-js';
import React, {
  useCallback,
  useEffect,
  useLayoutEffect,
  useRef,
  useState,
} from 'react';
import { StyleSheet } from 'react-native';
import { FlatList } from 'react-native-gesture-handler';
import Animated, {
  Easing,
  useAnimatedStyle,
  useSharedValue,
  withTiming,
} from 'react-native-reanimated';
import networkTypes from '../../helpers/networkTypes';
import WalletTypes from '../../helpers/walletTypes';
import { address } from '../../utils/abbreviations';
import Divider from '../Divider';
import { EmptyAssetList } from '../asset-list';
import { Column } from '../layout';
import AddressRow from './AddressRow';
import WalletOption from './WalletOption';
<<<<<<< HEAD
import { isEmpty } from '@rainbow-me/helpers/utilities';
import { useAccountSettings } from '@rainbow-me/hooks';
import styled from '@rainbow-me/styled-components';
import { position } from '@rainbow-me/styles';
=======
import { useAccountSettings } from '@/hooks';
import styled from '@/styled-thing';
import { position } from '@/styles';
>>>>>>> c0ef4cbd

const listTopPadding = 7.5;
const rowHeight = 59;
const transitionDuration = 75;

const RowTypes = {
  ADDRESS: 1,
  EMPTY: 2,
};

const getItemLayout = (data, index) => {
  const { height } = data[index];
  return {
    index,
    length: height,
    offset: height * index,
  };
};

const keyExtractor = item => `${item.walletId}-${item?.id}`;

const Container = styled.View({
  height: ({ height }) => height,
  marginTop: -2,
});

const WalletsContainer = styled(Animated.View)({
  flex: 1,
});

const EmptyWalletList = styled(EmptyAssetList).attrs({
  descendingOpacity: true,
  pointerEvents: 'none',
})({
  ...position.coverAsObject,
  backgroundColor: ({ theme: { colors } }) => colors.white,
  paddingTop: listTopPadding,
});

const WalletFlatList = styled(FlatList).attrs(({ showDividers }) => ({
  contentContainerStyle: {
    paddingBottom: showDividers ? 9.5 : 0,
    paddingTop: listTopPadding,
  },
  getItemLayout,
  keyExtractor,
  removeClippedSubviews: true,
}))({
  flex: 1,
  minHeight: 1,
});

const WalletListDivider = styled(Divider).attrs(({ theme: { colors } }) => ({
  color: colors.rowDividerExtraLight,
  inset: [0, 15],
}))({
  marginBottom: 1,
  marginTop: -1,
});

const WalletListFooter = styled(Column)({
  paddingBottom: 6,
  paddingTop: 4,
});

export default function WalletList({
  accountAddress,
  allWallets,
  currentWallet,
  editMode,
  getEditMenuItems,
  getOnMenuItemPress,
  height,
  onChangeAccount,
  onPressAddAccount,
  onPressImportSeedPhrase,
  scrollEnabled,
  showDividers,
  watchOnly,
}) {
  const [rows, setRows] = useState([]);
  const [ready, setReady] = useState(false);
  const scrollView = useRef(null);
  const { network } = useAccountSettings();
  const opacityAnimation = useSharedValue(0);
  const emptyOpacityAnimation = useSharedValue(1);

  // Update the rows when allWallets changes
  useEffect(() => {
    const seedRows = [];
    const privateKeyRows = [];
    const readOnlyRows = [];

    if (isEmpty(allWallets)) return;
    const sortedKeys = Object.keys(allWallets).sort();
    sortedKeys.forEach(key => {
      const wallet = allWallets[key];
      const filteredAccounts = wallet.addresses.filter(
        account => account.visible
      );
      filteredAccounts.forEach(account => {
        const row = {
          ...account,
          editMode,
          height: rowHeight,
          id: account.address,
          isOnlyAddress: filteredAccounts.length === 1,
          isReadOnly: wallet.type === WalletTypes.readOnly,
          isSelected:
            accountAddress === account.address &&
            (watchOnly || wallet?.id === currentWallet?.id),
          label:
            network !== networkTypes.mainnet && account.ens === account.label
              ? address(account.address, 6, 4)
              : account.label,
          onPress: () => onChangeAccount(wallet?.id, account.address),
          rowType: RowTypes.ADDRESS,
          walletId: wallet?.id,
        };
        switch (wallet.type) {
          case WalletTypes.mnemonic:
          case WalletTypes.seed:
            seedRows.push(row);
            break;
          case WalletTypes.privateKey:
            privateKeyRows.push(row);
            break;
          case WalletTypes.readOnly:
            readOnlyRows.push(row);
            break;
          default:
            break;
        }
      });
    });

    const newRows = [...seedRows, ...privateKeyRows, ...readOnlyRows];
    setRows(newRows);
  }, [
    accountAddress,
    allWallets,
    currentWallet,
    editMode,
    network,
    onChangeAccount,
    onPressAddAccount,
    watchOnly,
  ]);

  // Update the data provider when rows change
  useEffect(() => {
    if (rows && rows.length && !ready) {
      setTimeout(() => {
        setReady(true);
        emptyOpacityAnimation.value = withTiming(0, {
          duration: transitionDuration,
          easing: Easing.out(Easing.ease),
        });
      }, 50);
    }
  }, [rows, ready]);

  useLayoutEffect(() => {
    if (ready) {
      opacityAnimation.value = withTiming(1, {
        duration: transitionDuration,
        easing: Easing.in(Easing.ease),
      });
    } else {
      opacityAnimation.value = 0;
    }
  }, [ready, opacityAnimation]);

  const opacityStyle = useAnimatedStyle(() => ({
    opacity: opacityAnimation.value,
  }));

  const emptyOpacityStyle = useAnimatedStyle(() => ({
    opacity: emptyOpacityAnimation.value,
  }));

  const renderItem = useCallback(
    ({ item }) => {
      switch (item.rowType) {
        case RowTypes.ADDRESS:
          return (
            <Column height={item.height}>
              <AddressRow
                data={item}
                editMode={editMode}
                getEditMenuItems={getEditMenuItems}
                getOnMenuItemPress={getOnMenuItemPress}
                onPress={item.onPress}
                watchOnly={watchOnly}
              />
            </Column>
          );
        default:
          return null;
      }
    },
    [editMode, getEditMenuItems, getOnMenuItemPress, watchOnly]
  );

  return (
    <Container height={height}>
      <Animated.View style={[StyleSheet.absoluteFill, emptyOpacityStyle]}>
        <EmptyWalletList />
      </Animated.View>
      <WalletsContainer style={opacityStyle}>
        <WalletFlatList
          data={rows}
          initialNumToRender={rows.length}
          ref={scrollView}
          renderItem={renderItem}
          scrollEnabled={scrollEnabled}
          showDividers={showDividers}
        />
        {showDividers && <WalletListDivider />}
        {!watchOnly && (
          <WalletListFooter>
            <WalletOption
              editMode={editMode}
              icon="arrowBack"
              label={`􀁍 ${lang.t('wallet.action.create_new')}`}
              onPress={onPressAddAccount}
            />
            <WalletOption
              editMode={editMode}
              icon="arrowBack"
              label={`􀂍 ${lang.t('wallet.action.add_existing')}`}
              onPress={onPressImportSeedPhrase}
            />
          </WalletListFooter>
        )}
      </WalletsContainer>
    </Container>
  );
}<|MERGE_RESOLUTION|>--- conflicted
+++ resolved
@@ -22,16 +22,10 @@
 import { Column } from '../layout';
 import AddressRow from './AddressRow';
 import WalletOption from './WalletOption';
-<<<<<<< HEAD
-import { isEmpty } from '@rainbow-me/helpers/utilities';
-import { useAccountSettings } from '@rainbow-me/hooks';
-import styled from '@rainbow-me/styled-components';
-import { position } from '@rainbow-me/styles';
-=======
 import { useAccountSettings } from '@/hooks';
 import styled from '@/styled-thing';
 import { position } from '@/styles';
->>>>>>> c0ef4cbd
+import { isEmpty } from '@/helpers/utilities';
 
 const listTopPadding = 7.5;
 const rowHeight = 59;
