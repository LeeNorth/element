import lang from 'i18n-js';
<<<<<<< HEAD
import { get } from 'lodash';
=======
import { isEmpty } from 'lodash';
>>>>>>> b8b4f082
import React, {
  useCallback,
  useEffect,
  useLayoutEffect,
  useRef,
  useState,
} from 'react';
import { FlatList } from 'react-native-gesture-handler';
import Animated, {
  Easing,
  FadeOut,
  useAnimatedStyle,
  useSharedValue,
  withTiming,
} from 'react-native-reanimated';
import networkTypes from '../../helpers/networkTypes';
import WalletTypes from '../../helpers/walletTypes';
import { address } from '../../utils/abbreviations';
import Divider from '../Divider';
import { EmptyAssetList } from '../asset-list';
import { Column } from '../layout';
import AddressRow from './AddressRow';
import WalletOption from './WalletOption';
import { isEmpty } from '@rainbow-me/helpers/utilities';
import { useAccountSettings } from '@rainbow-me/hooks';
import styled from '@rainbow-me/styled-components';
import { position } from '@rainbow-me/styles';

const listTopPadding = 7.5;
const rowHeight = 59;
const transitionDuration = 75;

const RowTypes = {
  ADDRESS: 1,
  EMPTY: 2,
};

const getItemLayout = (data, index) => {
  const { height } = data[index];
  return {
    index,
    length: height,
    offset: height * index,
  };
};

const keyExtractor = item => `${item.walletId}-${item?.id}`;

const Container = styled.View({
  height: ({ height }) => height,
  marginTop: -2,
});

const WalletsContainer = styled(Animated.View)({
  flex: 1,
});

const EmptyWalletList = styled(EmptyAssetList).attrs({
  descendingOpacity: true,
  pointerEvents: 'none',
})({
  ...position.coverAsObject,
  backgroundColor: ({ theme: { colors } }) => colors.white,
  paddingTop: listTopPadding,
});

const WalletFlatList = styled(FlatList).attrs(({ showDividers }) => ({
  contentContainerStyle: {
    paddingBottom: showDividers ? 9.5 : 0,
    paddingTop: listTopPadding,
  },
  getItemLayout,
  keyExtractor,
  removeClippedSubviews: true,
}))({
  flex: 1,
  minHeight: 1,
});

const WalletListDivider = styled(Divider).attrs(({ theme: { colors } }) => ({
  color: colors.rowDividerExtraLight,
  inset: [0, 15],
}))({
  marginBottom: 1,
  marginTop: -1,
});

const WalletListFooter = styled(Column)({
  paddingBottom: 6,
  paddingTop: 4,
});

export default function WalletList({
  accountAddress,
  allWallets,
  currentWallet,
  editMode,
  height,
  onChangeAccount,
  onEditWallet,
  onPressAddAccount,
  onPressImportSeedPhrase,
  scrollEnabled,
  showDividers,
  watchOnly,
}) {
  const [rows, setRows] = useState([]);
  const [ready, setReady] = useState(false);
  const scrollView = useRef(null);
  const { network } = useAccountSettings();
  const opacityAnimation = useSharedValue(0);

  // Update the rows when allWallets changes
  useEffect(() => {
    const seedRows = [];
    const privateKeyRows = [];
    const readOnlyRows = [];

    if (isEmpty(allWallets)) return;
    const sortedKeys = Object.keys(allWallets).sort();
    sortedKeys.forEach(key => {
      const wallet = allWallets[key];
      const filteredAccounts = wallet.addresses.filter(
        account => account.visible
      );
      filteredAccounts.forEach(account => {
        const row = {
          ...account,
          editMode,
          height: rowHeight,
          id: account.address,
          isOnlyAddress: filteredAccounts.length === 1,
          isReadOnly: wallet.type === WalletTypes.readOnly,
          isSelected:
            accountAddress === account.address &&
            (watchOnly || wallet?.id === currentWallet?.id),
          label:
            network !== networkTypes.mainnet && account.ens === account.label
              ? address(account.address, 6, 4)
              : account.label,
          onPress: () => onChangeAccount(wallet?.id, account.address),
          rowType: RowTypes.ADDRESS,
          walletId: wallet?.id,
        };
        switch (wallet.type) {
          case WalletTypes.mnemonic:
          case WalletTypes.seed:
            seedRows.push(row);
            break;
          case WalletTypes.privateKey:
            privateKeyRows.push(row);
            break;
          case WalletTypes.readOnly:
            readOnlyRows.push(row);
            break;
          default:
            break;
        }
      });
    });

    const newRows = [...seedRows, ...privateKeyRows, ...readOnlyRows];
    setRows(newRows);
  }, [
    accountAddress,
    allWallets,
    currentWallet,
    editMode,
    network,
    onChangeAccount,
    onPressAddAccount,
    watchOnly,
  ]);

  // Update the data provider when rows change
  useEffect(() => {
    if (rows && rows.length && !ready) {
      setTimeout(() => {
        setReady(true);
      }, 50);
    }
  }, [rows, ready]);

  useLayoutEffect(() => {
    if (ready) {
      opacityAnimation.value = withTiming(1, {
        duration: transitionDuration,
        easing: Easing.in(Easing.ease),
      });
    } else {
      opacityAnimation.value = 0;
    }
  }, [ready, opacityAnimation]);

  const opacityStyle = useAnimatedStyle(() => ({
    opacity: opacityAnimation.value,
  }));

  const renderItem = useCallback(
    ({ item }) => {
      switch (item.rowType) {
        case RowTypes.ADDRESS:
          return (
            <Column height={item.height}>
              <AddressRow
                data={item}
                editMode={editMode}
                onEditWallet={onEditWallet}
                onPress={item.onPress}
                watchOnly={watchOnly}
              />
            </Column>
          );
        default:
          return null;
      }
    },
    [editMode, onEditWallet, watchOnly]
  );

  return (
    <Container height={height}>
      {ready ? (
        <WalletsContainer style={opacityStyle}>
          <WalletFlatList
            data={rows}
            initialNumToRender={rows.length}
            ref={scrollView}
            renderItem={renderItem}
            scrollEnabled={scrollEnabled}
            showDividers={showDividers}
          />
          {showDividers && <WalletListDivider />}
          {!watchOnly && (
            <WalletListFooter>
              <WalletOption
                editMode={editMode}
                icon="arrowBack"
                label={`􀁍 ${lang.t('wallet.action.create_new')}`}
                onPress={onPressAddAccount}
              />
              <WalletOption
                editMode={editMode}
                icon="arrowBack"
                label={`􀂍 ${lang.t('wallet.action.add_existing')}`}
                onPress={onPressImportSeedPhrase}
              />
            </WalletListFooter>
          )}
        </WalletsContainer>
      ) : (
        <Animated.View
          exiting={FadeOut.easing(Easing.out(Easing.ease)).duration(
            transitionDuration
          )}
        >
          <EmptyWalletList />
        </Animated.View>
      )}
    </Container>
  );
}<|MERGE_RESOLUTION|>--- conflicted
+++ resolved
@@ -1,9 +1,4 @@
 import lang from 'i18n-js';
-<<<<<<< HEAD
-import { get } from 'lodash';
-=======
-import { isEmpty } from 'lodash';
->>>>>>> b8b4f082
 import React, {
   useCallback,
   useEffect,
