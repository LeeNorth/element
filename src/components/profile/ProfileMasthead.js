--- conflicted
+++ resolved
@@ -107,71 +107,7 @@
   const handlePressAvatar = useCallback(() => {
     recyclerListRef?.scrollToTop(true);
     setTimeout(
-<<<<<<< HEAD
-      () => {
-        if (isAvatarImagePickerEnabled) {
-          const processPhoto = image => {
-            const stringIndex = image?.path.indexOf('/tmp');
-            const newWallets = {
-              ...wallets,
-              [selectedWallet.id]: {
-                ...wallets[selectedWallet.id],
-                addresses: wallets[selectedWallet.id].addresses.map(account =>
-                  toLower(account.address) === toLower(accountAddress)
-                    ? {
-                        ...account,
-                        image: `~${image?.path.slice(stringIndex)}`,
-                      }
-                    : account
-                ),
-              },
-            };
-
-            dispatch(walletsSetSelected(newWallets[selectedWallet.id]));
-            dispatch(walletsUpdate(newWallets));
-          };
-
-          const avatarActionSheetOptions = [
-            'Choose from Library',
-            ...(isAvatarPickerAvailable ? ['Pick an Emoji'] : []),
-            ...(accountImage ? ['Remove Photo'] : []),
-            ...(ios ? ['Cancel'] : []),
-          ];
-
-          showActionSheetWithOptions(
-            {
-              cancelButtonIndex: avatarActionSheetOptions.length - 1,
-              destructiveButtonIndex: accountImage
-                ? avatarActionSheetOptions.length - 2
-                : undefined,
-              options: avatarActionSheetOptions,
-            },
-            async buttonIndex => {
-              if (buttonIndex === 0) {
-                ImagePicker.openPicker({
-                  cropperCircleOverlay: true,
-                  cropping: true,
-                }).then(processPhoto);
-              } else if (buttonIndex === 1 && isAvatarEmojiPickerEnabled) {
-                navigate(Routes.AVATAR_BUILDER, {
-                  initialAccountColor: accountColor,
-                  initialAccountName: accountName,
-                });
-              } else if (buttonIndex === 2 && accountImage) {
-                onRemovePhoto();
-              }
-            }
-          );
-        } else if (isAvatarEmojiPickerEnabled) {
-          navigate(Routes.AVATAR_BUILDER, {
-            initialAccountColor: accountColor,
-            initialAccountName: accountName,
-          });
-        }
-      },
-=======
       onAvatarPress,
->>>>>>> ee2aa3cb
       recyclerListRef?.getCurrentScrollOffset() > 0 ? 200 : 1
     );
   }, [onAvatarPress, recyclerListRef]);
