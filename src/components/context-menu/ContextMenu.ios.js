<<<<<<< HEAD
import omit from 'lodash/omit';
=======
import pick from 'lodash/pick';
>>>>>>> ba93bb9f
import React, { Fragment, useCallback, useRef, useState } from 'react';
import ActionSheet from 'react-native-actionsheet';
import { ButtonPressAnimation } from '../animations';
import { Icon } from '../icons';
import { Centered } from '../layout';
<<<<<<< HEAD
import { pickFlatten } from '@rainbow-me/helpers/utilities';
=======
import { omitFlatten } from '@rainbow-me/helpers/utilities';
>>>>>>> ba93bb9f
import { padding } from '@rainbow-me/styles';
const style = padding.object(12, 8);

const ActionSheetProps = [
  'cancelButtonIndex',
  'destructiveButtonIndex',
  'message',
  'onPress',
  'options',
  'tintColor',
  'title',
];

const ContextButton = props => (
  <Centered style={style} {...props}>
    <Icon name="threeDots" />
  </Centered>
);

export default function ContextMenu({
  activeOpacity = 0.2,
  cancelButtonIndex,
  children,
  dynamicOptions,
  onPressActionSheet,
  options = [],
  ...props
}) {
  const actionsheetRef = useRef();
  const [isOpen, setIsOpen] = useState(false);

  const handlePressActionSheet = useCallback(
    buttonIndex => {
      if (onPressActionSheet) {
        onPressActionSheet(buttonIndex);
      }

      setIsOpen(false);
    },
    [onPressActionSheet]
  );

  const handleShowActionSheet = useCallback(() => {
    setTimeout(() => {
      if (isOpen) return;
      setIsOpen(true);
      actionsheetRef.current?.show();
    }, 40);
  }, [isOpen]);

  return (
    <Fragment>
      {onPressActionSheet && (
        <ButtonPressAnimation
          activeOpacity={activeOpacity}
          onPress={handleShowActionSheet}
        >
          {children || (
            <ContextButton {...omitFlatten(props, ActionSheetProps)} />
          )}
        </ButtonPressAnimation>
      )}
      <ActionSheet
        {...pickFlatten(props, ActionSheetProps)}
        cancelButtonIndex={
          Number.isInteger(cancelButtonIndex)
            ? cancelButtonIndex
            : options.length - 1
        }
        onPress={handlePressActionSheet}
        options={dynamicOptions ? dynamicOptions() : options}
        ref={actionsheetRef}
      />
    </Fragment>
  );
}<|MERGE_RESOLUTION|>--- conflicted
+++ resolved
@@ -1,18 +1,9 @@
-<<<<<<< HEAD
-import omit from 'lodash/omit';
-=======
-import pick from 'lodash/pick';
->>>>>>> ba93bb9f
 import React, { Fragment, useCallback, useRef, useState } from 'react';
 import ActionSheet from 'react-native-actionsheet';
 import { ButtonPressAnimation } from '../animations';
 import { Icon } from '../icons';
 import { Centered } from '../layout';
-<<<<<<< HEAD
-import { pickFlatten } from '@rainbow-me/helpers/utilities';
-=======
-import { omitFlatten } from '@rainbow-me/helpers/utilities';
->>>>>>> ba93bb9f
+import { omitFlatten, pickFlatten } from '@rainbow-me/helpers/utilities';
 import { padding } from '@rainbow-me/styles';
 const style = padding.object(12, 8);
 
