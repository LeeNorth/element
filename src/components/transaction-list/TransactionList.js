import Clipboard from '@react-native-community/clipboard';
import analytics from '@segment/analytics-react-native';
import lang from 'i18n-js';
<<<<<<< HEAD
import { startCase, toLower } from 'lodash';
=======
import { pick, startCase } from 'lodash';
>>>>>>> b48407ce
import React, { useCallback, useMemo, useRef, useState } from 'react';
import { requireNativeComponent } from 'react-native';
import { useDispatch } from 'react-redux';
import { getRandomColor } from '../../styles/colors';
import { FloatingEmojis } from '../floating-emojis';
import { TransactionStatusTypes } from '@rainbow-me/entities';
import showWalletErrorAlert from '@rainbow-me/helpers/support';
import TransactionActions from '@rainbow-me/helpers/transactionActions';
import {
  getHumanReadableDate,
  hasAddableContact,
} from '@rainbow-me/helpers/transactions';
import { pickFlatten } from '@rainbow-me/helpers/utilities';
import { isValidDomainFormat } from '@rainbow-me/helpers/validators';
import {
  useAccountProfile,
  useOnAvatarPress,
  useSafeImageUri,
  useWallets,
} from '@rainbow-me/hooks';
import { useNavigation } from '@rainbow-me/navigation/Navigation';
import { removeRequest } from '@rainbow-me/redux/requests';
import Routes from '@rainbow-me/routes';
import styled from '@rainbow-me/styled-components';
import {
  abbreviations,
  ethereumUtils,
  showActionSheetWithOptions,
} from '@rainbow-me/utils';

const NativeTransactionListView = requireNativeComponent('TransactionListView');

const Container = styled.View({
  flex: 1,
  marginTop: 0,
});

const FloatingEmojisRegion = styled(FloatingEmojis).attrs({
  distance: 250,
  duration: 500,
  fadeOut: false,
  scaleTo: 0,
  size: 50,
  wiggleFactor: 0,
})({
  height: 0,
  left: ({ tapTarget }) => tapTarget[0] - 24,
  position: 'absolute',
  top: ({ tapTarget }) => tapTarget[1] - tapTarget[3],
  width: ({ tapTarget }) => tapTarget[2],
});

export default function TransactionList({
  addCashAvailable,
  contacts,
  initialized,
  isLoading,
  requests,
  transactions,
}) {
  const { isDamaged } = useWallets();
  const [tapTarget, setTapTarget] = useState([0, 0, 0, 0]);
  const onNewEmoji = useRef();
  const setOnNewEmoji = useCallback(
    newOnNewEmoji => (onNewEmoji.current = newOnNewEmoji),
    []
  );
  const dispatch = useDispatch();
  const { navigate, isFocused } = useNavigation();
  const {
    accountAddress,
    accountColor,
    accountSymbol,
    accountName,
    accountImage,
  } = useAccountProfile();

  const onAddCashPress = useCallback(() => {
    if (isDamaged) {
      showWalletErrorAlert();
      return;
    }

    navigate(Routes.ADD_CASH_FLOW);
    analytics.track('Tapped Add Cash', {
      category: 'add cash',
    });
  }, [navigate, isDamaged]);

  const {
    avatarOptions,
    onAvatarChooseImage,
    onAvatarRemovePhoto,
    onAvatarPickEmoji,
    onAvatarPress,
    onAvatarWebProfile,
  } = useOnAvatarPress();

  const onReceivePress = useCallback(() => {
    if (isDamaged) {
      showWalletErrorAlert();
      return;
    }
    navigate(Routes.RECEIVE_MODAL);
  }, [navigate, isDamaged]);

  const onRequestExpire = useCallback(
    e => {
      const { index } = e.nativeEvent;
      const item = requests[index];
      item && item.requestId && dispatch(removeRequest(item.requestId));
    },
    [dispatch, requests]
  );

  const onRequestPress = useCallback(
    e => {
      const { index } = e.nativeEvent;
      const item = requests[index];
      navigate(Routes.CONFIRM_REQUEST, { transactionDetails: item });
      return;
    },
    [navigate, requests]
  );

  const onTransactionPress = useCallback(
    e => {
      const { index } = e.nativeEvent;
      const item = transactions[index];
      const { hash, from, minedAt, network, pending, to, status, type } = item;

      const date = getHumanReadableDate(minedAt);

      const isSent =
        status === TransactionStatusTypes.sending ||
        status === TransactionStatusTypes.sent;
      const showContactInfo = hasAddableContact(status, type);

      const headerInfo = {
        address: '',
        divider: isSent
          ? lang.t('account.tx_to_lowercase')
          : lang.t('account.tx_from_lowercase'),
        type: status.charAt(0).toUpperCase() + status.slice(1),
      };

      const contactAddress = isSent ? to : from;
      const contact = contacts[contactAddress];
      let contactColor = 0;

      if (contact) {
        headerInfo.address = contact.nickname;
        contactColor = contact.color;
      } else {
        headerInfo.address = isValidDomainFormat(contactAddress)
          ? contactAddress
          : abbreviations.address(contactAddress, 4, 10);
        contactColor = getRandomColor();
      }

      const isOutgoing = from.toLowerCase() === accountAddress?.toLowerCase();
      const canBeResubmitted = isOutgoing && !minedAt;
      const canBeCancelled =
        canBeResubmitted && status !== TransactionStatusTypes.cancelling;

      const blockExplorerAction = lang.t('wallet.action.view_on', {
        blockExplorerName: startCase(ethereumUtils.getBlockExplorer(network)),
      });

      if (hash) {
        let buttons = [
          ...(canBeResubmitted ? [TransactionActions.speedUp] : []),
          ...(canBeCancelled ? [TransactionActions.cancel] : []),
          blockExplorerAction,
          ...(ios ? [TransactionActions.close] : []),
        ];
        if (showContactInfo) {
          buttons.unshift(
            contact
              ? TransactionActions.viewContact
              : TransactionActions.addToContacts
          );
        }

        showActionSheetWithOptions(
          {
            cancelButtonIndex: buttons.length - 1,
            options: buttons,
            title: pending
              ? `${headerInfo.type}${
                  showContactInfo
                    ? ' ' + headerInfo.divider + ' ' + headerInfo.address
                    : ''
                }`
              : showContactInfo
              ? `${headerInfo.type} ${date} ${headerInfo.divider} ${headerInfo.address}`
              : `${headerInfo.type} ${date}`,
          },
          buttonIndex => {
            const action = buttons[buttonIndex];
            switch (action) {
              case TransactionActions.viewContact:
              case TransactionActions.addToContacts:
                navigate(Routes.MODAL_SCREEN, {
                  address: contactAddress,
                  asset: item,
                  color: contactColor,
                  contact,
                  type: 'contact_profile',
                });
                break;
              case TransactionActions.speedUp:
                navigate(Routes.SPEED_UP_AND_CANCEL_SHEET, {
                  tx: item,
                  type: 'speed_up',
                });
                break;
              case TransactionActions.cancel:
                navigate(Routes.SPEED_UP_AND_CANCEL_SHEET, {
                  tx: item,
                  type: 'cancel',
                });
                break;
              case blockExplorerAction:
                ethereumUtils.openTransactionInBlockExplorer(hash, network);
                break;
              default: {
                return;
              }
            }
          }
        );
      }
    },
    [accountAddress, contacts, navigate, transactions]
  );

  const onCopyAddressPress = useCallback(
    e => {
      if (isDamaged) {
        showWalletErrorAlert();
        return;
      }
      const { x, y, width, height } = e.nativeEvent;
      setTapTarget([x, y, width, height]);
      if (onNewEmoji && onNewEmoji.current) {
        onNewEmoji.current();
      }
      Clipboard.setString(accountAddress);
    },
    [accountAddress, isDamaged]
  );

  const onAccountNamePress = useCallback(() => {
    navigate(Routes.CHANGE_WALLET_SHEET);
  }, [navigate]);

  const loading = useMemo(() => (!initialized && !isFocused()) || isLoading, [
    initialized,
    isLoading,
    isFocused,
  ]);

  const safeAccountImage = useSafeImageUri(accountImage);
  const { isDarkMode, colors } = useTheme();

  const onNativeAvatarMenuSelect = useCallback(
    e => {
      const { selection } = e.nativeEvent;
      switch (selection) {
        case 'newimage':
          onAvatarChooseImage();
          break;
        case 'newemoji':
          onAvatarPickEmoji();
          break;
        case 'removeimage':
          onAvatarRemovePhoto();
          break;
        case 'webprofile':
          onAvatarWebProfile();
          break;
        default:
          break;
      }
    },
    [
      onAvatarChooseImage,
      onAvatarPickEmoji,
      onAvatarRemovePhoto,
      onAvatarWebProfile,
    ]
  );

  const data = useMemo(() => {
    const requestsNative = requests.map(request => {
      const { displayDetails: { timestampInMs } = {} } = request;
      const pickProps = pickFlatten(request, [
        'clientId',
        'dappName',
        'imageUrl',
        'payloadId',
      ]);
      if (timestampInMs) {
        Object.assign(pickProps, { displayDetails: { timestampInMs } });
      }
      return pickProps;
    });
    return {
      requests: requestsNative,
      transactions,
    };
  }, [requests, transactions]);

  return (
    <Container>
      <Container
        accountAddress={accountName}
        accountColor={colors.avatarBackgrounds[accountColor]}
        accountImage={safeAccountImage}
        accountName={accountSymbol}
        addCashAvailable={addCashAvailable}
        as={NativeTransactionListView}
        avatarOptions={avatarOptions}
        darkMode={isDarkMode}
        data={data}
        isLoading={loading}
        onAccountNamePress={onAccountNamePress}
        onAddCashPress={onAddCashPress}
        onAvatarPress={onAvatarPress}
        onCopyAddressPress={onCopyAddressPress}
        onNativeAvatarMenuSelect={onNativeAvatarMenuSelect}
        onReceivePress={onReceivePress}
        onRequestExpire={onRequestExpire}
        onRequestPress={onRequestPress}
        onTransactionPress={onTransactionPress}
      />
      <FloatingEmojisRegion
        setOnNewEmoji={setOnNewEmoji}
        tapTarget={tapTarget}
      />
    </Container>
  );
}<|MERGE_RESOLUTION|>--- conflicted
+++ resolved
@@ -1,11 +1,7 @@
 import Clipboard from '@react-native-community/clipboard';
 import analytics from '@segment/analytics-react-native';
 import lang from 'i18n-js';
-<<<<<<< HEAD
-import { startCase, toLower } from 'lodash';
-=======
-import { pick, startCase } from 'lodash';
->>>>>>> b48407ce
+import { startCase } from 'lodash';
 import React, { useCallback, useMemo, useRef, useState } from 'react';
 import { requireNativeComponent } from 'react-native';
 import { useDispatch } from 'react-redux';
