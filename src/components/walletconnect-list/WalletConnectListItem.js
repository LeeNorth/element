import analytics from '@segment/analytics-react-native';
import React, { useCallback, useMemo } from 'react';
import styled from 'styled-components';
import ChainLogo from '../ChainLogo';
import NetworkPill from '../NetworkPill';
import { RequestVendorLogoIcon } from '../coin-icon';
import { ContactAvatar } from '../contacts';
import ImageAvatar from '../contacts/ImageAvatar';
import { ContextMenuButton } from '../context-menu';
import { Centered, Column, ColumnWithMargins, Row } from '../layout';
import { Text, TruncatedText } from '../text';
import { getAccountProfileInfo } from '@rainbow-me/helpers/accountInfo';
import {
  dappLogoOverride,
  dappNameOverride,
} from '@rainbow-me/helpers/dappNameHandler';
<<<<<<< HEAD
=======
import { findWalletWithAccount } from '@rainbow-me/helpers/findWalletWithAccount';
>>>>>>> 5cb11b75
import networkInfo from '@rainbow-me/helpers/networkInfo';
import {
  androidShowNetworksActionSheet,
  changeConnectionMenuItems,
  NETWORK_MENU_ACTION_KEY_FILTER,
  networksMenuItems,
} from '@rainbow-me/helpers/walletConnectNetworks';
import {
  useAccountSettings,
  useWalletConnectConnections,
  useWallets,
} from '@rainbow-me/hooks';
import { Navigation, useNavigation } from '@rainbow-me/navigation';
import Routes from '@rainbow-me/routes';
import { padding } from '@rainbow-me/styles';
import { ethereumUtils, showActionSheetWithOptions } from '@rainbow-me/utils';

const ContainerPadding = 15;
const VendorLogoIconSize = 50;
export const WalletConnectListItemHeight =
  VendorLogoIconSize + ContainerPadding * 2;

const LabelText = styled(Text).attrs(() => ({
  align: 'center',
  size: 'lmedium',
  weight: 'heavy',
}))`
  margin-bottom: 1;
`;

const networksAvailable = networksMenuItems();

const androidContextMenuActions = ['Switch Wallet', 'Disconnect'];

if (networksAvailable.length > 1) {
  androidContextMenuActions.splice(0, 0, 'Switch Network');
}

const AvatarWrapper = styled(Column)`
  margin-right: 5;
`;

const SessionRow = styled(Row)`
  align-items: center;
  justify-content: space-between;
`;

export default function WalletConnectListItem({
  account,
  chainId,
  dappIcon,
  dappName,
  dappUrl,
  version,
}) {
  const {
    walletConnectDisconnectAllByDappName,
    walletConnectUpdateSessionConnectorByDappName,
    walletConnectV2DisconnectByDappName,
    walletConnectV2UpdateSessionByDappName,
  } = useWalletConnectConnections();
  const { goBack } = useNavigation();
  const { colors } = useTheme();
  const { selectedWallet, walletNames } = useWallets();
  const { network } = useAccountSettings();

  const overrideLogo = useMemo(() => {
    return dappLogoOverride(dappUrl);
  }, [dappUrl]);

  const overrideName = useMemo(() => {
    return dappNameOverride(dappUrl);
  }, [dappUrl]);

  const approvalAccountInfo = useMemo(() => {
    const approvalAccountInfo = getAccountProfileInfo(
      selectedWallet,
      walletNames,
      network,
      account
    );
    return {
      ...approvalAccountInfo,
      accountLabel:
        approvalAccountInfo.accountENS ||
        approvalAccountInfo.accountName ||
        account,
    };
  }, [walletNames, network, account, selectedWallet]);

  const connectionNetworkInfo = useMemo(() => {
    const network = ethereumUtils.getNetworkFromChainId(chainId);
    return {
      chainId,
<<<<<<< HEAD
      color: networkInfo[network]?.color,
      name: capitalize(network?.charAt(0)) + network?.slice(1),
=======
      color: colors.networkColors[network],
      name: networkInfo[network]?.name,
>>>>>>> 5cb11b75
      value: network,
    };
  }, [chainId]);

  const walletConnectUpdateSession = useCallback(
    (dappName, address, chainId) => {
      const updateSession =
        version === 'v2'
          ? walletConnectV2UpdateSessionByDappName
          : walletConnectUpdateSessionConnectorByDappName;
      updateSession(dappName, address, chainId);
    },
    [
      version,
      walletConnectUpdateSessionConnectorByDappName,
      walletConnectV2UpdateSessionByDappName,
    ]
  );

  const walletConnectDisconnect = useCallback(
    dappName => {
      const updateSession =
        version === 'v2'
          ? walletConnectV2DisconnectByDappName
          : walletConnectDisconnectAllByDappName;
      updateSession(dappName);
    },
    [
      version,
      walletConnectDisconnectAllByDappName,
      walletConnectV2DisconnectByDappName,
    ]
  );

  const handlePressChangeWallet = useCallback(() => {
    Navigation.handleAction(Routes.CHANGE_WALLET_SHEET, {
      currentAccountAddress: account,
      onChangeWallet: address => {
<<<<<<< HEAD
        walletConnectUpdateSession(dappName, address, chainId);
      },
      watchOnly: true,
    });
  }, [account, chainId, dappName, walletConnectUpdateSession]);
=======
        walletConnectUpdateSessionConnectorByDappName(
          dappName,
          address,
          chainId
        );
        goBack();
      },
      watchOnly: true,
    });
  }, [
    account,
    chainId,
    dappName,
    goBack,
    walletConnectUpdateSessionConnectorByDappName,
  ]);
>>>>>>> 5cb11b75

  const onPressAndroid = useCallback(() => {
    showActionSheetWithOptions(
      {
        options: androidContextMenuActions,
        showSeparators: true,
<<<<<<< HEAD
        title: `Change ${dappName} connection?`,
=======
        title: overrideName || dappName,
>>>>>>> 5cb11b75
      },
      idx => {
        if (idx === 0 && networksAvailable.length > 1) {
          androidShowNetworksActionSheet(({ chainId }) => {
            walletConnectUpdateSession(dappName, account, chainId);
          });
        } else if ((idx === 0 && networksAvailable.length === 1) || idx === 1) {
          handlePressChangeWallet();
<<<<<<< HEAD
        } else if (idx === 2) {
          walletConnectDisconnect(dappName);
=======
        } else if ((idx === 1 && networksAvailable.length === 1) || idx === 2) {
          walletConnectDisconnectAllByDappName(dappName);
>>>>>>> 5cb11b75
          analytics.track(
            'Manually disconnected from WalletConnect connection',
            {
              dappName,
              dappUrl,
            }
          );
        }
      }
    );
  }, [
    account,
    dappName,
    dappUrl,
    handlePressChangeWallet,
<<<<<<< HEAD
    walletConnectUpdateSession,
    walletConnectDisconnect,
=======
    overrideName,
    walletConnectUpdateSessionConnectorByDappName,
    walletConnectDisconnectAllByDappName,
>>>>>>> 5cb11b75
  ]);

  const handleOnPressMenuItem = useCallback(
    ({ nativeEvent: { actionKey } }) => {
      if (actionKey === 'disconnect') {
        walletConnectDisconnect(dappName);
        analytics.track('Manually disconnected from WalletConnect connection', {
          dappName,
          dappUrl,
        });
      } else if (actionKey === 'switch-account') {
        handlePressChangeWallet();
      } else if (actionKey.indexOf(NETWORK_MENU_ACTION_KEY_FILTER) !== -1) {
        const networkValue = actionKey.replace(
          NETWORK_MENU_ACTION_KEY_FILTER,
          ''
        );
        const chainId = ethereumUtils.getChainIdFromNetwork(networkValue);
        walletConnectUpdateSession(dappName, account, chainId);
      }
    },
    [
      account,
      dappName,
      dappUrl,
      handlePressChangeWallet,
      walletConnectDisconnect,
      walletConnectUpdateSession,
    ]
  );

  return (
    <ContextMenuButton
      menuItems={changeConnectionMenuItems()}
      menuTitle={overrideName || dappName}
      onPressAndroid={onPressAndroid}
      onPressMenuItem={handleOnPressMenuItem}
    >
      <Row align="center" height={WalletConnectListItemHeight}>
        <Row
          align="center"
          css={padding(ContainerPadding, 0, ContainerPadding, ContainerPadding)}
          flex={1}
        >
          <RequestVendorLogoIcon
            backgroundColor={colors.white}
            dappName={dappName}
            imageUrl={overrideLogo || dappIcon}
            size={VendorLogoIconSize}
          />
          <ColumnWithMargins css={padding(0, 19, 0, 12)} flex={1} margin={5}>
            <Row width="70%">
              <TruncatedText size="lmedium" weight="heavy">
                {overrideName || dappName || 'Unknown Application'}{' '}
              </TruncatedText>
            </Row>

            <SessionRow>
              <Centered>
                <AvatarWrapper>
                  {approvalAccountInfo.accountImage ? (
                    <ImageAvatar
                      image={approvalAccountInfo.accountImage}
                      size="smaller"
                    />
                  ) : (
                    <ContactAvatar
                      color={
                        isNaN(approvalAccountInfo.accountColor)
                          ? colors.skeleton
                          : approvalAccountInfo.accountColor
                      }
                      size="smaller"
                      value={approvalAccountInfo.accountSymbol}
                    />
                  )}
                </AvatarWrapper>
                <TruncatedText
                  size="medium"
                  style={{ color: colors.alpha(colors.blueGreyDark, 0.6) }}
                  weight="bold"
                >
                  {approvalAccountInfo.accountName}
                </TruncatedText>
              </Centered>
            </SessionRow>
          </ColumnWithMargins>
          <NetworkPill mainnet={connectionNetworkInfo.value === 'mainnet'}>
            <ChainLogo network={connectionNetworkInfo.value} />
            <LabelText
              color={
                connectionNetworkInfo.value === 'mainnet'
                  ? colors.alpha(colors.blueGreyDark, 0.5)
                  : colors.alpha(colors.blueGreyDark, 0.8)
              }
              numberOfLines={1}
            >
              {connectionNetworkInfo.name}
            </LabelText>
          </NetworkPill>
        </Row>
      </Row>
    </ContextMenuButton>
  );
}<|MERGE_RESOLUTION|>--- conflicted
+++ resolved
@@ -14,10 +14,7 @@
   dappLogoOverride,
   dappNameOverride,
 } from '@rainbow-me/helpers/dappNameHandler';
-<<<<<<< HEAD
-=======
 import { findWalletWithAccount } from '@rainbow-me/helpers/findWalletWithAccount';
->>>>>>> 5cb11b75
 import networkInfo from '@rainbow-me/helpers/networkInfo';
 import {
   androidShowNetworksActionSheet,
@@ -81,7 +78,7 @@
   } = useWalletConnectConnections();
   const { goBack } = useNavigation();
   const { colors } = useTheme();
-  const { selectedWallet, walletNames } = useWallets();
+  const { wallets, walletNames } = useWallets();
   const { network } = useAccountSettings();
 
   const overrideLogo = useMemo(() => {
@@ -93,6 +90,7 @@
   }, [dappUrl]);
 
   const approvalAccountInfo = useMemo(() => {
+    const selectedWallet = findWalletWithAccount(wallets, account);
     const approvalAccountInfo = getAccountProfileInfo(
       selectedWallet,
       walletNames,
@@ -106,22 +104,17 @@
         approvalAccountInfo.accountName ||
         account,
     };
-  }, [walletNames, network, account, selectedWallet]);
+  }, [walletNames, wallets, network, account]);
 
   const connectionNetworkInfo = useMemo(() => {
     const network = ethereumUtils.getNetworkFromChainId(chainId);
     return {
       chainId,
-<<<<<<< HEAD
-      color: networkInfo[network]?.color,
-      name: capitalize(network?.charAt(0)) + network?.slice(1),
-=======
       color: colors.networkColors[network],
       name: networkInfo[network]?.name,
->>>>>>> 5cb11b75
       value: network,
     };
-  }, [chainId]);
+  }, [chainId, colors.networkColors]);
 
   const walletConnectUpdateSession = useCallback(
     (dappName, address, chainId) => {
@@ -157,41 +150,19 @@
     Navigation.handleAction(Routes.CHANGE_WALLET_SHEET, {
       currentAccountAddress: account,
       onChangeWallet: address => {
-<<<<<<< HEAD
         walletConnectUpdateSession(dappName, address, chainId);
-      },
-      watchOnly: true,
-    });
-  }, [account, chainId, dappName, walletConnectUpdateSession]);
-=======
-        walletConnectUpdateSessionConnectorByDappName(
-          dappName,
-          address,
-          chainId
-        );
         goBack();
       },
       watchOnly: true,
     });
-  }, [
-    account,
-    chainId,
-    dappName,
-    goBack,
-    walletConnectUpdateSessionConnectorByDappName,
-  ]);
->>>>>>> 5cb11b75
+  }, [account, chainId, dappName, goBack, walletConnectUpdateSession]);
 
   const onPressAndroid = useCallback(() => {
     showActionSheetWithOptions(
       {
         options: androidContextMenuActions,
         showSeparators: true,
-<<<<<<< HEAD
-        title: `Change ${dappName} connection?`,
-=======
         title: overrideName || dappName,
->>>>>>> 5cb11b75
       },
       idx => {
         if (idx === 0 && networksAvailable.length > 1) {
@@ -200,13 +171,8 @@
           });
         } else if ((idx === 0 && networksAvailable.length === 1) || idx === 1) {
           handlePressChangeWallet();
-<<<<<<< HEAD
-        } else if (idx === 2) {
+        } else if ((idx === 1 && networksAvailable.length === 1) || idx === 2) {
           walletConnectDisconnect(dappName);
-=======
-        } else if ((idx === 1 && networksAvailable.length === 1) || idx === 2) {
-          walletConnectDisconnectAllByDappName(dappName);
->>>>>>> 5cb11b75
           analytics.track(
             'Manually disconnected from WalletConnect connection',
             {
@@ -221,15 +187,10 @@
     account,
     dappName,
     dappUrl,
+    overrideName,
     handlePressChangeWallet,
-<<<<<<< HEAD
     walletConnectUpdateSession,
     walletConnectDisconnect,
-=======
-    overrideName,
-    walletConnectUpdateSessionConnectorByDappName,
-    walletConnectDisconnectAllByDappName,
->>>>>>> 5cb11b75
   ]);
 
   const handleOnPressMenuItem = useCallback(
