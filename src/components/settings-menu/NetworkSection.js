import analytics from '@segment/analytics-react-native';
<<<<<<< HEAD
import toLower from 'lodash/toLower';
import values from 'lodash/values';
=======
import { values } from 'lodash';
>>>>>>> ff35b533
import React, { useCallback } from 'react';
import { InteractionManager } from 'react-native';
import { useDispatch } from 'react-redux';
import networkInfo from '../../helpers/networkInfo';
import { settingsUpdateNetwork } from '../../redux/settings';
import { RadioList, RadioListItem } from '../radio-list';
import {
  useAccountSettings,
  useInitializeAccountData,
  useLoadAccountData,
  useResetAccountState,
} from '@rainbow-me/hooks';

const networks = values(networkInfo).filter(network => !network.layer2);

const NetworkSection = props => {
  const { network, testnetsEnabled } = useAccountSettings();
  const resetAccountState = useResetAccountState();
  const loadAccountData = useLoadAccountData();
  const initializeAccountData = useInitializeAccountData();
  const dispatch = useDispatch();

  const onNetworkChange = useCallback(
    async network => {
      await resetAccountState();
      await dispatch(settingsUpdateNetwork(network));
      InteractionManager.runAfterInteractions(async () => {
        await loadAccountData(network);
        initializeAccountData();
        analytics.track('Changed network', { network });
      });
    },
    [dispatch, initializeAccountData, loadAccountData, resetAccountState]
  );

  return (
    <RadioList
      extraData={network}
      items={networks.map(({ disabled, name, value, testnet }) => ({
        disabled: (!testnetsEnabled && testnet) || disabled,
        key: value,
        label: name,
        selected: network.toLowerCase() === value.toLowerCase(),
        testID: `${value}-network`,
        value,
      }))}
      marginTop={7}
      onChange={onNetworkChange}
      renderItem={RadioListItem}
      value={network}
      {...props}
    />
  );
};

export default NetworkSection;<|MERGE_RESOLUTION|>--- conflicted
+++ resolved
@@ -1,10 +1,5 @@
 import analytics from '@segment/analytics-react-native';
-<<<<<<< HEAD
-import toLower from 'lodash/toLower';
 import values from 'lodash/values';
-=======
-import { values } from 'lodash';
->>>>>>> ff35b533
 import React, { useCallback } from 'react';
 import { InteractionManager } from 'react-native';
 import { useDispatch } from 'react-redux';
