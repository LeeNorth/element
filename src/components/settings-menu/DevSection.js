import AsyncStorage from '@react-native-community/async-storage';
import lang from 'i18n-js';
import React, { useCallback, useContext } from 'react';
import { Alert, ScrollView } from 'react-native';
// eslint-disable-next-line import/default
import codePush from 'react-native-code-push';
import { HARDHAT_URL_ANDROID, HARDHAT_URL_IOS } from 'react-native-dotenv';
import Restart from 'react-native-restart';
import { useDispatch } from 'react-redux';
import { defaultConfig } from '../../config/experimental';
import useAppVersion from '../../hooks/useAppVersion';
import { ListFooter, ListItem } from '../list';
import { RadioListItem } from '../radio-list';
import UserDevSection from './UserDevSection';
import { Divider } from '@rainbow-me/design-system';
import { deleteAllBackups } from '@rainbow-me/handlers/cloudBackup';
import { web3SetHttpProvider } from '@rainbow-me/handlers/web3';
import { RainbowContext } from '@rainbow-me/helpers/RainbowContext';
import networkTypes from '@rainbow-me/helpers/networkTypes';
import { useWallets } from '@rainbow-me/hooks';
import { wipeKeychain } from '@rainbow-me/model/keychain';
import { clearAllStorages } from '@rainbow-me/model/mmkv';
import { Navigation } from '@rainbow-me/navigation';
import { useNavigation } from '@rainbow-me/navigation/Navigation';
import { explorerInit } from '@rainbow-me/redux/explorer';
import { clearImageMetadataCache } from '@rainbow-me/redux/imageMetadata';
import store from '@rainbow-me/redux/store';
import { walletsUpdate } from '@rainbow-me/redux/wallets';
import Routes from '@rainbow-me/routes';
import logger from 'logger';

const DevSection = () => {
  const { navigate } = useNavigation();
  const { config, setConfig } = useContext(RainbowContext);
  const { wallets } = useWallets();
  const dispatch = useDispatch();

<<<<<<< HEAD
  const onSettingChanged = useCallback(
=======
  const onExperimentalKeyChange = useCallback(
>>>>>>> 9014fc95
    value => {
      setConfig({ ...config, [value]: !config[value] });
      if (defaultConfig[value].needsRestart) {
        Navigation.handleAction(Routes.WALLET_SCREEN);
        setTimeout(Restart.Restart, 1000);
      }
    },
    [config, setConfig]
  );

  const connectToHardhat = useCallback(async () => {
    try {
      const ready = await web3SetHttpProvider(
        (ios && HARDHAT_URL_IOS) ||
          (android && HARDHAT_URL_ANDROID) ||
          'http://127.0.0.1:8545'
      );
      logger.log('connected to hardhat', ready);
    } catch (e) {
      await web3SetHttpProvider(networkTypes.mainnet);
      logger.log('error connecting to hardhat', e);
    }
    navigate(Routes.PROFILE_SCREEN);
    dispatch(explorerInit());
  }, [dispatch, navigate]);

  const syncCodepush = useCallback(async () => {
    const isUpdate = !!(await codePush.checkForUpdate());
    if (!isUpdate) {
      Alert.alert('No update');
    } else {
      // dismissing not to fuck up native nav structure
      navigate(Routes.PROFILE_SCREEN);
      Alert.alert('Installing update');

      const result = await codePush.sync({
        installMode: codePush.InstallMode.IMMEDIATE,
      });

      const resultString = Object.entries(codePush.syncStatus).find(
        e => e[1] === result
      )[0];
      Alert.alert(resultString);
    }
  }, [navigate]);

  const navToDevNotifications = useCallback(() => {
    navigate('DevNotificationsSection');
  }, [navigate]);

  const checkAlert = useCallback(async () => {
    try {
      const request = await fetch(
        'https://pro-api.coinmarketcap.com/v1/cryptocurrency/listings/latest'
      );
      if (android && request.status === 500) throw new Error('failed');
      await request.json();
      Alert.alert(
        lang.t('developer_settings.status'),
        lang.t('developer_settings.not_applied')
      );
    } catch (e) {
      Alert.alert(
        lang.t('developer_settings.status'),
        lang.t('developer_settings.applied')
      );
    }
  }, []);

  const removeBackups = async () => {
    const newWallets = { ...wallets };
    Object.keys(newWallets).forEach(key => {
      delete newWallets[key].backedUp;
      delete newWallets[key].backupDate;
      delete newWallets[key].backupFile;
      delete newWallets[key].backupType;
    });

    await store.dispatch(walletsUpdate(newWallets));

    // Delete all backups (debugging)
    await deleteAllBackups();

    Alert.alert(lang.t('developer_settings.backups_deleted_successfully'));
    Restart();
  };

  const [errorObj, setErrorObj] = useState(null);

  const throwRenderError = () => {
    setErrorObj({ error: 'this throws render error' });
  };

  const codePushVersion = useAppVersion()[1];

  return (
    <ScrollView testID="developer-settings-modal">
      <ListItem
        label={`💥 ${lang.t('developer_settings.clear_async_storage')}`}
        onPress={AsyncStorage.clear}
      />
      <ListItem
        label={`💥 ${lang.t('developer_settings.clear_mmkv_storage')}`}
        onPress={clearAllStorages}
      />
      <ListItem
        label={`📷️ ${lang.t('developer_settings.clear_image_metadata_cache')}`}
        onPress={clearImageMetadataCache}
      />
      <ListItem
        label={`💣 ${lang.t('developer_settings.reset_keychain')}`}
        onPress={wipeKeychain}
        testID="reset-keychain-section"
      />
      <ListItem
        label={`🔄 ${lang.t('developer_settings.restart_app')}`}
        onPress={() => Restart.Restart()}
      />
      <ListItem
        label={`💥 ${lang.t('developer_settings.crash_app_render_error')}`}
        onPress={throwRenderError}
        testID="crash-app-section"
      />
      {errorObj}
      <ListItem
        label={`🗑️ ${lang.t('developer_settings.remove_all_backups')}`}
        onPress={removeBackups}
      />
      <ListItem
        label={`🤷 ${lang.t(
          'developer_settings.restore_default_experimental_config'
        )}`}
        onPress={() => AsyncStorage.removeItem('experimentalConfig')}
      />
      <ListItem
        label={`👷 ${lang.t('developer_settings.connect_to_hardhat')}`}
        onPress={connectToHardhat}
        testID="hardhat-section"
      />
      <ListItem
        label={`🏖️ ${lang.t('developer_settings.alert')}`}
        onPress={checkAlert}
        testID="alert-section"
      />
      <ListItem
        label={`🔔 ${lang.t('developer_settings.notifications_debug')}`}
        onPress={navToDevNotifications}
        testID="notifications-section"
      />
      <UserDevSection scrollEnabled={false} />
      <ListItem
        label={`‍⏩ ${lang.t('developer_settings.sync_codepush', {
          codePushVersion: codePushVersion,
        })}`}
        onPress={syncCodepush}
      />
      {Object.keys(config)
        .sort()
        .filter(key => defaultConfig[key].settings)
        .map(key => (
          <RadioListItem
            key={key}
            label={key}
<<<<<<< HEAD
            onPress={() => onSettingChanged(key)}
=======
            onPress={() => onExperimentalKeyChange(key)}
>>>>>>> 9014fc95
            selected={!!config[key]}
          />
        ))}

      <Divider />
      <ListFooter />
    </ScrollView>
  );
};

export default DevSection;<|MERGE_RESOLUTION|>--- conflicted
+++ resolved
@@ -35,11 +35,7 @@
   const { wallets } = useWallets();
   const dispatch = useDispatch();
 
-<<<<<<< HEAD
-  const onSettingChanged = useCallback(
-=======
   const onExperimentalKeyChange = useCallback(
->>>>>>> 9014fc95
     value => {
       setConfig({ ...config, [value]: !config[value] });
       if (defaultConfig[value].needsRestart) {
@@ -203,11 +199,7 @@
           <RadioListItem
             key={key}
             label={key}
-<<<<<<< HEAD
-            onPress={() => onSettingChanged(key)}
-=======
             onPress={() => onExperimentalKeyChange(key)}
->>>>>>> 9014fc95
             selected={!!config[key]}
           />
         ))}
