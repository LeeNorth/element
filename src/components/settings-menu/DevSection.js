import AsyncStorage from '@react-native-community/async-storage';
import React, { useCallback, useContext } from 'react';
import { Alert, ScrollView } from 'react-native';
import { HARDHAT_URL_ANDROID, HARDHAT_URL_IOS } from 'react-native-dotenv';
import Restart from 'react-native-restart';
import { useDispatch } from 'react-redux';
import { defaultConfig } from '../../config/experimental';
import { ListFooter, ListItem } from '../list';
import { RadioListItem } from '../radio-list';
import UserDevSection from './UserDevSection';
import { deleteAllBackups } from '@rainbow-me/handlers/cloudBackup';
import { web3SetHttpProvider } from '@rainbow-me/handlers/web3';
import { RainbowContext } from '@rainbow-me/helpers/RainbowContext';
import networkTypes from '@rainbow-me/helpers/networkTypes';
import { useWallets } from '@rainbow-me/hooks';
import { wipeKeychain } from '@rainbow-me/model/keychain';
import { useNavigation } from '@rainbow-me/navigation/Navigation';
import { explorerInit } from '@rainbow-me/redux/explorer';
import { clearImageMetadataCache } from '@rainbow-me/redux/imageMetadata';
import store from '@rainbow-me/redux/store';
import { walletsUpdate } from '@rainbow-me/redux/wallets';
import Routes from '@rainbow-me/routes';
import logger from 'logger';

const DevSection = () => {
  const { navigate } = useNavigation();
  const { config, setConfig } = useContext(RainbowContext);
  const { wallets } = useWallets();
  const dispatch = useDispatch();

  const onNetworkChange = useCallback(
    value => {
      setConfig({ ...config, [value]: !config[value] });
    },
    [config, setConfig]
  );

  const connectToHardhat = useCallback(async () => {
    try {
      const ready = await web3SetHttpProvider(
        (ios && HARDHAT_URL_IOS) ||
          (android && HARDHAT_URL_ANDROID) ||
          'http://127.0.0.1:8545'
      );
      logger.log('connected to hardhat', ready);
    } catch (e) {
      await web3SetHttpProvider(networkTypes.mainnet);
      logger.log('error connecting to hardhat', e);
    }
    navigate(Routes.PROFILE_SCREEN);
    dispatch(explorerInit());
  }, [dispatch, navigate]);

  const checkAlert = useCallback(async () => {
    try {
      const request = await fetch(
        'https://pro-api.coinmarketcap.com/v1/cryptocurrency/listings/latest'
      );
      if (android && request.status === 500) throw new Error('failed');
      await request.json();
      Alert.alert('Status', 'NOT APPLIED');
    } catch (e) {
      Alert.alert('Status', 'APPLIED');
    }
  }, []);

  const removeBackups = async () => {
    const newWallets = { ...wallets };
    Object.keys(newWallets).forEach(key => {
      delete newWallets[key].backedUp;
      delete newWallets[key].backupDate;
      delete newWallets[key].backupFile;
      delete newWallets[key].backupType;
    });

    await store.dispatch(walletsUpdate(newWallets));

    // Delete all backups (debugging)
    await deleteAllBackups();

    Alert.alert('Backups deleted succesfully');
    Restart();
  };

  const [errorObj, setErrorObj] = useState(null);

  const throwRenderError = () => {
    setErrorObj({ error: 'this throws render error' });
  };

  return (
    <ScrollView testID="developer-settings-modal">
      <ListItem label="💥 Clear async storage" onPress={AsyncStorage.clear} />
      <ListItem
        label="📷️ Clear Image Metadata Cache"
        onPress={clearImageMetadataCache}
      />
      <ListItem
        label="💣 Reset Keychain"
        onPress={wipeKeychain}
        testID="reset-keychain-section"
      />
      <ListItem label="🔄 Restart app" onPress={() => Restart.Restart()} />
      <ListItem
        label="💥 Crash app (render error)"
        onPress={throwRenderError}
        testID="crash-app-section"
      />
      {errorObj}
      <ListItem label="🗑️ Remove all backups" onPress={removeBackups} />
      <ListItem
        label="🤷 Restore default experimental config"
        onPress={() => AsyncStorage.removeItem('experimentalConfig')}
      />
      <ListItem
        label="‍👷 Connect to hardhat"
        onPress={connectToHardhat}
        testID="hardhat-section"
      />
      <ListItem label="‍🏖️ Alert" onPress={checkAlert} testID="alert-section" />
<<<<<<< HEAD
      <ListFooter />
=======

      <UserDevSection scrollEnabled={false} />

>>>>>>> 8ef06d80
      {Object.keys(config)
        .sort()
        .filter(key => defaultConfig[key].settings)
        .map(key => (
          <RadioListItem
            key={key}
            label={key}
            onPress={() => onNetworkChange(key)}
            selected={!!config[key]}
          />
        ))}
      <ListFooter />
    </ScrollView>
  );
};

export default DevSection;<|MERGE_RESOLUTION|>--- conflicted
+++ resolved
@@ -118,13 +118,7 @@
         testID="hardhat-section"
       />
       <ListItem label="‍🏖️ Alert" onPress={checkAlert} testID="alert-section" />
-<<<<<<< HEAD
-      <ListFooter />
-=======
-
       <UserDevSection scrollEnabled={false} />
-
->>>>>>> 8ef06d80
       {Object.keys(config)
         .sort()
         .filter(key => defaultConfig[key].settings)
