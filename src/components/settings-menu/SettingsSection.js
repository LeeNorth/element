--- conflicted
+++ resolved
@@ -139,13 +139,8 @@
 }) {
   const isReviewAvailable = false;
   const { wallets, isReadOnlyWallet } = useWallets();
-<<<<<<< HEAD
   const { language, nativeCurrency, network } = useAccountSettings();
-  const { isTinyPhone } = useDimensions();
-=======
-  const { /*language,*/ nativeCurrency, network } = useAccountSettings();
   const { isSmallPhone } = useDimensions();
->>>>>>> 31698389
 
   const { colors, isDarkMode, setTheme, colorScheme } = useTheme();
 
@@ -217,7 +212,7 @@
                   source={isDarkMode ? BackupIconDark : BackupIcon}
                 />
               }
-              label="Backup"
+              label={lang.t('settings.backup')}
               onPress={onPressBackup}
               onPressIcloudBackup={onPressIcloudBackup}
               onPressShowSecret={onPressShowSecret}
@@ -241,7 +236,7 @@
                 source={isDarkMode ? CurrencyIconDark : CurrencyIcon}
               />
             }
-            label="Currency"
+            label={lang.t('settings.currency')}
             onPress={onPressCurrency}
             testID="currency-section"
           >
@@ -253,86 +248,23 @@
                 source={isDarkMode ? NetworkIconDark : NetworkIcon}
               />
             }
-<<<<<<< HEAD
-            label={lang.t('settings.backup')}
-            onPress={onPressBackup}
-            onPressIcloudBackup={onPressIcloudBackup}
-            onPressShowSecret={onPressShowSecret}
-            testID="backup-section"
-=======
-            label="Network"
+            label={lang.t('settings.network')}
             onPress={onPressNetwork}
             testID="network-section"
->>>>>>> 31698389
           >
             <ListItemArrowGroup>
               {networkInfo?.[network]?.name}
             </ListItemArrowGroup>
           </ListItem>
-<<<<<<< HEAD
-        )}
-        <ListItem
-          icon={
-            <SettingIcon
-              source={isDarkMode ? CurrencyIconDark : CurrencyIcon}
-            />
-          }
-          label={lang.t('settings.currency')}
-          onPress={onPressCurrency}
-          testID="currency-section"
-        >
-          <ListItemArrowGroup>{nativeCurrency || ''}</ListItemArrowGroup>
-        </ListItem>
-        <ListItem
-          icon={
-            <SettingIcon source={isDarkMode ? NetworkIconDark : NetworkIcon} />
-          }
-          label={lang.t('settings.network')}
-          onPress={onPressNetwork}
-          testID="network-section"
-        >
-          <ListItemArrowGroup>
-            {networkInfo?.[network]?.name}
-          </ListItemArrowGroup>
-        </ListItem>
-        <ListItem
-          icon={
-            <SettingIcon
-              source={isDarkMode ? DarkModeIconDark : DarkModeIcon}
-            />
-          }
-          label={lang.t('settings.theme')}
-          onPress={toggleTheme}
-          testID={`darkmode-section-${isDarkMode}`}
-        >
-          <Column align="end" flex="1" justify="end">
-            <Text
-              color={colors.alpha(colors.blueGreyDark, 0.6)}
-              size="large"
-              weight="medium"
-            >
-              {capitalizeFirstLetter(colorScheme)}
-            </Text>
-          </Column>
-        </ListItem>
-        {!isReadOnlyWallet && (
-=======
->>>>>>> 31698389
           <ListItem
             icon={
               <SettingIcon
                 source={isDarkMode ? DarkModeIconDark : DarkModeIcon}
               />
             }
-<<<<<<< HEAD
-            label={lang.t('settings.privacy')}
-            onPress={onPressPrivacy}
-            testID="privacy"
-=======
-            label="Theme"
+            label={lang.t('settings.theme')}
             onPress={toggleTheme}
             testID={`darkmode-section-${isDarkMode}`}
->>>>>>> 31698389
           >
             <Column align="end" flex="1" justify="end">
               <Text
@@ -344,51 +276,6 @@
               </Text>
             </Column>
           </ListItem>
-<<<<<<< HEAD
-        )}
-        <ListItem
-          icon={
-            <SettingIcon
-              source={isDarkMode ? LanguageIconDark : LanguageIcon}
-            />
-          }
-          label="Language"
-          onPress={onPressLanguage}
-        >
-          <ListItemArrowGroup>
-            {supportedLanguages[language] || ''}
-          </ListItemArrowGroup>
-        </ListItem>
-      </ColumnWithDividers>
-      <ListFooter />
-      <ColumnWithDividers dividerRenderer={ListItemDivider}>
-        <ListItem
-          icon={<Emoji name="rainbow" />}
-          label={lang.t('settings.share')}
-          onPress={onPressShare}
-          testID="share-section"
-          value={SettingsExternalURLs.rainbowHomepage}
-        />
-        <ListItem
-          icon={<Emoji name="bird" />}
-          label={lang.t('settings.follow_twitter')}
-          onPress={onPressTwitter}
-          testID="twitter-section"
-          value={SettingsExternalURLs.twitter}
-        />
-        <ListItem
-          icon={<Emoji name={ios ? 'speech_balloon' : 'lady_beetle'} />}
-          label={lang.t('settings.feedback')}
-          onPress={onSendFeedback}
-          testID="feedback-section"
-        />
-        {isReviewAvailable && (
-          <ListItem
-            icon={<Emoji name="red_heart" />}
-            label={lang.t('settings.review')}
-            onPress={onPressReview}
-            testID="review-section"
-=======
           {!isReadOnlyWallet && (
             <ListItem
               icon={
@@ -396,24 +283,25 @@
                   source={isDarkMode ? PrivacyIconDark : PrivacyIcon}
                 />
               }
-              label="Privacy"
+              label={lang.t('settings.privacy')}
               onPress={onPressPrivacy}
               testID="privacy"
             >
               <ListItemArrowGroup />
             </ListItem>
           )}
-          {/*<ListItem
-        {/*  icon={*/}
-          {/*    <SettingIcon source={darkMode ? LanguageIconDark : LanguageIcon} />*/}
-          {/*  }*/}
-          {/*  label="Language"*/}
-          {/*  onPress={onPressLanguage}*/}
-          {/*>*/}
-          {/*  <ListItemArrowGroup>*/}
-          {/*    {supportedLanguages[language] || ''}*/}
-          {/*  </ListItemArrowGroup>*/}
-          {/*</ListItem>*/}
+          <ListItem
+        icon={
+          <SettingIcon source={darkMode ? LanguageIconDark : LanguageIcon} />}
+   
+          label={lang.t('settings.language')}
+
+          onPress={onPressLanguage}
+          >
+          <ListItemArrowGroup>
+          {supportedLanguages[language] || ''}
+        </ListItemArrowGroup>
+          </ListItem>
         </ColumnWithDividers>
         <ListFooter />
         <ColumnWithDividers dividerRenderer={ListItemDivider}>
@@ -423,21 +311,13 @@
             onPress={onPressShare}
             testID="share-section"
             value={SettingsExternalURLs.rainbowHomepage}
->>>>>>> 31698389
           />
           <ListItem
-<<<<<<< HEAD
-            icon={<Emoji name="construction" />}
-            label={lang.t('settings.dev')}
-            onPress={onPressDev}
-            testID="developer-section"
-=======
             icon={<Emoji name="brain" />}
-            label="Learn about Rainbow and Ethereum"
+            label={lang.t('settings.learn')}
             onPress={onPressLearn}
             testID="learn-section"
             value={SettingsExternalURLs.rainbowLearn}
->>>>>>> 31698389
           />
           <ListItem
             icon={<Emoji name="bird" />}
@@ -448,14 +328,14 @@
           />
           <ListItem
             icon={<Emoji name={ios ? 'speech_balloon' : 'lady_beetle'} />}
-            label={ios ? 'Feedback and Support' : 'Feedback & Bug Reports'}
+            label={lang.t('settings.feedback')}
             onPress={onSendFeedback}
             testID="feedback-section"
           />
           {isReviewAvailable && (
             <ListItem
               icon={<Emoji name="red_heart" />}
-              label="Review Rainbow"
+              label={lang.t('settings.review')}
               onPress={onPressReview}
               testID="review-section"
             />
@@ -466,7 +346,7 @@
             <ListFooter height={10} />
             <ListItem
               icon={<Emoji name="construction" />}
-              label="Developer Settings"
+              label={lang.t('settings.developer')}
               onPress={onPressDev}
               testID="developer-section"
             />
