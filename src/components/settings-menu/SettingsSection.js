--- conflicted
+++ resolved
@@ -45,10 +45,7 @@
   onPressCurrency,
   onPressImportSeedPhrase,
   onPressLanguage,
-<<<<<<< HEAD
   onPressNetwork,
-=======
->>>>>>> 72b8f893
   onSendFeedback,
   // onPressSecurity,
   openWebView,
@@ -160,11 +157,8 @@
   onPressCurrency: PropTypes.func.isRequired,
   onPressImportSeedPhrase: PropTypes.func.isRequired,
   onPressLanguage: PropTypes.func.isRequired,
-<<<<<<< HEAD
   onPressNetwork: PropTypes.func,
-=======
   onSendFeedback: PropTypes.func.isRequired,
->>>>>>> 72b8f893
   // onPressSecurity: PropTypes.func.isRequired,
   openWebView: PropTypes.func,
 };
