--- conflicted
+++ resolved
@@ -1,9 +1,5 @@
-<<<<<<< HEAD
+import analytics from '@segment/analytics-react-native';
 import { isNil } from 'lodash';
-=======
-import analytics from '@segment/analytics-react-native';
-import { omit } from 'lodash';
->>>>>>> 262825a7
 import PropTypes from 'prop-types';
 import React from 'react';
 import { compose, onlyUpdateForKeys, withHandlers } from 'recompact';
