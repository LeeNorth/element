import { useRoute } from '@react-navigation/core';
import analytics from '@segment/analytics-react-native';
import lang from 'i18n-js';
<<<<<<< HEAD
import React, { Fragment, useCallback, useState } from 'react';
import Animated, { useSharedValue, withSpring } from 'react-native-reanimated';
=======
import { isEmpty } from 'lodash';
import React, { useCallback, useState } from 'react';
import { StyleSheet } from 'react-native';
import Animated, {
  Easing,
  FadeOut,
  useSharedValue,
  withSpring,
} from 'react-native-reanimated';
>>>>>>> b8b4f082
import useWallets from '../../hooks/useWallets';
import { Alert } from '../alerts';
import { Centered, ColumnWithMargins } from '../layout';
import { Numpad, NumpadValue } from '../numpad';
import AddCashFooter from './AddCashFooter';
import AddCashSelector from './AddCashSelector';
import { toChecksumAddress } from '@rainbow-me/handlers/web3';
import { isEmpty } from '@rainbow-me/helpers/utilities';
import {
  useAccountSettings,
  useDimensions,
  useIsWalletEthZero,
} from '@rainbow-me/hooks';
import { DAI_ADDRESS, ETH_ADDRESS } from '@rainbow-me/references';
import { padding } from '@rainbow-me/styles';
import { abbreviations } from '@rainbow-me/utils';

const currencies = [DAI_ADDRESS, ETH_ADDRESS];
const minimumPurchaseAmountUSD = 1;
const springConfig = {
  damping: 40,
  stiffness: 400,
  velocity: 0,
};

interface Props {
  limitWeekly: number;
  onClearError: () => void;
  onLimitExceeded: (limit: 'weekly' | 'yearly') => void;
  onPurchase: (params: { address: string; value: string }) => void;
  onShake: () => void;
  shakeAnim: Animated.SharedValue<number>;
}

const AddCashForm = ({
  limitWeekly,
  onClearError,
  onLimitExceeded,
  onPurchase,
  onShake,
  shakeAnim,
}: Props) => {
  const isWalletEthZero = useIsWalletEthZero();
  const { params } = useRoute();
  const [paymentSheetVisible, setPaymentSheetVisible] = useState(false);

  const { isNarrowPhone, isSmallPhone, isTallPhone } = useDimensions();
  const scale = useSharedValue(1);

  const initialCurrencyIndex = 1;
  const [currency, setCurrency] = useState(currencies[initialCurrencyIndex]);
  const [value, setValue] = useState<string>(
    // @ts-expect-error not fully typed navigation
    params?.amount ? params?.amount?.toString() : ''
  );

  const { isReadOnlyWallet } = useWallets();
  const { accountAddress } = useAccountSettings();

  const onSubmit = useCallback(async () => {
    if (paymentSheetVisible) return;

    const numberValue = Number(value);

    async function handlePurchase() {
      try {
        analytics.track('Submitted Purchase', {
          category: 'add cash',
          label: currency,
          value: numberValue,
        });
        setPaymentSheetVisible(true);
        await onPurchase({ address: currency, value });
        // eslint-disable-next-line no-empty
      } catch (e) {
      } finally {
        setPaymentSheetVisible(false);
      }
    }

    if (isReadOnlyWallet) {
      const truncatedAddress = abbreviations.formatAddressForDisplay(
        toChecksumAddress(accountAddress) ?? '',
        4,
        6
      );
      Alert({
        buttons: [
          { style: 'cancel', text: lang.t('button.cancel') },
          { onPress: handlePurchase, text: lang.t('button.proceed') },
        ],
        message: lang.t('wallet.add_cash.watching_mode_confirm_message', {
          truncatedAddress,
        }),
        title: lang.t('wallet.add_cash.watching_mode_confirm_title'),
      });
    } else if (numberValue <= 50) {
      Alert({
        buttons: [
          { style: 'cancel', text: 'Cancel' },
          { onPress: handlePurchase, text: 'Proceed' },
        ],
        message:
          'You will receive this amount, but the blockchain fees associated with the purchase will likely be much higher.',
        title: 'Are you sure?',
      });
    } else {
      await handlePurchase();
    }
  }, [
    accountAddress,
    isReadOnlyWallet,
    currency,
    onPurchase,
    paymentSheetVisible,
    value,
  ]);

  const handleNumpadPress = useCallback(
    newValue => {
      setValue(prevValue => {
        const isExceedingWeeklyLimit =
          parseFloat(prevValue + parseFloat(newValue)) > limitWeekly;

        const isInvalidFirstEntry =
          !prevValue &&
          (newValue === '0' || newValue === '.' || newValue === 'back');

        const isMaxDecimalCount = prevValue?.includes('.') && newValue === '.';

        const isMaxDecimalLength =
          prevValue &&
          prevValue.charAt(prevValue.length - 3) === '.' &&
          newValue !== 'back';

        if (
          isExceedingWeeklyLimit ||
          isInvalidFirstEntry ||
          isMaxDecimalCount ||
          isMaxDecimalLength
        ) {
          if (isExceedingWeeklyLimit) onLimitExceeded('weekly');
          onShake();
          return prevValue;
        }

        let nextValue = prevValue;
        if (nextValue === null) {
          nextValue = newValue;
        } else if (newValue === 'back') {
          nextValue = prevValue.slice(0, -1);
        } else {
          nextValue += newValue;
        }

        onClearError();

        if (nextValue.length > 3) {
          const characterCountFactor = 1 - (nextValue.length - 3) * 0.075;

          scale.value = withSpring(characterCountFactor, springConfig);
        } else if (nextValue.length === 3) {
          scale.value = withSpring(1, springConfig);
        }

        return nextValue;
      });

      analytics.track('Updated cash amount', {
        category: 'add cash',
      });
    },
    [limitWeekly, onClearError, onLimitExceeded, onShake, scale]
  );

  const onCurrencyChange = useCallback(
    val => {
      if (isWalletEthZero) {
        Alert({
          buttons: [{ text: lang.t('button.okay') }],
          message: lang.t(
            'wallet.add_cash.purchasing_dai_requires_eth_message'
          ),
          title: lang.t('wallet.add_cash.purchasing_dai_requires_eth_title'),
        });
        analytics.track('Tried to purchase DAI but doesnt own any ETH', {
          category: 'add cash',
          label: val,
        });
      } else {
        setCurrency(val);
        analytics.track('Switched currency to purchase', {
          category: 'add cash',
          label: val,
        });
      }
    },
    [isWalletEthZero]
  );

  return (
    <Animated.View
      exiting={FadeOut.duration(150).easing(Easing.out(Easing.ease))}
      style={sx.container}
    >
      <Centered flex={1}>
        <ColumnWithMargins
          align="center"
          justify="center"
          margin={isSmallPhone ? 0 : 8}
          style={padding.object(0, 24, isNarrowPhone ? 12 : 24)}
          width="100%"
        >
          <NumpadValue scale={scale} translateX={shakeAnim} value={value} />
          <AddCashSelector
            currencies={currencies}
            initialCurrencyIndex={initialCurrencyIndex}
            isWalletEthZero={isWalletEthZero}
            onSelect={onCurrencyChange}
          />
        </ColumnWithMargins>
      </Centered>
      <ColumnWithMargins align="center" margin={isTallPhone ? 27 : 12}>
        <Centered maxWidth={313}>
          <Numpad
            onPress={handleNumpadPress}
            width={isNarrowPhone ? 275 : '100%'}
          />
        </Centered>
        <AddCashFooter
          disabled={
            isEmpty(value) || parseFloat(value) < minimumPurchaseAmountUSD
          }
          onDisabledPress={onShake}
          onSubmit={onSubmit}
        />
      </ColumnWithMargins>
    </Animated.View>
  );
};

export default React.memo(AddCashForm);

const sx = StyleSheet.create({
  container: {
    flex: 1,
  },
});<|MERGE_RESOLUTION|>--- conflicted
+++ resolved
@@ -1,11 +1,6 @@
 import { useRoute } from '@react-navigation/core';
 import analytics from '@segment/analytics-react-native';
 import lang from 'i18n-js';
-<<<<<<< HEAD
-import React, { Fragment, useCallback, useState } from 'react';
-import Animated, { useSharedValue, withSpring } from 'react-native-reanimated';
-=======
-import { isEmpty } from 'lodash';
 import React, { useCallback, useState } from 'react';
 import { StyleSheet } from 'react-native';
 import Animated, {
@@ -14,7 +9,6 @@
   useSharedValue,
   withSpring,
 } from 'react-native-reanimated';
->>>>>>> b8b4f082
 import useWallets from '../../hooks/useWallets';
 import { Alert } from '../alerts';
 import { Centered, ColumnWithMargins } from '../layout';
