--- conflicted
+++ resolved
@@ -7,7 +7,6 @@
 
 const OfflineToast = () => {
   const isConnected = useInternetStatus();
-<<<<<<< HEAD
   const { network } = useAccountSettings();
   const providerUrl = web3Provider?.connection?.url;
   const isMainnet =
@@ -16,14 +15,7 @@
     <Toast
       icon="offline"
       isVisible={!isConnected && isMainnet}
-      text="Offline"
-=======
-  return (
-    <Toast
-      icon="offline"
-      isVisible={!isConnected}
       text={lang.t('button.offline')}
->>>>>>> ad0e1cd7
     />
   );
 };
