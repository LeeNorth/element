import { CardType } from '@/components/cards/GenericCard';
import { LearnCategory } from '@/components/cards/utils/types';

/**
 * All events, used by `analytics.track()`
 */
export const event = {
  firstAppOpen: 'First App Open',
  applicationDidMount: 'React component tree finished initial mounting',
  pressedButton: 'Pressed Button',
  appStateChange: 'State change',
  analyticsTrackingDisabled: 'analytics_tracking.disabled',
  analyticsTrackingEnabled: 'analytics_tracking.enabled',
  swapSubmitted: 'Submitted Swap',
<<<<<<< HEAD

  // notification promo sheet was shown
  notificationsPromoShown: 'notifications_promo.shown',
  // only for iOS — initial prompt is not allowed — Android is enabled by default
  notificationsPromoPermissionsBlocked:
    'notifications_promo.permissions_blocked',
  // only for iOS, Android is enabled by default
  notificationsPromoPermissionsGranted:
    'notifications_promo.permissions_granted',
  // if initially blocked, user must go to system settings and manually turn on notys
  notificationsPromoSystemSettingsOpened:
    'notifications_promo.system_settings_opened',
  // user enabled settings, and we sent them to our in-app settings
  notificationsPromoNotificationSettingsOpened:
    'notifications_promo.notification_settings_opened',
  // user either swiped the sheet away, or clicked "Not Now"
  notificationsPromoDismissed: 'notifications_promo.dismissed',
=======
  cardPressed: 'Card Pressed',
  learnArticleOpened: 'Learn Article Opened',
  learnArticleShared: 'Learn Article Shared',
  qrCodeViewed: 'QR Code Viewed',
>>>>>>> c885fc89
} as const;

/**
 * Properties corresponding to each event
 */
export type EventProperties = {
  [event.firstAppOpen]: undefined;
  [event.applicationDidMount]: undefined;
  [event.appStateChange]: {
    category: 'app state';
    label: string;
  };
  [event.pressedButton]: {
    buttonName: string;
    action: string;
  };
  [event.analyticsTrackingDisabled]: undefined;
  [event.analyticsTrackingEnabled]: undefined;
  [event.swapSubmitted]: {
    usdValue: number;
    inputCurrencySymbol: string;
    outputCurrencySymbol: string;
  };
<<<<<<< HEAD
  [event.notificationsPromoShown]: undefined;
  [event.notificationsPromoPermissionsBlocked]: undefined;
  [event.notificationsPromoPermissionsGranted]: undefined;
  [event.notificationsPromoSystemSettingsOpened]: undefined;
  [event.notificationsPromoNotificationSettingsOpened]: undefined;
  [event.notificationsPromoDismissed]: undefined;
=======
  [event.cardPressed]: {
    cardName: string;
    fromScreen: string;
    cardType: CardType;
  };
  [event.learnArticleOpened]: {
    durationSeconds: number;
    url: string;
    cardId: string;
    category: LearnCategory;
    displayType: CardType;
    fromScreen: string;
  };
  [event.learnArticleShared]: {
    url: string;
    category: string;
    cardId: string;
    durationSeconds: number;
  };
  [event.qrCodeViewed]: {
    component: string;
  };
>>>>>>> c885fc89
};<|MERGE_RESOLUTION|>--- conflicted
+++ resolved
@@ -12,8 +12,6 @@
   analyticsTrackingDisabled: 'analytics_tracking.disabled',
   analyticsTrackingEnabled: 'analytics_tracking.enabled',
   swapSubmitted: 'Submitted Swap',
-<<<<<<< HEAD
-
   // notification promo sheet was shown
   notificationsPromoShown: 'notifications_promo.shown',
   // only for iOS — initial prompt is not allowed — Android is enabled by default
@@ -30,12 +28,10 @@
     'notifications_promo.notification_settings_opened',
   // user either swiped the sheet away, or clicked "Not Now"
   notificationsPromoDismissed: 'notifications_promo.dismissed',
-=======
   cardPressed: 'Card Pressed',
   learnArticleOpened: 'Learn Article Opened',
   learnArticleShared: 'Learn Article Shared',
   qrCodeViewed: 'QR Code Viewed',
->>>>>>> c885fc89
 } as const;
 
 /**
@@ -59,14 +55,12 @@
     inputCurrencySymbol: string;
     outputCurrencySymbol: string;
   };
-<<<<<<< HEAD
   [event.notificationsPromoShown]: undefined;
   [event.notificationsPromoPermissionsBlocked]: undefined;
   [event.notificationsPromoPermissionsGranted]: undefined;
   [event.notificationsPromoSystemSettingsOpened]: undefined;
   [event.notificationsPromoNotificationSettingsOpened]: undefined;
   [event.notificationsPromoDismissed]: undefined;
-=======
   [event.cardPressed]: {
     cardName: string;
     fromScreen: string;
@@ -89,5 +83,4 @@
   [event.qrCodeViewed]: {
     component: string;
   };
->>>>>>> c885fc89
 };