--- conflicted
+++ resolved
@@ -1,11 +1,7 @@
 import colors from './colors';
 import fonts from './fonts';
-<<<<<<< HEAD
-import { isNil } from '@rainbow-me/helpers/utilities';
-import { css } from '@rainbow-me/styled-components';
-=======
 import { css } from '@/styled-thing';
->>>>>>> c0ef4cbd
+import { isNil } from '@/helpers/utilities';
 
 function capitalizeFirstLetter(string) {
   return string.charAt(0).toUpperCase() + string.slice(1);
