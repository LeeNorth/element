--- conflicted
+++ resolved
@@ -3,30 +3,15 @@
 
 font.family = {
   SFMono: 'SFMono-Regular',
-<<<<<<< HEAD
-  SFProDisplay: 'SF Pro Display',
-=======
->>>>>>> f7a1397b
   SFProRounded: 'SF Pro Rounded',
   SFProText: 'SF Pro Text',
 };
 
 font.letterSpacing = {
-<<<<<<< HEAD
-  tightest: -0.3,
-  tighter: -0.2,
-  tight: -0.1,
-  loose: 0.15,
-  looser: 0.3,
-  loosest: 0.46,
-  looseyGoosey: 0.6,
-  uppercase: 0.8,
-=======
   roundedTightest: 0.2,
   roundedTight: 0.4,
   roundedMedium: 0.5,
   rounded: 0.6,
->>>>>>> f7a1397b
 };
 
 font.lineHeight = {
