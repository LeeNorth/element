--- conflicted
+++ resolved
@@ -1,10 +1,5 @@
-<<<<<<< HEAD
-import { isNil } from '@rainbow-me/helpers/utilities';
-import { css } from '@rainbow-me/styled-components';
-=======
-import { isNil } from 'lodash';
+import { isNil } from '@/helpers/utilities';
 import { css } from '@/styled-thing';
->>>>>>> c0ef4cbd
 
 export default function buildLayoutStyles(values, type, shouldReturnCss) {
   // Replicating the CSS API, if no second value parameter is given
