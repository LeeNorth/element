--- conflicted
+++ resolved
@@ -24,12 +24,8 @@
   dark: '#E0E8FF',
   darkGrey: '#333333',
   darkModeDark: '#404656',
-<<<<<<< HEAD
+  exchangeFallback: 'rgba(60, 66, 82, 0.8)',
   green: '#4BD166',
-=======
-  exchangeFallback: 'rgba(60, 66, 82, 0.8)',
-  green: '#00D146',
->>>>>>> 5272ed30
   grey: '#333333',
   grey20: '#333333',
   lighterGrey: '#12131A',
