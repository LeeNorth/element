--- conflicted
+++ resolved
@@ -93,11 +93,8 @@
     stackBackground: '#0A0A0A', // '10, 10, 10'
     swapPurple: '#575CFF', // '87, 92, 255'
     transparent: 'transparent',
-<<<<<<< HEAD
     trueBlack: '#000000', // '0, 0, 0'
-=======
     uniswapPink: '#DC6BE5', // '229, 64, 241',
->>>>>>> 323e5b59
     white: '#FFFFFF', // '255, 255, 255'
     whiteLabel: '#FFFFFF', // '255, 255, 255'
     yellow: '#FFD657', // '255, 214, 87'
