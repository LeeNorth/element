import chroma from 'chroma-js';
import PropTypes from 'prop-types';

const base = {
  appleBlue: '#0E76FD', // 14, 118, 253
  black: '#000000', // '0, 0, 0'
  blueGreyDark: '#3C4252', // '60, 66, 82'
  blueGreyDarker: '#0F0F11', // '15, 15, 17'
  blueGreyLight: '#A1A5AC',
  blueGreyLightest: '#8A8E97', // '138, 142, 151'
  blueGreyLigter: '#666A73', // '102, 106, 115'
  blueGreyMedium: '#636875', // '99, 104, 117'
  blueGreyMediumLight: '#7b7f8a', // '123, 127, 138'
  dark: '#25292E', // '37, 41, 46'
  darkGrey: '#71778a', // '113, 119, 138'
  green: '#00994d', // '0, 153, 77'
  grey: '#a9adb9', // '169, 173, 185'
<<<<<<< HEAD
  headerTitle: '#aaafbd', // '170, 175, 189'
  highlightBackground: '#f6f7f8', // '170, 175, 189'
  lightBlue: '#c5f2ff', // '197, 242, 255'
=======
>>>>>>> f25e60ab
  lightestGrey: '#E9EBEF', // '238, 233, 232'
  lightGrey: '#f7f7f8', // '247, 247, 248'
  limeGreen: '#3FCC18', // '58, 166, 134'
  mediumGrey: '#a1a5b3', // '161, 165, 179'
  orangeMedium: '#FCA247', // '252, 162, 71'
  paleBlue: '#579DFF',
  placeholder: '#C4C6CB', // 196, 198, 203
  primaryBlue: '#5d9df6', // '93, 157, 246'
  purple: '#32325d', // '50, 50, 93'
  red: '#d64b47', // '214, 75, 71'
  rowDivider: '#f9f9fa', // '249, 249, 250'
  shimmer: '#edeef1', // '237, 238, 241'
  skeleton: '#f7f7f8', // '247, 247, 248'
  transparent: 'transparent',
  white: '#ffffff', // '255, 255, 255'
};

const assetIcon = {
  blue: '#7dabf0', // '125, 171, 240'
  orange: '#f2bb3a', // '242, 187, 58'
  purple: '#464e5e', // '70, 78, 94'
  red: '#c95050', // '201, 80, 80',
};

const sendScreen = {
  brightBlue: base.appleBlue, // 14, 118, 253
  grey: '#d8d8d8', // '216, 216, 216'
  lightGrey: '#fafafa', // '250, 250, 250'
};

assetIcon.random = () => {
  const assetIconColors = Object.values(assetIcon);
  return assetIconColors[Math.floor(Math.random() * assetIconColors.length)];
};

const vendor = {
  etherscan: '#025c90', // '2, 92, 144'
  ethplorer: '#506685', // '80, 102, 133'
  ledger: '#2f3137', // '47, 49, 55'
  walletconnect: '#4099ff', // '64, 153, 255'
};

const buildRgba = (color, alpha) => `rgba(${chroma(color).rgb()}, ${alpha})`;

const isColorLight = targetColor => (chroma(targetColor || base.white).luminance() > 0.5);

const isHex = (color = '') => ((color.length >= 3) && (color.charAt(0) === '#'));
const isRGB = (color = '') => (color.toLowerCase().substring(0, 3) === 'rgb');

const getTextColorForBackground = (targetColor, textColors = {}) => {
  const {
    dark = base.black,
    light = base.white,
  } = textColors;

  return isColorLight(targetColor) ? dark : light;
};

const getFallbackTextColor = bg => colors.getTextColorForBackground(bg, {
  dark: colors.blueGreyLight,
  light: colors.white,
});

const transparent = {
  blueGreyDarkTransparent: buildRgba(base.blueGreyDark, 0.6),
  purpleTransparent: buildRgba(base.purple, 0.7), // '50, 50, 93'
  whiteTransparent: buildRgba(base.white, 0.8), // '255, 255, 255'
};

const colors = {
  alpha: buildRgba,
  assetIcon,
  getFallbackTextColor,
  getTextColorForBackground,
  isColorLight,
  sendScreen,
  ...base,
  ...transparent,
  ...vendor,
};

const getColorForString = (colorString = '') => {
  if (!colorString) return null;

  const isValidColorString = isHex(colorString) || isRGB(colorString);
  return isValidColorString ? colorString : colors[colorString];
};

export default {
  ...colors,
  get: getColorForString,
  propType: PropTypes.oneOf([
    ...Object.keys(colors),
    ...Object.values(colors),
  ]),
};<|MERGE_RESOLUTION|>--- conflicted
+++ resolved
@@ -15,12 +15,7 @@
   darkGrey: '#71778a', // '113, 119, 138'
   green: '#00994d', // '0, 153, 77'
   grey: '#a9adb9', // '169, 173, 185'
-<<<<<<< HEAD
-  headerTitle: '#aaafbd', // '170, 175, 189'
   highlightBackground: '#f6f7f8', // '170, 175, 189'
-  lightBlue: '#c5f2ff', // '197, 242, 255'
-=======
->>>>>>> f25e60ab
   lightestGrey: '#E9EBEF', // '238, 233, 232'
   lightGrey: '#f7f7f8', // '247, 247, 248'
   limeGreen: '#3FCC18', // '58, 166, 134'
