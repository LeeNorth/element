import chroma from 'chroma-js';
import { toLower } from 'lodash';
import PropTypes from 'prop-types';
import currentColors from '../context/currentColors';

const buildRgba = (color, alpha = 1) => `rgba(${chroma(color).rgb()},${alpha})`;
<<<<<<< HEAD

let base = {
  appleBlue: '#0E76FD', // '14, 118, 253'
  black: '#000000', // '0, 0, 0'
  blueGreyDark: '#3C4252', // '60, 66, 82'
  blueGreyDark50: '#9DA0A8', // this color is blueGreyDark at 50% over white
  blueGreyDark60: '#898D97', // this color is blueGreyDark at 60% over white
  blueGreyDarker: '#0F0F11', // '15, 15, 17'
  blueGreyDarkLight: '#F3F4F5', // '243, 244, 245'
  brightRed: '#FF7171', // '255, 113, 113'
  chartGreen: '#66D28F', // '102, 210, 143'
  dark: '#25292E', // '37, 41, 46'
  darkGrey: '#71778A', // '113, 119, 138'
  flamingo: '#E540F1', // '229, 64, 241'
  green: '#2CCC00', // '58, 166, 134'
  grey: '#A9ADB9', // '169, 173, 185'
  grey20: '#333333', // '51, 51, 51'
  lighterGrey: '#F7F7F8', // '247, 247, 248'
  lightestGrey: '#E9EBEF', // '238, 233, 232'
  lightGrey: '#CDCFD4', // '205, 207, 212'
  mediumGrey: '#A1A5B3', // '161, 165, 179'
  mintDark: '#00E0A9', // '0, 224, 169'
  neonSkyblue: '#34FFFF', // '52, 255, 255'
  offWhite: '#F8F9FA', // '248, 249, 250'
  orange: '#FF9900', // '255, 153, 0'
  orangeLight: '#FEBE44', // '254, 190, 68'
  paleBlue: '#579DFF', // 87, 157, 255
  pink: '#FF54BB', // 255, 84, 187
  pinkLight: '#FF75E8', // '255, 117, 232'
  purple: '#735CFF', // '115, 92, 255'
  purpleDark: '#6F00A3', // '111, 0, 163'
  purpleLight: '#FFD9FE', // '255, 217, 254'
  red: '#FF494A', // '255, 73, 74'
  rowDivider: 'rgba(60, 66, 82, 0.03)', // '60, 66, 82, 0.03'
  rowDividerExtraLight: 'rgba(60, 66, 82, 0.015)', // '60, 66, 82, 0.015'
  rowDividerFaint: 'rgba(60, 66, 82, 0.01)', // '60, 66, 82, 0.01'
  rowDividerLight: 'rgba(60, 66, 82, 0.02)', // '60, 66, 82, 0.02'
  shadow: '#25292E', // '37, 41, 46'
  shadowBlack: '#000000', // '0, 0, 0'
  shadowGrey: '#6F6F6F', // '111, 111, 111'
  shimmer: '#EDEEF1', // '237, 238, 241'
  skeleton: '#F6F7F8', // '246, 247, 248'
  stackBackground: '#0A0A0A', // '10, 10, 10'
  swapPurple: '#575CFF', // '87, 92, 255'
  transparent: 'transparent',
  white: '#FFFFFF', // '255, 255, 255'
  whiteLabel: '#FFFFFF', // '255, 255, 255'
  yellow: '#FFD657', // '255, 214, 87'
  yellowFavorite: '#FFB200', // '255, 178, 0'
  yellowOrange: '#FFC400', // '255, 196, 0'
};

const avatarColor = [
  '#FF494A', // '255, 73, 74'
  '#01D3FF', // '2, 211, 255'
  '#FB60C4', // '251, 96, 196'
  '#3F6AFF', // '63, 106, 255'
  '#FFD963', // '255, 217, 99'
  '#B140FF', // '177, 64, 255'
  '#41EBC1', // '64, 235, 193'
  '#F46E38', // '244, 110, 56'
  '#6D7E8F', // '109, 126, 143'
];

const assetIcon = {
  blue: '#7DABF0', // '125, 171, 240'
  orange: '#F2BB3A', // '242, 187, 58'
  purple: '#464E5E', // '70, 78, 94'
  red: '#C95050', // '201, 80, 80',
};

let gradients = {
  favoriteCircle: ['#FFFFFF', '#F2F4F7'],
  lighterGrey: [buildRgba('#ECF1F5', 0.15), buildRgba('#DFE4EB', 0.5)],
  lightGrey: [buildRgba('#ECF1F5', 0.5), buildRgba('#DFE4EB', 0.5)],
  offWhite: [base.white, base.offWhite],
  rainbow: ['#FFB114', '#FF54BB', '#7EA4DE'],
  savings: ['#FFFFFF', '#F7F9FA'],
  searchBar: ['#FCFDFE', '#F0F2F5'],
  sendBackground: ['#FAFAFA00', '#FAFAFAFF'],
  whiteButton: ['#FFFFFF', '#F7F9FA'],
};

const sendScreen = {
  brightBlue: base.appleBlue, // '14, 118, 253'
  grey: '#D8D8D8', // '216, 216, 216'
  lightGrey: '#FAFAFA', // '250, 250, 250'
};

let listHeaders = {
  firstGradient: '#ffffff00',
  secondGradient: '#ffffff80',
  thirdGradient: '#ffffff00',
};

const light = {
  clearBlue: buildRgba(base.appleBlue, 0.06),
  clearGrey: buildRgba(base.blueGreyDark, 0.06),
};

assetIcon.random = () => {
  const assetIconColors = Object.values(assetIcon);
  return assetIconColors[Math.floor(Math.random() * assetIconColors.length)];
};

const vendor = {
  etherscan: '#025C90', // '2, 92, 144'
  ethplorer: '#506685', // '80, 102, 133'
  ledger: '#2F3137', // '47, 49, 55'
  walletconnect: '#4099FF', // '64, 153, 255'
};

const isColorLight = targetColor =>
  chroma(targetColor || base.white).luminance() > 0.5;

const isColorDark = targetColor => {
  //console.log('contrast: ', chroma.contrast(targetColor, darkModeColors.darkModeDark))
  //console.log('luminance: ', chroma(targetColor || base.white).luminance());

  return (
    chroma.contrast(targetColor, darkModeColors.darkModeDark) < 1.5 ||
    chroma(targetColor || base.white).luminance() < 0.11
  );
};

const brighten = targetColor => {
  const newnew = chroma(targetColor)
    .brighten(2)
    .hex();
  return newnew;
};

const isHex = (color = '') => color.length >= 3 && color.charAt(0) === '#';
const isRGB = (color = '') => toLower(color).substring(0, 3) === 'rgb';

const getTextColorForBackground = (targetColor, textColors = {}) => {
  const { dark = base.black, light = base.white } = textColors;

  return isColorLight(targetColor) ? dark : light;
};

const getFallbackTextColor = bg =>
  colors.getTextColorForBackground(bg, {
    dark: colors.alpha(colors.blueGreyDark, 0.5),
    light: colors.whiteLabel,
  });

const transparent = {
  appleBlueTransparent: buildRgba(base.appleBlue, 0.2), // '50, 50, 93'
  purpleTransparent: buildRgba(base.purple, 0.7), // '50, 50, 93'
  whiteTransparent: buildRgba(base.white, 0.8), // '255, 255, 255'
};

=======
>>>>>>> b3a0a7af
const darkModeColors = {
  appleBlue: '#0E76FD',
  black: '#FFFFFF',
  blueGreyDark: '#E0E8FF',
  blueGreyDark20: '#3A3D45',
  blueGreyDark50: '#797D8B',
  blueGreyDarker: '#000000',
  blueGreyDarkLight: '#1E2027',
  dark: '#E0E8FF',
  darkGrey: '#333333',
  darkModeDark: '#404656',
  green: '#00D146',
  grey: '#333333',
  grey20: '#333333',
  lighterGrey: '#12131A',
  lightestGrey: '#FFFFFF',
  lightGrey: '#333333',
  offWhite: '#1F222A',
  rowDivider: 'rgba(60, 66, 82, 0.075)',
  rowDividerExtraLight: 'rgba(60, 66, 82, 0.0375)',
  rowDividerFaint: 'rgba(60, 66, 82, 0.025)',
  rowDividerLight: 'rgba(60, 66, 82, 0.05)',
  shadow: '#000000',
  shadowBlack: '#000000',
  shadowGrey: '#000000',
  shimmer: '#1F2229',
  skeleton: '#191B21',
  stackBackground: '#000000',
  trueBlack: '#000000',
  trueWhite: '#FFFFFF',
  white: '#12131A',
  whiteLabel: '#FFFFFF',
};

const isHex = (color = '') => color.length >= 3 && color.charAt(0) === '#';
const isRGB = (color = '') => toLower(color).substring(0, 3) === 'rgb';

const getColorsByTheme = darkMode => {
  let base = {
    appleBlue: '#0E76FD', // '14, 118, 253'
    black: '#000000', // '0, 0, 0'
    blueGreyDark: '#3C4252', // '60, 66, 82'
    blueGreyDark50: '#9DA0A8', // this color is blueGreyDark at 50% over white
    blueGreyDark60: '#898D97', // this color is blueGreyDark at 60% over white
    blueGreyDarker: '#0F0F11', // '15, 15, 17'
    blueGreyDarkLight: '#F3F4F5', // '243, 244, 245'
    brightRed: '#FF7171', // '255, 113, 113'
    chartGreen: '#66D28F', // '102, 210, 143'
    dark: '#25292E', // '37, 41, 46'
    darkGrey: '#71778A', // '113, 119, 138'
    flamingo: '#E540F1', // '229, 64, 241'
    green: '#2CCC00', // '58, 166, 134'
    grey: '#A9ADB9', // '169, 173, 185'
    grey20: '#333333', // '51, 51, 51'
    lighterGrey: '#F7F7F8', // '247, 247, 248'
    lightestGrey: '#E9EBEF', // '238, 233, 232'
    lightGrey: '#CDCFD4', // '205, 207, 212'
    mediumGrey: '#A1A5B3', // '161, 165, 179'
    mintDark: '#00E0A9', // '0, 224, 169'
    neonSkyblue: '#34FFFF', // '52, 255, 255'
    offWhite: '#F8F9FA', // '248, 249, 250'
    orange: '#FF9900', // '255, 153, 0'
    orangeLight: '#FEBE44', // '254, 190, 68'
    paleBlue: '#579DFF', // 87, 157, 255
    pink: '#FF54BB', // 255, 84, 187
    pinkLight: '#FF75E8', // '255, 117, 232'
    purple: '#735CFF', // '115, 92, 255'
    purpleDark: '#6F00A3', // '111, 0, 163'
    purpleLight: '#FFD9FE', // '255, 217, 254'
    red: '#FF494A', // '255, 73, 74'
    rowDivider: 'rgba(60, 66, 82, 0.03)', // '60, 66, 82, 0.03'
    rowDividerExtraLight: 'rgba(60, 66, 82, 0.015)', // '60, 66, 82, 0.015'
    rowDividerFaint: 'rgba(60, 66, 82, 0.01)', // '60, 66, 82, 0.01'
    rowDividerLight: 'rgba(60, 66, 82, 0.02)', // '60, 66, 82, 0.02'
    shadow: '#25292E', // '37, 41, 46'
    shadowBlack: '#000000', // '0, 0, 0'
    shadowGrey: '#6F6F6F', // '111, 111, 111'
    shimmer: '#EDEEF1', // '237, 238, 241'
    skeleton: '#F6F7F8', // '246, 247, 248'
    stackBackground: '#0A0A0A', // '10, 10, 10'
    swapPurple: '#575CFF', // '87, 92, 255'
    transparent: 'transparent',
    white: '#FFFFFF', // '255, 255, 255'
    whiteLabel: '#FFFFFF', // '255, 255, 255'
    yellow: '#FFD657', // '255, 214, 87'
    yellowFavorite: '#FFB200', // '255, 178, 0'
    yellowOrange: '#FFC400', // '255, 196, 0'
  };

  const avatarColor = [
    '#FF494A', // '255, 73, 74'
    '#01D3FF', // '2, 211, 255'
    '#FB60C4', // '251, 96, 196'
    '#3F6AFF', // '63, 106, 255'
    '#FFD963', // '255, 217, 99'
    '#B140FF', // '177, 64, 255'
    '#41EBC1', // '64, 235, 193'
    '#F46E38', // '244, 110, 56'
    '#6D7E8F', // '109, 126, 143'
  ];

  const assetIcon = {
    blue: '#7DABF0', // '125, 171, 240'
    orange: '#F2BB3A', // '242, 187, 58'
    purple: '#464E5E', // '70, 78, 94'
    red: '#C95050', // '201, 80, 80',
  };

  let gradients = {
    favoriteCircle: ['#FFFFFF', '#F2F4F7'],
    lighterGrey: [buildRgba('#ECF1F5', 0.15), buildRgba('#DFE4EB', 0.5)],
    lightGrey: [buildRgba('#ECF1F5', 0.5), buildRgba('#DFE4EB', 0.5)],
    offWhite: [base.white, base.offWhite],
    rainbow: ['#FFB114', '#FF54BB', '#7EA4DE'],
    savings: ['#FFFFFF', '#F7F9FA'],
    searchBar: ['#FCFDFE', '#F0F2F5'],
    sendBackground: ['#FAFAFA00', '#FAFAFAFF'],
    whiteButton: ['#FFFFFF', '#F7F9FA'],
  };

  const sendScreen = {
    brightBlue: base.appleBlue, // '14, 118, 253'
    grey: '#D8D8D8', // '216, 216, 216'
    lightGrey: '#FAFAFA', // '250, 250, 250'
  };

  let listHeaders = {
    firstGradient: '#ffffff00',
    secondGradient: '#ffffff80',
    thirdGradient: '#ffffff00',
  };

  const light = {
    clearBlue: buildRgba(base.appleBlue, 0.06),
    clearGrey: buildRgba(base.blueGreyDark, 0.06),
  };

  assetIcon.random = () => {
    const assetIconColors = Object.values(assetIcon);
    return assetIconColors[Math.floor(Math.random() * assetIconColors.length)];
  };

  const vendor = {
    etherscan: '#025C90', // '2, 92, 144'
    ethplorer: '#506685', // '80, 102, 133'
    ledger: '#2F3137', // '47, 49, 55'
    walletconnect: '#4099FF', // '64, 153, 255'
  };

  const isColorLight = targetColor =>
    chroma(targetColor || base.white).luminance() > 0.5;

  const getTextColorForBackground = (targetColor, textColors = {}) => {
    const { dark = base.black, light = base.white } = textColors;

    return isColorLight(targetColor) ? dark : light;
  };

  const getFallbackTextColor = bg =>
    colors.getTextColorForBackground(bg, {
      dark: colors.alpha(colors.blueGreyDark, 0.5),
      light: colors.whiteLabel,
    });

  const transparent = {
    appleBlueTransparent: buildRgba(base.appleBlue, 0.2), // '50, 50, 93'
    purpleTransparent: buildRgba(base.purple, 0.7), // '50, 50, 93'
    whiteTransparent: buildRgba(base.white, 0.8), // '255, 255, 255'
  };

  if (darkMode) {
    base = {
      ...base,
      ...darkModeColors,
    };

    gradients = {
      favoriteCircle: [buildRgba('#1F222A', 0.8), buildRgba('#1F222A', 0.3)],
      lighterGrey: [buildRgba('#1F222A', 0.8), buildRgba('#1F222A', 0.6)],
      lightGrey: ['#1F222A', buildRgba('#1F222A', 0.8)],
      offWhite: ['#1F222A', '#1F222A'],
      rainbow: ['#FFB114', '#FF54BB', '#7EA4DE'],
      savings: ['#1F222A', '#1F222A'],
      searchBar: [buildRgba('#1F222A', 0.4), '#1F222A'],
      sendBackground: ['#12131A00', '#12131AFF'],
      whiteButton: ['#404656', buildRgba('#404656', 0.8)],
    };

    listHeaders = {
      firstGradient: '#12131Aff',
      secondGradient: '#12131A80',
      thirdGradient: '#12131Aff',
    };
  }

  return {
    alpha: buildRgba,
    assetIcon,
    avatarColor,
    getFallbackTextColor,
    getTextColorForBackground,
    gradients,
    isColorLight,
    listHeaders,
    sendScreen,
    ...base,
    ...transparent,
    ...light,
    ...vendor,
  };
<<<<<<< HEAD
}

const colors = {
  alpha: buildRgba,
  assetIcon,
  avatarColor,
  brighten,
  getFallbackTextColor,
  getTextColorForBackground,
  gradients,
  isColorDark,
  isColorLight,
  listHeaders,
  sendScreen,
  ...base,
  ...transparent,
  ...light,
  ...vendor,
=======
>>>>>>> b3a0a7af
};

const getColorForString = (colorString = '', providedThemeColors = colors) => {
  if (!colorString) return null;

  const isValidColorString = isHex(colorString) || isRGB(colorString);
  return isValidColorString ? colorString : providedThemeColors[colorString];
};

const darkModeThemeColors = getColorsByTheme(true);
const lightModeThemeColors = getColorsByTheme(false);
const colors = currentColors.themedColors || lightModeThemeColors;
const getRandomColor = () =>
  Math.floor(Math.random() * colors.avatarColor.length);

export default {
  ...colors,
  darkModeColors,
  darkModeThemeColors,
  get: getColorForString,
  getRandomColor,
  lightModeThemeColors,
  propType: PropTypes.oneOf([...Object.keys(colors), ...Object.values(colors)]),
};<|MERGE_RESOLUTION|>--- conflicted
+++ resolved
@@ -4,162 +4,6 @@
 import currentColors from '../context/currentColors';
 
 const buildRgba = (color, alpha = 1) => `rgba(${chroma(color).rgb()},${alpha})`;
-<<<<<<< HEAD
-
-let base = {
-  appleBlue: '#0E76FD', // '14, 118, 253'
-  black: '#000000', // '0, 0, 0'
-  blueGreyDark: '#3C4252', // '60, 66, 82'
-  blueGreyDark50: '#9DA0A8', // this color is blueGreyDark at 50% over white
-  blueGreyDark60: '#898D97', // this color is blueGreyDark at 60% over white
-  blueGreyDarker: '#0F0F11', // '15, 15, 17'
-  blueGreyDarkLight: '#F3F4F5', // '243, 244, 245'
-  brightRed: '#FF7171', // '255, 113, 113'
-  chartGreen: '#66D28F', // '102, 210, 143'
-  dark: '#25292E', // '37, 41, 46'
-  darkGrey: '#71778A', // '113, 119, 138'
-  flamingo: '#E540F1', // '229, 64, 241'
-  green: '#2CCC00', // '58, 166, 134'
-  grey: '#A9ADB9', // '169, 173, 185'
-  grey20: '#333333', // '51, 51, 51'
-  lighterGrey: '#F7F7F8', // '247, 247, 248'
-  lightestGrey: '#E9EBEF', // '238, 233, 232'
-  lightGrey: '#CDCFD4', // '205, 207, 212'
-  mediumGrey: '#A1A5B3', // '161, 165, 179'
-  mintDark: '#00E0A9', // '0, 224, 169'
-  neonSkyblue: '#34FFFF', // '52, 255, 255'
-  offWhite: '#F8F9FA', // '248, 249, 250'
-  orange: '#FF9900', // '255, 153, 0'
-  orangeLight: '#FEBE44', // '254, 190, 68'
-  paleBlue: '#579DFF', // 87, 157, 255
-  pink: '#FF54BB', // 255, 84, 187
-  pinkLight: '#FF75E8', // '255, 117, 232'
-  purple: '#735CFF', // '115, 92, 255'
-  purpleDark: '#6F00A3', // '111, 0, 163'
-  purpleLight: '#FFD9FE', // '255, 217, 254'
-  red: '#FF494A', // '255, 73, 74'
-  rowDivider: 'rgba(60, 66, 82, 0.03)', // '60, 66, 82, 0.03'
-  rowDividerExtraLight: 'rgba(60, 66, 82, 0.015)', // '60, 66, 82, 0.015'
-  rowDividerFaint: 'rgba(60, 66, 82, 0.01)', // '60, 66, 82, 0.01'
-  rowDividerLight: 'rgba(60, 66, 82, 0.02)', // '60, 66, 82, 0.02'
-  shadow: '#25292E', // '37, 41, 46'
-  shadowBlack: '#000000', // '0, 0, 0'
-  shadowGrey: '#6F6F6F', // '111, 111, 111'
-  shimmer: '#EDEEF1', // '237, 238, 241'
-  skeleton: '#F6F7F8', // '246, 247, 248'
-  stackBackground: '#0A0A0A', // '10, 10, 10'
-  swapPurple: '#575CFF', // '87, 92, 255'
-  transparent: 'transparent',
-  white: '#FFFFFF', // '255, 255, 255'
-  whiteLabel: '#FFFFFF', // '255, 255, 255'
-  yellow: '#FFD657', // '255, 214, 87'
-  yellowFavorite: '#FFB200', // '255, 178, 0'
-  yellowOrange: '#FFC400', // '255, 196, 0'
-};
-
-const avatarColor = [
-  '#FF494A', // '255, 73, 74'
-  '#01D3FF', // '2, 211, 255'
-  '#FB60C4', // '251, 96, 196'
-  '#3F6AFF', // '63, 106, 255'
-  '#FFD963', // '255, 217, 99'
-  '#B140FF', // '177, 64, 255'
-  '#41EBC1', // '64, 235, 193'
-  '#F46E38', // '244, 110, 56'
-  '#6D7E8F', // '109, 126, 143'
-];
-
-const assetIcon = {
-  blue: '#7DABF0', // '125, 171, 240'
-  orange: '#F2BB3A', // '242, 187, 58'
-  purple: '#464E5E', // '70, 78, 94'
-  red: '#C95050', // '201, 80, 80',
-};
-
-let gradients = {
-  favoriteCircle: ['#FFFFFF', '#F2F4F7'],
-  lighterGrey: [buildRgba('#ECF1F5', 0.15), buildRgba('#DFE4EB', 0.5)],
-  lightGrey: [buildRgba('#ECF1F5', 0.5), buildRgba('#DFE4EB', 0.5)],
-  offWhite: [base.white, base.offWhite],
-  rainbow: ['#FFB114', '#FF54BB', '#7EA4DE'],
-  savings: ['#FFFFFF', '#F7F9FA'],
-  searchBar: ['#FCFDFE', '#F0F2F5'],
-  sendBackground: ['#FAFAFA00', '#FAFAFAFF'],
-  whiteButton: ['#FFFFFF', '#F7F9FA'],
-};
-
-const sendScreen = {
-  brightBlue: base.appleBlue, // '14, 118, 253'
-  grey: '#D8D8D8', // '216, 216, 216'
-  lightGrey: '#FAFAFA', // '250, 250, 250'
-};
-
-let listHeaders = {
-  firstGradient: '#ffffff00',
-  secondGradient: '#ffffff80',
-  thirdGradient: '#ffffff00',
-};
-
-const light = {
-  clearBlue: buildRgba(base.appleBlue, 0.06),
-  clearGrey: buildRgba(base.blueGreyDark, 0.06),
-};
-
-assetIcon.random = () => {
-  const assetIconColors = Object.values(assetIcon);
-  return assetIconColors[Math.floor(Math.random() * assetIconColors.length)];
-};
-
-const vendor = {
-  etherscan: '#025C90', // '2, 92, 144'
-  ethplorer: '#506685', // '80, 102, 133'
-  ledger: '#2F3137', // '47, 49, 55'
-  walletconnect: '#4099FF', // '64, 153, 255'
-};
-
-const isColorLight = targetColor =>
-  chroma(targetColor || base.white).luminance() > 0.5;
-
-const isColorDark = targetColor => {
-  //console.log('contrast: ', chroma.contrast(targetColor, darkModeColors.darkModeDark))
-  //console.log('luminance: ', chroma(targetColor || base.white).luminance());
-
-  return (
-    chroma.contrast(targetColor, darkModeColors.darkModeDark) < 1.5 ||
-    chroma(targetColor || base.white).luminance() < 0.11
-  );
-};
-
-const brighten = targetColor => {
-  const newnew = chroma(targetColor)
-    .brighten(2)
-    .hex();
-  return newnew;
-};
-
-const isHex = (color = '') => color.length >= 3 && color.charAt(0) === '#';
-const isRGB = (color = '') => toLower(color).substring(0, 3) === 'rgb';
-
-const getTextColorForBackground = (targetColor, textColors = {}) => {
-  const { dark = base.black, light = base.white } = textColors;
-
-  return isColorLight(targetColor) ? dark : light;
-};
-
-const getFallbackTextColor = bg =>
-  colors.getTextColorForBackground(bg, {
-    dark: colors.alpha(colors.blueGreyDark, 0.5),
-    light: colors.whiteLabel,
-  });
-
-const transparent = {
-  appleBlueTransparent: buildRgba(base.appleBlue, 0.2), // '50, 50, 93'
-  purpleTransparent: buildRgba(base.purple, 0.7), // '50, 50, 93'
-  whiteTransparent: buildRgba(base.white, 0.8), // '255, 255, 255'
-};
-
-=======
->>>>>>> b3a0a7af
 const darkModeColors = {
   appleBlue: '#0E76FD',
   black: '#FFFFFF',
@@ -318,6 +162,23 @@
     return isColorLight(targetColor) ? dark : light;
   };
 
+  const isColorDark = targetColor => {
+    //console.log('contrast: ', chroma.contrast(targetColor, darkModeColors.darkModeDark))
+    //console.log('luminance: ', chroma(targetColor || base.white).luminance());
+
+    return (
+      chroma.contrast(targetColor, darkModeColors.darkModeDark) < 1.5 ||
+      chroma(targetColor || base.white).luminance() < 0.11
+    );
+  };
+
+  const brighten = targetColor => {
+    const newnew = chroma(targetColor)
+      .brighten(2)
+      .hex();
+    return newnew;
+  };
+
   const getFallbackTextColor = bg =>
     colors.getTextColorForBackground(bg, {
       dark: colors.alpha(colors.blueGreyDark, 0.5),
@@ -359,9 +220,11 @@
     alpha: buildRgba,
     assetIcon,
     avatarColor,
+    brighten,
     getFallbackTextColor,
     getTextColorForBackground,
     gradients,
+    isColorDark,
     isColorLight,
     listHeaders,
     sendScreen,
@@ -370,27 +233,6 @@
     ...light,
     ...vendor,
   };
-<<<<<<< HEAD
-}
-
-const colors = {
-  alpha: buildRgba,
-  assetIcon,
-  avatarColor,
-  brighten,
-  getFallbackTextColor,
-  getTextColorForBackground,
-  gradients,
-  isColorDark,
-  isColorLight,
-  listHeaders,
-  sendScreen,
-  ...base,
-  ...transparent,
-  ...light,
-  ...vendor,
-=======
->>>>>>> b3a0a7af
 };
 
 const getColorForString = (colorString = '', providedThemeColors = colors) => {
