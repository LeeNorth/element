import { MaxUint256 } from '@ethersproject/constants';
import { Contract } from '@ethersproject/contracts';
import { Wallet } from '@ethersproject/wallet';
import { captureException } from '@sentry/react-native';
<<<<<<< HEAD
import isNull from 'lodash/isNull';
import toLower from 'lodash/toLower';
=======
import { isNull } from 'lodash';
>>>>>>> ff35b533
import { alwaysRequireApprove } from '../../config/debug';
import {
  Rap,
  RapExchangeActionParameters,
  UnlockActionParameters,
} from '../common';
import {
  Asset,
  TransactionStatus,
  TransactionType,
} from '@rainbow-me/entities';
import { toHex, web3Provider } from '@rainbow-me/handlers/web3';
import { dataAddNewTransaction } from '@rainbow-me/redux/data';
import store from '@rainbow-me/redux/store';
import { erc20ABI, ETH_ADDRESS, ethUnits } from '@rainbow-me/references';
import { convertAmountToRawAmount, greaterThan } from '@rainbow-me/utilities';
import { AllowancesCache, gasUtils } from '@rainbow-me/utils';
import logger from 'logger';

export const estimateApprove = async (
  owner: string,
  tokenAddress: string,
  spender: string
): Promise<number | string> => {
  try {
    logger.sentry('exchange estimate approve', {
      owner,
      spender,
      tokenAddress,
    });
    const exchange = new Contract(tokenAddress, erc20ABI, web3Provider!);
    const gasLimit = await exchange.estimateGas.approve(spender, MaxUint256, {
      from: owner,
    });
    return gasLimit ? gasLimit.toString() : ethUnits.basic_approval;
  } catch (error) {
    logger.sentry('error estimateApproveWithExchange');
    captureException(error);
    return ethUnits.basic_approval;
  }
};

const getRawAllowance = async (
  owner: string,
  token: Asset,
  spender: string
) => {
  try {
    const { address: tokenAddress } = token;
    const tokenContract = new Contract(tokenAddress, erc20ABI, web3Provider!);
    const allowance = await tokenContract.allowance(owner, spender);
    return allowance.toString();
  } catch (error) {
    logger.sentry('error getRawAllowance');
    captureException(error);
    return null;
  }
};

const executeApprove = (
  tokenAddress: string,
  spender: string,
  gasLimit: number | string,
  maxFeePerGas: string,
  maxPriorityFeePerGas: string,
  wallet: Wallet,
  nonce: number | null = null
) => {
  const exchange = new Contract(tokenAddress, erc20ABI, wallet);
  return exchange.approve(spender, MaxUint256, {
    gasLimit: toHex(gasLimit) || undefined,
    maxFeePerGas: toHex(maxFeePerGas) || undefined,
    maxPriorityFeePerGas: toHex(maxPriorityFeePerGas) || undefined,
    nonce: nonce ? toHex(nonce) : undefined,
  });
};

const actionName = 'unlock';

const unlock = async (
  wallet: Wallet,
  currentRap: Rap,
  index: number,
  parameters: RapExchangeActionParameters,
  baseNonce?: number
): Promise<number | undefined> => {
  logger.log(`[${actionName}] base nonce`, baseNonce, 'index:', index);
  const { dispatch } = store;
  const { accountAddress } = store.getState().settings;
  const { gasFeeParamsBySpeed, selectedGasFee } = store.getState().gas;
  const {
    assetToUnlock,
    contractAddress,
  } = parameters as UnlockActionParameters;
  const { address: assetAddress } = assetToUnlock;

  logger.log(`[${actionName}] rap for`, assetToUnlock);

  let gasLimit;
  try {
    logger.sentry(`[${actionName}] estimate gas`, {
      assetAddress,
      contractAddress,
    });
    gasLimit = await estimateApprove(
      accountAddress,
      assetAddress,
      contractAddress
    );
  } catch (e) {
    logger.sentry(`[${actionName}] Error estimating gas`);
    captureException(e);
    throw e;
  }
  let approval;
  let maxFeePerGas;
  let maxPriorityFeePerGas;
  try {
    // approvals should always use fast gas or custom (whatever is faster)
    maxFeePerGas = selectedGasFee?.gasFeeParams?.maxFeePerGas?.amount;
    maxPriorityFeePerGas =
      selectedGasFee?.gasFeeParams?.maxPriorityFeePerGas?.amount;

    const fastMaxFeePerGas =
      gasFeeParamsBySpeed?.[gasUtils.FAST]?.maxFeePerGas?.amount;
    const fastMaxPriorityFeePerGas =
      gasFeeParamsBySpeed?.[gasUtils.FAST]?.maxPriorityFeePerGas?.amount;

    if (greaterThan(fastMaxFeePerGas, maxFeePerGas)) {
      maxFeePerGas = fastMaxFeePerGas;
    }
    if (greaterThan(fastMaxPriorityFeePerGas, maxPriorityFeePerGas)) {
      maxPriorityFeePerGas = fastMaxPriorityFeePerGas;
    }

    logger.sentry(`[${actionName}] about to approve`, {
      assetAddress,
      contractAddress,
      gasLimit,
    });
    const nonce = baseNonce ? baseNonce + index : null;
    approval = await executeApprove(
      assetAddress,
      contractAddress,
      gasLimit,
      maxFeePerGas,
      maxPriorityFeePerGas,
      wallet,
      nonce
    );
  } catch (e) {
    logger.sentry(`[${actionName}] Error approving`);
    captureException(e);
    throw e;
  }

  const cacheKey = `${wallet.address}|${assetAddress}|${contractAddress}`.toLowerCase();

  // Cache the approved value
  AllowancesCache.cache[cacheKey] = MaxUint256.toString();

  logger.log(`[${actionName}] response`, approval);

  const newTransaction = {
    amount: 0,
    asset: assetToUnlock,
    data: approval.data,
    from: accountAddress,
    gasLimit,
    hash: approval?.hash,
    maxFeePerGas,
    maxPriorityFeePerGas,
    nonce: approval?.nonce,
    status: TransactionStatus.approving,
    to: approval?.to,
    type: TransactionType.authorize,
    value: toHex(approval.value),
  };
  logger.log(`[${actionName}] adding new txn`, newTransaction);
  // @ts-expect-error Since src/redux/data.js is not typed yet, `accountAddress`
  // being a string conflicts with the inferred type of "null" for the second
  // parameter.
  await dispatch(dataAddNewTransaction(newTransaction, accountAddress));
  return approval?.nonce;
};

export const assetNeedsUnlocking = async (
  accountAddress: string,
  amount: string,
  assetToUnlock: Asset,
  contractAddress: string
) => {
  logger.log('checking asset needs unlocking');
  const { address } = assetToUnlock;
  if (address === ETH_ADDRESS) return false;
  if (alwaysRequireApprove) return true;

  const cacheKey = `${accountAddress}|${address}|${contractAddress}`.toLowerCase();

  let allowance;
  // Check on cache first
  if (AllowancesCache.cache[cacheKey]) {
    allowance = AllowancesCache.cache[cacheKey];
  } else {
    allowance = await getRawAllowance(
      accountAddress,
      assetToUnlock,
      contractAddress
    );

    // Cache that value
    if (!isNull(allowance)) {
      AllowancesCache.cache[cacheKey] = allowance;
    }
  }

  const rawAmount = convertAmountToRawAmount(amount, assetToUnlock.decimals);
  const needsUnlocking = !greaterThan(allowance, rawAmount);
  logger.log('asset needs unlocking?', needsUnlocking);
  return needsUnlocking;
};

export default unlock;<|MERGE_RESOLUTION|>--- conflicted
+++ resolved
@@ -2,12 +2,7 @@
 import { Contract } from '@ethersproject/contracts';
 import { Wallet } from '@ethersproject/wallet';
 import { captureException } from '@sentry/react-native';
-<<<<<<< HEAD
 import isNull from 'lodash/isNull';
-import toLower from 'lodash/toLower';
-=======
-import { isNull } from 'lodash';
->>>>>>> ff35b533
 import { alwaysRequireApprove } from '../../config/debug';
 import {
   Rap,
