--- conflicted
+++ resolved
@@ -2,11 +2,6 @@
 import { Contract } from '@ethersproject/contracts';
 import { Wallet } from '@ethersproject/wallet';
 import { captureException } from '@sentry/react-native';
-<<<<<<< HEAD
-import { toLower } from 'lodash';
-=======
-import { isNull } from 'lodash';
->>>>>>> 39410229
 import { alwaysRequireApprove } from '../../config/debug';
 import {
   Rap,
