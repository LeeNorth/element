import { captureException } from '@sentry/react-native';
import { Signer } from 'ethers';
import {
  // @ts-ignore
  IS_TESTING,
} from 'react-native-dotenv';
import { Rap, RapActionTypes, RapENSActionParameters } from '../common';
import { analytics } from '@/analytics';
<<<<<<< HEAD
import { ENSRegistrationRecords } from '@rainbow-me/entities';
=======
import { ENSRegistrationRecords } from '@/entities';
>>>>>>> 837b79a9
import {
  estimateENSTransactionGasLimit,
  formatRecordsForTransaction,
} from '@/handlers/ens';
import { toHex } from '@/handlers/web3';
import { NetworkTypes } from '@/helpers';
import {
  ENSRegistrationTransactionType,
  getENSExecutionDetails,
  REGISTRATION_MODES,
} from '@/helpers/ens';
import { dataAddNewTransaction } from '@/redux/data';
import {
  saveCommitRegistrationParameters,
  updateTransactionRegistrationParameters,
} from '@/redux/ensRegistration';
import store from '@/redux/store';
import { ethereumUtils } from '@/utils';
import logger from '@/utils/logger';
import { parseGasParamsForTransaction } from '@/parsers';
const executeCommit = async (
  name?: string,
  duration?: number,
  ownerAddress?: string,
  rentPrice?: string,
  salt?: string,
  gasLimit?: string | null,
  maxFeePerGas?: string,
  maxPriorityFeePerGas?: string,
  wallet?: Signer,
  nonce: number | null = null
) => {
  const { contract, methodArguments, value } = await getENSExecutionDetails({
    duration,
    name,
    ownerAddress,
    rentPrice,
    salt,
    type: ENSRegistrationTransactionType.COMMIT,
    wallet,
  });

  return (
    methodArguments &&
    contract?.commit(...methodArguments, {
      gasLimit: gasLimit ? toHex(gasLimit) : undefined,
      maxFeePerGas: maxFeePerGas ? toHex(maxFeePerGas) : undefined,
      maxPriorityFeePerGas: maxPriorityFeePerGas
        ? toHex(maxPriorityFeePerGas)
        : undefined,
      nonce: nonce ? toHex(nonce) : undefined,
      ...(value ? { value } : {}),
    })
  );
};

const executeRegisterWithConfig = async (
  name?: string,
  duration?: number,
  ownerAddress?: string,
  rentPrice?: string,
  salt?: string,
  gasLimit?: string | null,
  maxFeePerGas?: string,
  maxPriorityFeePerGas?: string,
  wallet?: Signer,
  nonce: number | null = null
) => {
  const { contract, methodArguments, value } = await getENSExecutionDetails({
    duration,
    name,
    ownerAddress,
    rentPrice,
    salt,
    type: ENSRegistrationTransactionType.REGISTER_WITH_CONFIG,
    wallet,
  });
  return (
    methodArguments &&
    contract?.registerWithConfig(...methodArguments, {
      gasLimit: gasLimit ? toHex(gasLimit) : undefined,
      maxFeePerGas: maxFeePerGas ? toHex(maxFeePerGas) : undefined,
      maxPriorityFeePerGas: maxPriorityFeePerGas
        ? toHex(maxPriorityFeePerGas)
        : undefined,
      nonce: nonce ? toHex(nonce) : undefined,
      ...(value ? { value } : {}),
    })
  );
};

const executeMulticall = async (
  name?: string,
  records?: ENSRegistrationRecords,
  gasLimit?: string | null,
  maxFeePerGas?: string,
  maxPriorityFeePerGas?: string,
  wallet?: Signer,
  nonce: number | null = null
) => {
  const { contract, methodArguments, value } = await getENSExecutionDetails({
    name,
    records,
    type: ENSRegistrationTransactionType.MULTICALL,
    wallet,
  });
  return (
    methodArguments &&
    contract?.multicall(...methodArguments, {
      gasLimit: gasLimit ? toHex(gasLimit) : undefined,
      maxFeePerGas: maxFeePerGas ? toHex(maxFeePerGas) : undefined,
      maxPriorityFeePerGas: maxPriorityFeePerGas
        ? toHex(maxPriorityFeePerGas)
        : undefined,
      nonce: nonce ? toHex(nonce) : undefined,
      ...(value ? { value } : {}),
    })
  );
};

const executeRenew = async (
  name?: string,
  duration?: number,
  ownerAddress?: string,
  rentPrice?: string,
  gasLimit?: string | null,
  maxFeePerGas?: string,
  maxPriorityFeePerGas?: string,
  wallet?: Signer,
  nonce: number | null = null
) => {
  const { contract, methodArguments, value } = await getENSExecutionDetails({
    duration,
    name,
    ownerAddress,
    rentPrice,
    type: ENSRegistrationTransactionType.RENEW,
    wallet,
  });

  return (
    methodArguments &&
    contract?.renew(...methodArguments, {
      gasLimit: gasLimit ? toHex(gasLimit) : undefined,
      maxFeePerGas: maxFeePerGas ? toHex(maxFeePerGas) : undefined,
      maxPriorityFeePerGas: maxPriorityFeePerGas
        ? toHex(maxPriorityFeePerGas)
        : undefined,
      nonce: nonce ? toHex(nonce) : undefined,
      ...(value ? { value } : {}),
    })
  );
};

const executeSetName = async (
  name?: string,
  ownerAddress?: string,
  gasLimit?: string | null,
  maxFeePerGas?: string,
  maxPriorityFeePerGas?: string,
  wallet?: Signer,
  nonce: number | null = null
) => {
  const { contract, methodArguments, value } = await getENSExecutionDetails({
    name,
    ownerAddress,
    type: ENSRegistrationTransactionType.SET_NAME,
    wallet,
  });

  return (
    methodArguments &&
    contract?.setName(...methodArguments, {
      gasLimit: gasLimit ? toHex(gasLimit) : undefined,
      maxFeePerGas: maxFeePerGas ? toHex(maxFeePerGas) : undefined,
      maxPriorityFeePerGas: maxPriorityFeePerGas
        ? toHex(maxPriorityFeePerGas)
        : undefined,
      nonce: nonce ? toHex(nonce) : undefined,
      ...(value ? { value } : {}),
    })
  );
};

const executeSetAddr = async (
  name?: string,
  records?: ENSRegistrationRecords,
  gasLimit?: string | null,
  maxFeePerGas?: string,
  maxPriorityFeePerGas?: string,
  wallet?: Signer,
  nonce: number | null = null
) => {
  const { contract, methodArguments, value } = await getENSExecutionDetails({
    name,
    records,
    type: ENSRegistrationTransactionType.SET_ADDR,
    wallet,
  });

  return (
    methodArguments &&
    contract?.setAddr(...methodArguments, {
      gasLimit: gasLimit ? toHex(gasLimit) : undefined,
      maxFeePerGas: maxFeePerGas ? toHex(maxFeePerGas) : undefined,
      maxPriorityFeePerGas: maxPriorityFeePerGas
        ? toHex(maxPriorityFeePerGas)
        : undefined,
      nonce: nonce ? toHex(nonce) : undefined,
      ...(value ? { value } : {}),
    })
  );
};

const executeSetContenthash = async (
  name?: string,
  records?: ENSRegistrationRecords,
  gasLimit?: string | null,
  maxFeePerGas?: string,
  maxPriorityFeePerGas?: string,
  wallet?: Wallet,
  nonce: number | null = null
) => {
  const { contract, methodArguments, value } = await getENSExecutionDetails({
    name,
    records,
    type: ENSRegistrationTransactionType.SET_CONTENTHASH,
    wallet,
  });

  return (
    methodArguments &&
    contract?.setContenthash(...methodArguments, {
      gasLimit: gasLimit ? toHex(gasLimit) : undefined,
      maxFeePerGas: maxFeePerGas ? toHex(maxFeePerGas) : undefined,
      maxPriorityFeePerGas: maxPriorityFeePerGas
        ? toHex(maxPriorityFeePerGas)
        : undefined,
      nonce: nonce ? toHex(nonce) : undefined,
      ...(value ? { value } : {}),
    })
  );
};

const executeSetText = async (
  name?: string,
  records?: ENSRegistrationRecords,
  gasLimit?: string | null,
  maxFeePerGas?: string,
  maxPriorityFeePerGas?: string,
  wallet?: Signer,
  nonce: number | null = null
) => {
  const { contract, methodArguments, value } = await getENSExecutionDetails({
    name,
    records,
    type: ENSRegistrationTransactionType.SET_TEXT,
    wallet,
  });

  return (
    methodArguments &&
    contract?.setText(...methodArguments, {
      gasLimit: gasLimit ? toHex(gasLimit) : undefined,
      maxFeePerGas: maxFeePerGas ? toHex(maxFeePerGas) : undefined,
      maxPriorityFeePerGas: maxPriorityFeePerGas
        ? toHex(maxPriorityFeePerGas)
        : undefined,
      nonce: nonce ? toHex(nonce) : undefined,
      ...(value ? { value } : {}),
    })
  );
};

const executeReclaim = async (
  name?: string,
  toAddress?: string,
  records?: ENSRegistrationRecords,
  gasLimit?: string | null,
  maxFeePerGas?: string,
  maxPriorityFeePerGas?: string,
  wallet?: Signer,
  nonce: number | null = null
) => {
  const { contract, methodArguments, value } = await getENSExecutionDetails({
    name,
    records,
    toAddress,
    type: ENSRegistrationTransactionType.RECLAIM,
    wallet,
  });

  return (
    methodArguments &&
    contract?.reclaim(...methodArguments, {
      gasLimit: gasLimit ? toHex(gasLimit) : undefined,
      maxFeePerGas: maxFeePerGas ? toHex(maxFeePerGas) : undefined,
      maxPriorityFeePerGas: maxPriorityFeePerGas
        ? toHex(maxPriorityFeePerGas)
        : undefined,
      nonce: nonce ? toHex(nonce) : undefined,
      ...(value ? { value } : {}),
    })
  );
};

const ensAction = async (
  wallet: Signer,
  actionName: string,
  index: number,
  parameters: RapENSActionParameters,
  type: ENSRegistrationTransactionType,
  baseNonce?: number
): Promise<number | undefined> => {
  logger.log(`[${actionName}] base nonce`, baseNonce, 'index:', index);
  const { dispatch } = store;
  const { accountAddress: ownerAddress } = store.getState().settings;
  const { selectedGasFee } = store.getState().gas;

  const {
    name,
    duration,
    rentPrice,
    records,
    salt,
    toAddress,
    mode,
  } = parameters;

  logger.log(`[${actionName}] rap for`, name);

  let gasLimit;
  const ensRegistrationRecords = formatRecordsForTransaction(records);
  try {
    logger.sentry(
      `[${actionName}] estimate gas`,
      {
        ...parameters,
      },
      type
    );

    // when registering the ENS if we try to estimate gas for setting records
    // (MULTICALL || SET_TEXT) it's going to fail if we put the account address
    // since the account doesn't have the ENS yet
    const notUseOwnerAddress =
      IS_TESTING !== 'true' &&
      mode === REGISTRATION_MODES.CREATE &&
      (type === ENSRegistrationTransactionType.MULTICALL ||
        type === ENSRegistrationTransactionType.SET_TEXT);

    gasLimit = await estimateENSTransactionGasLimit({
      duration,
      name,
      ownerAddress: notUseOwnerAddress ? undefined : ownerAddress,
      records: ensRegistrationRecords,
      rentPrice,
      salt,
      toAddress,
      type,
    });
  } catch (e) {
    logger.sentry(`[${actionName}] Error estimating gas`);
    captureException(e);
    throw e;
  }
  let tx;
  let maxFeePerGas;
  let maxPriorityFeePerGas;
  try {
    const gasParams = parseGasParamsForTransaction(selectedGasFee);
    maxFeePerGas = gasParams.maxFeePerGas;
    maxPriorityFeePerGas = gasParams.maxPriorityFeePerGas;

    logger.sentry(`[${actionName}] about to ${type}`, {
      ...parameters,
    });
    const nonce = baseNonce ? baseNonce + index : null;

    switch (type) {
      case ENSRegistrationTransactionType.COMMIT:
        tx = await executeCommit(
          name,
          duration,
          ownerAddress,
          rentPrice,
          salt,
          gasLimit,
          maxFeePerGas,
          maxPriorityFeePerGas,
          wallet,
          nonce
        );
        dispatch(
          saveCommitRegistrationParameters({
            commitTransactionHash: tx?.hash,
            duration,
            name,
            ownerAddress,
            records,
            rentPrice,
            salt,
          })
        );
        analytics.track('Initiated ENS registration', {
          category: 'profiles',
        });
        break;
      case ENSRegistrationTransactionType.MULTICALL:
        tx = await executeMulticall(
          name,
          ensRegistrationRecords,
          gasLimit,
          maxFeePerGas,
          maxPriorityFeePerGas,
          wallet,
          nonce
        );
        analytics.track('Edited ENS records', {
          category: 'profiles',
        });
        break;
      case ENSRegistrationTransactionType.REGISTER_WITH_CONFIG:
        tx = await executeRegisterWithConfig(
          name,
          duration,
          ownerAddress,
          rentPrice,
          salt,
          gasLimit,
          maxFeePerGas,
          maxPriorityFeePerGas,
          wallet,
          nonce
        );
        dispatch(
          updateTransactionRegistrationParameters({
            registerTransactionHash: tx?.hash,
          })
        );
        analytics.track('Completed ENS registration', {
          category: 'profiles',
        });
        break;
      case ENSRegistrationTransactionType.RENEW:
        tx = await executeRenew(
          name,
          duration,
          ownerAddress,
          rentPrice,
          gasLimit,
          maxFeePerGas,
          maxPriorityFeePerGas,
          wallet,
          nonce
        );
        analytics.track('Extended ENS', {
          category: 'profiles',
        });
        break;
      case ENSRegistrationTransactionType.SET_TEXT:
        tx = await executeSetText(
          name,
          ensRegistrationRecords,
          gasLimit,
          maxFeePerGas,
          maxPriorityFeePerGas,
          wallet,
          nonce
        );
        analytics.track('Edited ENS records', {
          category: 'profiles',
        });
        break;
      case ENSRegistrationTransactionType.SET_CONTENTHASH:
        tx = await executeSetContenthash(
          name,
          ensRegistrationRecords,
          gasLimit,
          maxFeePerGas,
          maxPriorityFeePerGas,
          wallet,
          nonce
        );
        analytics.track('Edited ENS records', {
          category: 'profiles',
        });
        break;
      case ENSRegistrationTransactionType.SET_ADDR:
        tx = await executeSetAddr(
          name,
          ensRegistrationRecords,
          gasLimit,
          maxFeePerGas,
          maxPriorityFeePerGas,
          wallet,
          nonce
        );
        analytics.track('Edited ENS records', {
          category: 'profiles',
        });
        break;
      case ENSRegistrationTransactionType.RECLAIM:
        tx = await executeReclaim(
          name,
          toAddress,
          ensRegistrationRecords,
          gasLimit,
          maxFeePerGas,
          maxPriorityFeePerGas,
          wallet,
          nonce
        );
        analytics.track('Transferred ENS control', {
          category: 'profiles',
        });
        break;
      case ENSRegistrationTransactionType.SET_NAME:
        tx = await executeSetName(
          name,
          ownerAddress,
          gasLimit,
          maxFeePerGas,
          maxPriorityFeePerGas,
          wallet,
          nonce
        );
        analytics.track('Set ENS to primary ', {
          category: 'profiles',
        });
    }
  } catch (e) {
    logger.sentry(`[${actionName}] Error executing`);
    captureException(e);
    throw e;
  }

  logger.log(`[${actionName}] response`, tx);

  const nativeAsset = await ethereumUtils.getNetworkNativeAsset(
    NetworkTypes.mainnet
  );
  const newTransaction = {
    amount: 0,
    asset: nativeAsset,
    data: tx.data,
    ensCommitRegistrationName:
      type === ENSRegistrationTransactionType.COMMIT ? name : undefined,
    ensRegistration: true,
    from: ownerAddress,
    gasLimit,
    hash: tx?.hash,
    maxFeePerGas,
    maxPriorityFeePerGas,
    nonce: tx?.nonce,
    to: tx?.to,
    value: toHex(tx.value),
  };
  logger.log(`[${actionName}] adding new txn`, newTransaction);
  // @ts-expect-error Since src/redux/data.js is not typed yet, `accountAddress`
  // being a string conflicts with the inferred type of "null" for the second
  // parameter.
  await dispatch(dataAddNewTransaction(newTransaction, ownerAddress));
  return tx?.nonce;
};

const commitENS = async (
  wallet: Signer,
  currentRap: Rap,
  index: number,
  parameters: RapENSActionParameters,
  baseNonce?: number
): Promise<number | undefined> => {
  return ensAction(
    wallet,
    RapActionTypes.commitENS,
    index,
    parameters,
    ENSRegistrationTransactionType.COMMIT,
    baseNonce
  );
};

const multicallENS = async (
  wallet: Signer,
  currentRap: Rap,
  index: number,
  parameters: RapENSActionParameters,
  baseNonce?: number
): Promise<number | undefined> => {
  return ensAction(
    wallet,
    RapActionTypes.multicallENS,
    index,
    parameters,
    ENSRegistrationTransactionType.MULTICALL,
    baseNonce
  );
};

const registerWithConfig = async (
  wallet: Signer,
  currentRap: Rap,
  index: number,
  parameters: RapENSActionParameters,
  baseNonce?: number
): Promise<number | undefined> => {
  return ensAction(
    wallet,
    RapActionTypes.registerWithConfigENS,
    index,
    parameters,
    ENSRegistrationTransactionType.REGISTER_WITH_CONFIG,
    baseNonce
  );
};

const renewENS = async (
  wallet: Signer,
  currentRap: Rap,
  index: number,
  parameters: RapENSActionParameters,
  baseNonce?: number
): Promise<number | undefined> => {
  return ensAction(
    wallet,
    RapActionTypes.renewENS,
    index,
    parameters,
    ENSRegistrationTransactionType.RENEW,
    baseNonce
  );
};

const setNameENS = async (
  wallet: Signer,
  currentRap: Rap,
  index: number,
  parameters: RapENSActionParameters,
  baseNonce?: number
): Promise<number | undefined> => {
  return ensAction(
    wallet,
    RapActionTypes.setNameENS,
    index,
    parameters,
    ENSRegistrationTransactionType.SET_NAME,
    baseNonce
  );
};

const setAddrENS = async (
  wallet: Signer,
  currentRap: Rap,
  index: number,
  parameters: RapENSActionParameters,
  baseNonce?: number
): Promise<number | undefined> => {
  return ensAction(
    wallet,
    RapActionTypes.setAddrENS,
    index,
    parameters,
    ENSRegistrationTransactionType.SET_ADDR,
    baseNonce
  );
};

const reclaimENS = async (
  wallet: Signer,
  currentRap: Rap,
  index: number,
  parameters: RapENSActionParameters,
  baseNonce?: number
): Promise<number | undefined> => {
  return ensAction(
    wallet,
    RapActionTypes.reclaimENS,
    index,
    parameters,
    ENSRegistrationTransactionType.RECLAIM,
    baseNonce
  );
};

const setTextENS = async (
  wallet: Signer,
  currentRap: Rap,
  index: number,
  parameters: RapENSActionParameters,
  baseNonce?: number
): Promise<number | undefined> => {
  return ensAction(
    wallet,
    RapActionTypes.setTextENS,
    index,
    parameters,
    ENSRegistrationTransactionType.SET_TEXT,
    baseNonce
  );
};

const setContenthashENS = async (
  wallet: Wallet,
  currentRap: Rap,
  index: number,
  parameters: RapENSActionParameters,
  baseNonce?: number
): Promise<number | undefined> => {
  return ensAction(
    wallet,
    RapActionTypes.setContenthashENS,
    index,
    parameters,
    ENSRegistrationTransactionType.SET_CONTENTHASH,
    baseNonce
  );
};

export default {
  commitENS,
  multicallENS,
  reclaimENS,
  registerWithConfig,
  renewENS,
  setAddrENS,
  setContenthashENS,
  setNameENS,
  setTextENS,
};<|MERGE_RESOLUTION|>--- conflicted
+++ resolved
@@ -6,11 +6,7 @@
 } from 'react-native-dotenv';
 import { Rap, RapActionTypes, RapENSActionParameters } from '../common';
 import { analytics } from '@/analytics';
-<<<<<<< HEAD
-import { ENSRegistrationRecords } from '@rainbow-me/entities';
-=======
 import { ENSRegistrationRecords } from '@/entities';
->>>>>>> 837b79a9
 import {
   estimateENSTransactionGasLimit,
   formatRecordsForTransaction,
