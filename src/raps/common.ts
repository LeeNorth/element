import { Provider } from '@ethersproject/abstract-provider';
import { Logger } from '@ethersproject/logger';
import { Wallet } from '@ethersproject/wallet';
import { Quote } from '@rainbow-me/swaps';
import analytics from '@segment/analytics-react-native';
import { captureException } from '@sentry/react-native';
<<<<<<< HEAD
import { join, map } from 'lodash';
=======
import { Trade } from '@uniswap/sdk';
import join from 'lodash/join';
>>>>>>> 12a6fd8c
import {
  depositCompound,
  ens,
  swap,
  unlock,
  withdrawCompound,
} from './actions';
import {
  createCommitENSRap,
  createRegisterENSRap,
  createRenewENSRap,
  createSetNameENSRap,
  createSetRecordsENSRap,
} from './registerENS';
import {
  createSwapAndDepositCompoundRap,
  estimateSwapAndDepositCompound,
} from './swapAndDepositCompound';
import { createUnlockAndSwapRap, estimateUnlockAndSwap } from './unlockAndSwap';
import {
  createWithdrawFromCompoundRap,
  estimateWithdrawFromCompound,
} from './withdrawFromCompound';
import { Asset, EthereumAddress, Records } from '@rainbow-me/entities';
import {
  estimateENSCommitGasLimit,
  estimateENSRegisterSetRecordsAndNameGasLimit,
  estimateENSRenewGasLimit,
  estimateENSSetNameGasLimit,
  estimateENSSetRecordsGasLimit,
} from '@rainbow-me/handlers/ens';
import { ExchangeModalTypes } from '@rainbow-me/helpers';
import logger from 'logger';

const {
  commitENS,
  registerWithConfig,
  multicallENS,
  setTextENS,
  setNameENS,
  renewENS,
} = ens;

export enum RapActionType {
  depositCompound = 'depositCompound',
  swap = 'swap',
  unlock = 'unlock',
  withdrawCompound = 'withdrawCompound',
  commitENS = 'commitENS',
  registerENS = 'registerENS',
  multicallENS = 'multicallENS',
  renewENS = 'renewENS',
  setTextENS = 'setTextENS',
  setNameENS = 'setNameENS',
}

export interface RapExchangeActionParameters {
  amount?: string | null;
  assetToUnlock?: Asset;
  contractAddress?: string;
  inputAmount?: string | null;
  outputAmount?: string | null;
  tradeDetails?: Quote;
  permit?: boolean;
  flashbots?: boolean;
  chainId?: number;
}

export interface RapENSActionParameters {
  duration: number;
  name: string;
  ownerAddress: EthereumAddress;
  rentPrice: string;
  records?: Records;
  salt: string;
}

export interface UnlockActionParameters {
  amount: string;
  assetToUnlock: Asset;
  contractAddress: string;
  chainId: number;
}

export interface SwapActionParameters {
  inputAmount: string;
  nonce: number;
  outputAmount: string;
  tradeDetails: Quote;
  permit?: boolean;
  flashbots?: boolean;
  provider: Provider;
  chainId?: number;
}

export interface ENSActionParameters {
  duration: number;
  nonce?: number;
  name: string;
  rentPrice: string;
  ownerAddress: string;
  salt: string;
  records?: Records;
  setReverseRecord?: boolean;
  resolverAddress?: EthereumAddress;
}

export interface RapActionTransaction {
  hash: string | null;
}

enum RAP_TYPE {
  EXCHANGE = 'EXCHANGE',
  ENS = 'ENS',
}

export type RapAction = RapSwapAction | RapENSAction;

export interface RapSwapAction {
  parameters: RapExchangeActionParameters;
  transaction: RapActionTransaction;
  type: RapActionType;
}

export interface RapENSAction {
  parameters: RapENSActionParameters;
  transaction: RapActionTransaction;
  type: RapActionType;
}

export interface Rap {
  actions: RapAction[];
}

export interface ENSRap {
  actions: RapENSAction[];
}

interface RapActionResponse {
  baseNonce?: number | null;
  errorMessage: string | null;
}

interface EthersError extends Error {
  code?: string | null;
}

const NOOP = () => null;

export const RapActionTypes = {
  commitENS: 'commitENS' as RapActionType,
  depositCompound: 'depositCompound' as RapActionType,
  multicallENS: 'multicallENS' as RapActionType,
  registerENS: 'registerENS' as RapActionType,
  registerWithConfigENS: 'registerWithConfigENS' as RapActionType,
  renewENS: 'renewENS' as RapActionType,
  setNameENS: 'setNameENS' as RapActionType,
  setRecordsENS: 'setRecordsENS' as RapActionType,
  setTextENS: 'setTextENS' as RapActionType,
  swap: 'swap' as RapActionType,
  unlock: 'unlock' as RapActionType,
  withdrawCompound: 'withdrawCompound' as RapActionType,
};

export const getSwapRapTypeByExchangeType = (type: string) => {
  switch (type) {
    case ExchangeModalTypes.withdrawal:
      return RapActionTypes.withdrawCompound;
    case ExchangeModalTypes.deposit:
      return RapActionTypes.depositCompound;

    default:
      return RapActionTypes.swap;
  }
};

const createSwapRapByType = (
  type: string,
  swapParameters: SwapActionParameters
) => {
  switch (type) {
    case RapActionTypes.depositCompound:
      return createSwapAndDepositCompoundRap(swapParameters);
    case RapActionTypes.withdrawCompound:
      return createWithdrawFromCompoundRap(swapParameters);
    default:
      return createUnlockAndSwapRap(swapParameters);
  }
};

const createENSRapByType = (
  type: string,
  ensRegistrationParameters: ENSActionParameters
) => {
  switch (type) {
    case RapActionTypes.registerENS:
      return createRegisterENSRap(ensRegistrationParameters);
    case RapActionTypes.renewENS:
      return createRenewENSRap(ensRegistrationParameters);
    case RapActionTypes.setNameENS:
      return createSetNameENSRap(ensRegistrationParameters);
    case RapActionTypes.setRecordsENS:
      return createSetRecordsENSRap(ensRegistrationParameters);
    case RapActionTypes.commitENS:
    default:
      return createCommitENSRap(ensRegistrationParameters);
  }
};

export const getSwapRapEstimationByType = (
  type: string,
  swapParameters: SwapActionParameters
) => {
  switch (type) {
    case RapActionTypes.depositCompound:
      return estimateSwapAndDepositCompound(swapParameters);
    case RapActionTypes.swap:
      return estimateUnlockAndSwap(swapParameters);
    case RapActionTypes.withdrawCompound:
      return estimateWithdrawFromCompound();
    default:
      return null;
  }
};

export const getENSRapEstimationByType = (
  type: string,
  ensRegistrationParameters: ENSActionParameters
) => {
  switch (type) {
    case RapActionTypes.commitENS:
      return estimateENSCommitGasLimit(ensRegistrationParameters);
    case RapActionTypes.registerENS:
      return estimateENSRegisterSetRecordsAndNameGasLimit(
        ensRegistrationParameters
      );
    case RapActionTypes.renewENS:
      return estimateENSRenewGasLimit(ensRegistrationParameters);
    case RapActionTypes.setNameENS:
      return estimateENSSetNameGasLimit(ensRegistrationParameters);
    case RapActionTypes.setRecordsENS:
      return estimateENSSetRecordsGasLimit(ensRegistrationParameters);
    default:
      return null;
  }
};

const findSwapActionByType = (type: RapActionType) => {
  switch (type) {
    case RapActionTypes.unlock:
      return unlock;
    case RapActionTypes.swap:
      return swap;
    case RapActionTypes.depositCompound:
      return depositCompound;
    case RapActionTypes.withdrawCompound:
      return withdrawCompound;
    default:
      return NOOP;
  }
};

const findENSActionByType = (type: RapActionType) => {
  switch (type) {
    case RapActionTypes.commitENS:
      return commitENS;
    case RapActionTypes.registerWithConfigENS:
      return registerWithConfig;
    case RapActionTypes.multicallENS:
      return multicallENS;
    case RapActionTypes.setTextENS:
      return setTextENS;
    case RapActionTypes.setNameENS:
      return setNameENS;
    case RapActionTypes.renewENS:
      return renewENS;
    default:
      return NOOP;
  }
};

const getRapFullName = (actions: RapAction[]) => {
  const actionTypes = actions.map(action => action.type);
  return join(actionTypes, ' + ');
};

const parseError = (error: EthersError): string => {
  const errorCode = error?.code;
  switch (errorCode) {
    case Logger.errors.UNPREDICTABLE_GAS_LIMIT:
      return 'Oh no! We were unable to estimate the gas limit. Please try again.';
    case Logger.errors.INSUFFICIENT_FUNDS:
      return 'Oh no! The gas price changed and you no longer have enough funds for this transaction. Please try again with a lower amount.';
    default:
      return 'Oh no! There was a problem submitting the transaction. Please try again.';
  }
};

const executeAction = async (
  action: RapAction,
  wallet: Wallet,
  rap: Rap,
  index: number,
  rapName: string,
  baseNonce?: number
): Promise<RapActionResponse> => {
  logger.log('[1 INNER] index', index);
  const { type, parameters } = action;
  let nonce;
  try {
    logger.log('[2 INNER] executing type', type);
    const rapType = getRapTypeFromActionType(type);
    if (rapType === RAP_TYPE.ENS) {
      const actionPromise = findENSActionByType(type);
      nonce = await actionPromise(
        wallet,
        rap,
        index,
        parameters as RapENSActionParameters,
        baseNonce
      );
      return { baseNonce: nonce, errorMessage: null };
    } else {
      const actionPromise = findSwapActionByType(type);
      nonce = await actionPromise(
        wallet,
        rap,
        index,
        parameters as RapExchangeActionParameters,
        baseNonce
      );
      return { baseNonce: nonce, errorMessage: null };
    }
  } catch (error: any) {
    logger.debug('Rap blew up', error);
    logger.sentry('[3 INNER] error running action, code:', error?.code);
    captureException(error);
    analytics.track('Rap failed', {
      category: 'raps',
      failed_action: type,
      label: rapName,
    });
    // If the first action failed, return an error message
    if (index === 0) {
      const errorMessage = parseError(error);
      logger.log('[4 INNER] displaying error message', errorMessage);
      return { baseNonce: null, errorMessage };
    }
    return { baseNonce: null, errorMessage: null };
  }
};

const getRapTypeFromActionType = (actionType: RapActionType) => {
  switch (actionType) {
    case RapActionTypes.swap:
    case RapActionTypes.unlock:
    case RapActionTypes.depositCompound:
    case RapActionTypes.withdrawCompound:
      return RAP_TYPE.EXCHANGE;
    case RapActionTypes.commitENS:
    case RapActionTypes.registerENS:
    case RapActionTypes.registerWithConfigENS:
    case RapActionTypes.multicallENS:
    case RapActionTypes.renewENS:
    case RapActionTypes.setNameENS:
    case RapActionTypes.setTextENS:
    case RapActionTypes.setRecordsENS:
      return RAP_TYPE.ENS;
  }
  return '';
};

export const executeRap = async (
  wallet: Wallet,
  type: RapActionType,
  parameters: SwapActionParameters | ENSActionParameters,
  callback: (success?: boolean, errorMessage?: string | null) => void
) => {
  const rapType = getRapTypeFromActionType(type);

  let rap: Rap = { actions: [] };
  if (rapType === RAP_TYPE.EXCHANGE) {
    rap = await createSwapRapByType(type, parameters as SwapActionParameters);
  } else if (rapType === RAP_TYPE.ENS) {
    rap = await createENSRapByType(type, parameters as ENSActionParameters);
  }

  const { actions } = rap;
  const rapName = getRapFullName(actions);

  analytics.track('Rap started', {
    category: 'raps',
    label: rapName,
  });

  logger.log('[common - executing rap]: actions', actions);
  if (actions.length) {
    const firstAction = actions[0];
    const nonce = parameters?.nonce;
    const { baseNonce, errorMessage } = await executeAction(
      firstAction,
      wallet,
      rap,
      0,
      rapName,
      nonce
    );
    if (baseNonce) {
      for (let index = 1; index < actions.length; index++) {
        const action = actions[index];
        await executeAction(action, wallet, rap, index, rapName, baseNonce);
      }
      callback(true);
    } else {
      // Callback with failure state
      callback(false, errorMessage);
    }
  }

  analytics.track('Rap completed', {
    category: 'raps',
    label: rapName,
  });
  logger.log('[common - executing rap] finished execute rap function');
};

export const createNewRap = (actions: RapAction[]) => {
  return {
    actions,
  };
};

export const createNewAction = (
  type: RapActionType,
  parameters: RapExchangeActionParameters
): RapSwapAction => {
  const newAction = {
    parameters,
    rapType: RAP_TYPE.EXCHANGE,
    transaction: { confirmed: null, hash: null },
    type,
  };

  logger.log('[common] Creating a new action', newAction);
  return newAction;
};

export const createNewENSAction = (
  type: RapActionType,
  parameters: ENSActionParameters
): RapENSAction => {
  const newAction = {
    parameters,
    transaction: { confirmed: null, hash: null },
    type,
  };

  logger.log('[common] Creating a new action', newAction);
  return newAction;
};<|MERGE_RESOLUTION|>--- conflicted
+++ resolved
@@ -4,12 +4,7 @@
 import { Quote } from '@rainbow-me/swaps';
 import analytics from '@segment/analytics-react-native';
 import { captureException } from '@sentry/react-native';
-<<<<<<< HEAD
-import { join, map } from 'lodash';
-=======
-import { Trade } from '@uniswap/sdk';
-import join from 'lodash/join';
->>>>>>> 12a6fd8c
+import { join } from 'lodash';
 import {
   depositCompound,
   ens,
