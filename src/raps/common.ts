import { Logger } from '@ethersproject/logger';
import { Wallet } from '@ethersproject/wallet';
import analytics from '@segment/analytics-react-native';
import { captureException } from '@sentry/react-native';
import { join, map } from 'lodash';
import {
  depositCompound,
  ens,
  swap,
  unlock,
  withdrawCompound,
} from './actions';
import { createCommitENSRap } from './registerENS';
import {
  createSwapAndDepositCompoundRap,
  estimateSwapAndDepositCompound,
} from './swapAndDepositCompound';
import { createUnlockAndSwapRap, estimateUnlockAndSwap } from './unlockAndSwap';
import {
  createWithdrawFromCompoundRap,
  estimateWithdrawFromCompound,
} from './withdrawFromCompound';
import { createRegisterENSRap } from '.';
import { Asset } from '@rainbow-me/entities';
import {
  estimateENSCommitGasLimit,
  estimateENSRegisterSetRecordsAndNameGasLimit,
} from '@rainbow-me/handlers/ens';
import { ENSRegistrationRecords } from '@rainbow-me/helpers/ens';
import ExchangeModalTypes from '@rainbow-me/helpers/exchangeModalTypes';

import logger from 'logger';
import { Quote } from 'rainbow-swaps';

const { commitENS, registerENS, multicallENS, setTextENS, setNameENS } = ens;

export enum RapActionType {
  depositCompound = 'depositCompound',
  swap = 'swap',
  unlock = 'unlock',
  withdrawCompound = 'withdrawCompound',
  commitENS = 'commitENS',
  registerENS = 'registerENS',
  multicallENS = 'multicallENS',
  setTextENS = 'setTextENS',
  setNameENS = 'setNameENS',
}

export interface RapActionParameters {
  amount?: string | null;
  assetToUnlock?: Asset;
  contractAddress?: string;
  inputAmount?: string | null;
  outputAmount?: string | null;
<<<<<<< HEAD
  tradeDetails?: Quote;
  permit?: boolean;
=======
  tradeDetails?: Trade;
  name?: string;
  duration?: number;
  rentPrice?: string;
  recordKey?: string;
  recordValue?: string;
  salt?: string;
  records?: ENSRegistrationRecords;
>>>>>>> ad15e01b
}

export interface UnlockActionParameters {
  amount: string;
  assetToUnlock: Asset;
  contractAddress: string;
}

export interface SwapActionParameters {
  inputAmount: string;
  nonce: number;
  outputAmount: string;
  tradeDetails: Quote;
  permit?: boolean;
}

export interface RegisterENSActionParameters {
  nonce: number;
  name: string;
  duration: number;
  rentPrice: string;
  ownerAddress: string;
  recordKey: string;
  recordValue: string;
  salt: string;
  records: ENSRegistrationRecords;
}

export interface RapActionTransaction {
  hash: string | null;
}

export interface RapAction {
  parameters: RapActionParameters;
  transaction: RapActionTransaction;
  type: RapActionType;
}

export interface Rap {
  actions: RapAction[];
}

interface RapActionResponse {
  baseNonce?: number | null;
  errorMessage: string | null;
}

interface EthersError extends Error {
  code?: string | null;
}

const NOOP = () => null;

export const RapActionTypes = {
  commitENS: 'commitENS' as RapActionType,
  depositCompound: 'depositCompound' as RapActionType,
  multicallENS: 'multicallENS' as RapActionType,
  registerENS: 'registerENS' as RapActionType,
  registerWithConfigENS: 'registerWithConfigENS' as RapActionType,
  setNameENS: 'setNameENS' as RapActionType,
  setTextENS: 'setTextENS' as RapActionType,
  swap: 'swap' as RapActionType,
  unlock: 'unlock' as RapActionType,
  withdrawCompound: 'withdrawCompound' as RapActionType,
};

const createRapByType = (
  type: string,
  {
    swapParameters,
    ensRegistrationParameters,
  }: {
    swapParameters: SwapActionParameters;
    ensRegistrationParameters: RegisterENSActionParameters;
  }
) => {
  switch (type) {
    case ExchangeModalTypes.deposit:
      return createSwapAndDepositCompoundRap(swapParameters);
    case ExchangeModalTypes.withdrawal:
      return createWithdrawFromCompoundRap(swapParameters);
    case RapActionTypes.registerENS:
      return createRegisterENSRap(ensRegistrationParameters);
    case RapActionTypes.commitENS:
      return createCommitENSRap(ensRegistrationParameters);
    default:
      return createUnlockAndSwapRap(swapParameters);
  }
};

export const getRapEstimationByType = (
  type: string,
  {
    swapParameters,
    ensRegistrationParameters,
  }: {
    swapParameters: SwapActionParameters;
    ensRegistrationParameters: RegisterENSActionParameters;
  }
) => {
  switch (type) {
    case ExchangeModalTypes.deposit:
      return estimateSwapAndDepositCompound(swapParameters);
    case ExchangeModalTypes.swap:
      return estimateUnlockAndSwap(swapParameters);
    case ExchangeModalTypes.withdrawal:
      return estimateWithdrawFromCompound();
    case RapActionTypes.commitENS:
      return estimateENSCommitGasLimit(ensRegistrationParameters);
    case RapActionTypes.registerENS:
      return estimateENSRegisterSetRecordsAndNameGasLimit(
        ensRegistrationParameters
      );
    default:
      return null;
  }
};

const findActionByType = (type: RapActionType) => {
  switch (type) {
    case RapActionTypes.unlock:
      return unlock;
    case RapActionTypes.swap:
      return swap;
    case RapActionTypes.depositCompound:
      return depositCompound;
    case RapActionTypes.withdrawCompound:
      return withdrawCompound;
    case RapActionTypes.commitENS:
      return commitENS;
    case RapActionTypes.registerENS:
      return registerENS;
    case RapActionTypes.multicallENS:
      return multicallENS;
    case RapActionTypes.setTextENS:
      return setTextENS;
    case RapActionTypes.setNameENS:
      return setNameENS;
    default:
      return NOOP;
  }
};

const getRapFullName = (actions: RapAction[]) => {
  const actionTypes = map(actions, 'type');
  return join(actionTypes, ' + ');
};

const parseError = (error: EthersError): string => {
  const errorCode = error?.code;
  switch (errorCode) {
    case Logger.errors.UNPREDICTABLE_GAS_LIMIT:
      return 'Oh no! We were unable to estimate the gas limit. Please try again.';
    case Logger.errors.INSUFFICIENT_FUNDS:
      return 'Oh no! The gas price changed and you no longer have enough funds for this transaction. Please try again with a lower amount.';
    default:
      return 'Oh no! There was a problem submitting the transaction. Please try again.';
  }
};

const executeAction = async (
  action: RapAction,
  wallet: Wallet,
  rap: Rap,
  index: number,
  rapName: string,
  baseNonce?: number
): Promise<RapActionResponse> => {
  logger.log('[1 INNER] index', index);
  const { parameters, type } = action;
  const actionPromise = findActionByType(type);
  logger.log('[2 INNER] executing type', type);
  try {
    const nonce = await actionPromise(
      wallet,
      rap,
      index,
      parameters,
      baseNonce
    );
    return { baseNonce: nonce, errorMessage: null };
  } catch (error: any) {
    logger.sentry('[3 INNER] error running action, code:', error?.code);
    captureException(error);
    analytics.track('Rap failed', {
      category: 'raps',
      failed_action: type,
      label: rapName,
    });
    // If the first action failed, return an error message
    if (index === 0) {
      const errorMessage = parseError(error);
      logger.log('[4 INNER] displaying error message', errorMessage);
      return { baseNonce: null, errorMessage };
    }
    return { baseNonce: null, errorMessage: null };
  }
};

export const executeRap = async (
  wallet: Wallet,
  type: string,
  parameters: {
    swapParameters: SwapActionParameters;
    ensRegistrationParameters: RegisterENSActionParameters;
  },
  callback: (success?: boolean, errorMessage?: string | null) => void
) => {
  const rap: Rap = await createRapByType(type, parameters);
  const { actions } = rap;
  const rapName = getRapFullName(actions);

  analytics.track('Rap started', {
    category: 'raps',
    label: rapName,
  });

  logger.log('[common - executing rap]: actions', actions);
  if (actions.length) {
    const firstAction = actions[0];
    const nonce =
      parameters?.swapParameters?.nonce ||
      parameters?.ensRegistrationParameters?.nonce;
    const { baseNonce, errorMessage } = await executeAction(
      firstAction,
      wallet,
      rap,
      0,
      rapName,
      nonce
    );
    if (baseNonce) {
      for (let index = 1; index < actions.length; index++) {
        const action = actions[index];
        await executeAction(action, wallet, rap, index, rapName, baseNonce);
      }
      callback(true);
    } else {
      // Callback with failure state
      callback(false, errorMessage);
    }
  }

  analytics.track('Rap completed', {
    category: 'raps',
    label: rapName,
  });
  logger.log('[common - executing rap] finished execute rap function');
};

export const createNewRap = (actions: RapAction[]) => {
  return {
    actions,
  };
};

export const createNewAction = (
  type: RapActionType,
  parameters: RapActionParameters
) => {
  const newAction = {
    parameters,
    transaction: { confirmed: null, hash: null },
    type,
  };

  logger.log('[common] Creating a new action', newAction);
  return newAction;
};<|MERGE_RESOLUTION|>--- conflicted
+++ resolved
@@ -52,11 +52,8 @@
   contractAddress?: string;
   inputAmount?: string | null;
   outputAmount?: string | null;
-<<<<<<< HEAD
   tradeDetails?: Quote;
   permit?: boolean;
-=======
-  tradeDetails?: Trade;
   name?: string;
   duration?: number;
   rentPrice?: string;
@@ -64,7 +61,6 @@
   recordValue?: string;
   salt?: string;
   records?: ENSRegistrationRecords;
->>>>>>> ad15e01b
 }
 
 export interface UnlockActionParameters {
