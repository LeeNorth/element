--- conflicted
+++ resolved
@@ -1,7 +1,3 @@
-<<<<<<< HEAD
-import flatten from 'lodash/flatten';
-=======
->>>>>>> 0e5226a2
 import React, { forwardRef, ReactNode, useMemo } from 'react';
 import { View } from 'react-native';
 import {
