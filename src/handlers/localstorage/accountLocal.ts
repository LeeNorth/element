import { MMKV } from 'react-native-mmkv';
import { getAccountLocal, getKey, saveAccountLocal } from './common';
<<<<<<< HEAD
import { ENSRegistrations } from '@rainbow-me/entities';
=======
import { STORAGE_IDS } from '@rainbow-me/model/mmkv';
>>>>>>> 582976bd

const accountAssetsDataVersion = '0.1.0';
const assetPricesFromUniswapVersion = '0.1.0';
const assetsVersion = '0.2.0';
const purchaseTransactionsVersion = '0.2.0';
const savingsVersion = '0.2.0';
const transactionsVersion = '0.2.5';
const uniqueTokensVersion = '0.2.1';

const ACCOUNT_ASSETS_DATA = 'accountAssetsData';
const ACCOUNT_INFO = 'accountInfo';
const ACCOUNT_EMPTY = 'accountEmpty';
const ASSET_PRICES_FROM_UNISWAP = 'assetPricesFromUniswap';
const ASSETS = 'assets';
const PURCHASE_TRANSACTIONS = 'purchaseTransactions';
const SAVINGS = 'savings';
const SHOWCASE_TOKENS = 'showcaseTokens';
const TRANSACTIONS = 'transactions';
const UNIQUE_TOKENS = 'uniquetokens';
const PINNED_COINS = 'pinnedCoins';
const HIDDEN_COINS = 'hiddenCoins';
const WEB_DATA_ENABLED = 'webDataEnabled';
const ENS_REGISTRATIONS = 'ensRegistrations';

const storage = new MMKV({
  id: STORAGE_IDS.ACCOUNT,
});

export const accountLocalKeys = [
  ACCOUNT_ASSETS_DATA,
  ACCOUNT_INFO,
  ASSET_PRICES_FROM_UNISWAP,
  ASSETS,
  ENS_REGISTRATIONS,
  PURCHASE_TRANSACTIONS,
  SAVINGS,
  SHOWCASE_TOKENS,
  TRANSACTIONS,
  UNIQUE_TOKENS,
  PINNED_COINS,
  HIDDEN_COINS,
  WEB_DATA_ENABLED,
];

/**
 * @desc get savings
 * @param  {String}   [address]
 * @param  {String}   [network]
 * @return {Object}
 */
export const getSavings = (accountAddress: any, network: any) =>
  // @ts-expect-error ts-migrate(2345) FIXME: Argument of type '{}' is not assignable to paramet... Remove this comment to see the full error message
  getAccountLocal(SAVINGS, accountAddress, network, {}, savingsVersion);

/**
 * @desc save savings
 * @param  {String}   [address]
 * @param  {Array}    [savings]
 * @param  {String}   [network]
 */
export const saveSavings = (savings: any, accountAddress: any, network: any) =>
  saveAccountLocal(SAVINGS, savings, accountAddress, network, savingsVersion);

/**
 * @desc get account empty state
 * @param  {String}   [address]
 * @param  {String}   [network]
 * @return {Boolean}
 */
export const getAccountEmptyState = (accountAddress: any, network: any) =>
  storage.getBoolean(getKey(ACCOUNT_EMPTY, accountAddress, network));

/**
 * @desc save account empty state
 * @param  {Boolean}    [val]
 * @param  {String}   [address]
 * @param  {String}   [network]
 */
export const saveAccountEmptyState = (
  val: any,
  accountAddress: any,
  network: any
) => storage.set(getKey(ACCOUNT_EMPTY, accountAddress, network), val);

/**
 * @desc get assets
 * @param  {String}   [address]
 * @param  {String}   [network]
 * @return {Array}
 */
export const getAssets = (accountAddress: any, network: any) =>
  getAccountLocal(ASSETS, accountAddress, network, [], assetsVersion);

/**
 * @desc get account assets data
 * @param  {String}   [address]
 * @param  {String}   [network]
 * @return {Object}
 */
export const getAccountAssetsData = (accountAddress: any, network: any) =>
  getAccountLocal(
    ACCOUNT_ASSETS_DATA,
    accountAddress,
    network,
    // @ts-expect-error ts-migrate(2345) FIXME: Argument of type '{}' is not assignable to paramet... Remove this comment to see the full error message
    {},
    accountAssetsDataVersion
  );

/**
 * @desc save account assets data
 * @param  {Object}   [accountAssetsData]
 * @param  {String}   [address]
 * @param  {String}   [network]
 */
export const saveAccountAssetsData = (
  accountAssetsData: any,
  accountAddress: any,
  network: any
) =>
  saveAccountLocal(
    ACCOUNT_ASSETS_DATA,
    accountAssetsData,
    accountAddress,
    network,
    accountAssetsDataVersion
  );

/**
 * @desc get asset prices from Uniswap
 * @param  {String}   [address]
 * @param  {String}   [network]
 * @return {Object}
 */
export const getAssetPricesFromUniswap = (accountAddress: any, network: any) =>
  getAccountLocal(
    ASSET_PRICES_FROM_UNISWAP,
    accountAddress,
    network,
    [],
    assetPricesFromUniswapVersion
  );

/**
 * @desc save asset prices from Uniswap
 * @param  {String}   [address]
 * @param  {Array}    [assets]
 * @param  {String}   [network]
 */
export const saveAssetPricesFromUniswap = (
  assetPrices: any,
  accountAddress: any,
  network: any
) =>
  saveAccountLocal(
    ASSET_PRICES_FROM_UNISWAP,
    assetPrices,
    accountAddress,
    network,
    assetPricesFromUniswapVersion
  );

/**
 * @desc get purchase transactions
 * @param  {String}   [address]
 * @param  {String}   [network]
 * @return {Object}
 */
export const getPurchaseTransactions = (accountAddress: any, network: any) =>
  getAccountLocal(
    PURCHASE_TRANSACTIONS,
    accountAddress,
    network,
    [],
    purchaseTransactionsVersion
  );

/**
 * @desc save purchase transactions
 * @param  {String}   [address]
 * @param  {Array}   [purchaseTransactions]
 * @param  {String}   [network]
 */
export const savePurchaseTransactions = (
  purchaseTransactions: any,
  accountAddress: any,
  network: any
) =>
  saveAccountLocal(
    PURCHASE_TRANSACTIONS,
    purchaseTransactions,
    accountAddress,
    network,
    purchaseTransactionsVersion
  );

/**
 * @desc get transactions
 * @param  {String}   [address]
 * @param  {String}   [network]
 * @return {Object}
 */
export const getLocalTransactions = (accountAddress: any, network: any) =>
  getAccountLocal(
    TRANSACTIONS,
    accountAddress,
    network,
    [],
    transactionsVersion
  );

/**
 * @desc save transactions
 * @param  {String}   [address]
 * @param  {Array}   [transactions]
 * @param  {String}   [network]
 */
export const saveLocalTransactions = (
  transactions: any,
  accountAddress: any,
  network: any
) =>
  saveAccountLocal(
    TRANSACTIONS,
    transactions,
    accountAddress,
    network,
    transactionsVersion
  );

/**
 * @desc get ENS registrations
 * @param  {String}   [address]
 * @param  {String}   [network]
 * @return {Object}
 */
export const getLocalENSRegistrations = (
  accountAddress: any,
  network: any
): Promise<ENSRegistrations> =>
  getAccountLocal(ENS_REGISTRATIONS, accountAddress, network);

/**
 * @desc save ENS registrations
 * @param  {String}   [address]
 * @param  {Array}    [assets]
 * @param  {String}   [network]
 */
export const saveLocalENSRegistrations = (
  ensRegistrations: ENSRegistrations,
  accountAddress: any,
  network: any
) =>
  saveAccountLocal(
    ENS_REGISTRATIONS,
    ensRegistrations,
    accountAddress,
    network
  );

/**
 * @desc get unique tokens
 * @param  {String}   [address]
 * @param  {String}   [network]
 * @return {Object}
 */
export const getUniqueTokens = (accountAddress: any, network: any) =>
  getAccountLocal(
    UNIQUE_TOKENS,
    accountAddress,
    network,
    [],
    uniqueTokensVersion
  );

/**
 * @desc save unique tokens
 * @param  {String}   [address]
 * @param  {Array}    [uniqueTokens]
 * @param  {String}   [network]
 */
export const saveUniqueTokens = (
  uniqueTokens: any,
  accountAddress: any,
  network: any
) =>
  saveAccountLocal(
    UNIQUE_TOKENS,
    uniqueTokens,
    accountAddress,
    network,
    uniqueTokensVersion
  );

/**
 * @desc get profile info
 * @param  {String}   [address]
 * @param  {String}   [network]
 * @return {Object}
 */
export const getAccountInfo = (accountAddress: any, network: any) =>
  // @ts-expect-error ts-migrate(2345) FIXME: Argument of type '{}' is not assignable to paramet... Remove this comment to see the full error message
  getAccountLocal(ACCOUNT_INFO, accountAddress, network, {});

/**
 * @desc save profile info
 * @param  {String}   [address]
 * @param  {Object}    [profile info]
 * @param  {String}   [network]
 */
export const saveAccountInfo = (
  profileInfo: any,
  accountAddress: any,
  network: any
) => saveAccountLocal(ACCOUNT_INFO, profileInfo, accountAddress, network);

/**
 * @desc get pinned coins
 * @param  {String}   [address]
 * @param  {String}   [network]
 * @return {Array}
 */
export const getPinnedCoins = (accountAddress: any, network: any) =>
  // @ts-expect-error ts-migrate(2322) FIXME: Type 'string' is not assignable to type 'never'.
  getAccountLocal(PINNED_COINS, accountAddress, network, ['eth']);

/**
 * @desc save pinned coins
 * @param  {Array}    [pinned coins]
 * @param  {String}   [address]
 * @param  {String}   [network]
 */
export const savePinnedCoins = (
  pinnedCoins: any,
  accountAddress: any,
  network: any
) => saveAccountLocal(PINNED_COINS, pinnedCoins, accountAddress, network);

/**
 * @desc get hidden coins
 * @param  {String}   [address]
 * @param  {String}   [network]
 * @return {Array}
 */
export const getHiddenCoins = (accountAddress: any, network: any) =>
  getAccountLocal(HIDDEN_COINS, accountAddress, network, []);

/**
 * @desc save hidden coins
 * @param  {Array}    [hidden coins]
 * @param  {String}   [address]
 * @param  {String}   [network]
 */
export const saveHiddenCoins = (
  hiddenCoins: any,
  accountAddress: any,
  network: any
) => saveAccountLocal(HIDDEN_COINS, hiddenCoins, accountAddress, network);

/**
 * @desc get showcase tokens
 * @param  {String}   [address]
 * @param  {String}   [network]
 * @return {Afray}
 */
export const getShowcaseTokens = (accountAddress: any, network: any) =>
  getAccountLocal(SHOWCASE_TOKENS, accountAddress, network, []);

/**
 * @desc save showcase tokens
 * @param  {String}   [address]
 * @param  {Array}    [Showcase tokens]
 * @param  {String}   [network]
 */
export const saveShowcaseTokens = (
  showcaseTokens: any,
  accountAddress: any,
  network: any
) => saveAccountLocal(SHOWCASE_TOKENS, showcaseTokens, accountAddress, network);

/**
 * @desc get web data enabled preference
 * @param  {String}   [address]
 * @param  {String}   [network]
 * @return {Array}
 */
export const getWebDataEnabled = (accountAddress: any, network: any) =>
  // @ts-expect-error ts-migrate(2345) FIXME: Argument of type 'null' is not assignable to param... Remove this comment to see the full error message
  getAccountLocal(WEB_DATA_ENABLED, accountAddress, network, null);

/**
 * @desc save web showcase enabled preference
 * @param  {Boolean}  [value]
 * @param  {String}   [address]
 * @param  {String}   [network]
 */
export const saveWebDataEnabled = (
  preference: any,
  accountAddress: any,
  network: any
) => saveAccountLocal(WEB_DATA_ENABLED, preference, accountAddress, network);<|MERGE_RESOLUTION|>--- conflicted
+++ resolved
@@ -1,10 +1,7 @@
 import { MMKV } from 'react-native-mmkv';
 import { getAccountLocal, getKey, saveAccountLocal } from './common';
-<<<<<<< HEAD
 import { ENSRegistrations } from '@rainbow-me/entities';
-=======
 import { STORAGE_IDS } from '@rainbow-me/model/mmkv';
->>>>>>> 582976bd
 
 const accountAssetsDataVersion = '0.1.0';
 const assetPricesFromUniswapVersion = '0.1.0';
