--- conflicted
+++ resolved
@@ -3,7 +3,6 @@
 import {
   ALLOWS_PERMIT,
   ChainId,
-<<<<<<< HEAD
   ETH_ADDRESS as ETH_ADDRESS_AGGREGATORS,
   fillQuote,
   getQuoteExecutionDetails,
@@ -14,18 +13,8 @@
   wrapNativeAsset,
   WRAPPED_ASSET,
 } from '@rainbow-me/swaps';
-import { get, mapKeys, mapValues, toLower } from 'lodash';
+import { mapKeys, mapValues, toLower } from 'lodash';
 import { Token } from '../entities/tokens';
-=======
-  CurrencyAmount,
-  Percent,
-  Token,
-  Trade,
-  TradeType,
-  WETH,
-} from '@uniswap/sdk';
-import { mapKeys, mapValues, toLower } from 'lodash';
->>>>>>> 12a6fd8c
 import { loadWallet } from '../model/wallet';
 import {
   estimateGasWithPadding,
