import { Signer } from '@ethersproject/abstract-signer';
import { Contract } from '@ethersproject/contracts';
import { Provider } from '@ethersproject/providers';
import { Wallet } from '@ethersproject/wallet';
import { captureException } from '@sentry/react-native';
import {
  ChainId,
  CurrencyAmount,
  Percent,
  Token,
  Trade,
  TradeType,
  WETH,
} from '@uniswap/sdk';
<<<<<<< HEAD
import { get, mapKeys, mapValues } from 'lodash';
=======
import { mapKeys, mapValues, toLower } from 'lodash';
>>>>>>> 5b151eb4
import { loadWallet } from '../model/wallet';
import { estimateGasWithPadding, toHex, web3Provider } from './web3';
import { Asset } from '@rainbow-me/entities';
import { Network } from '@rainbow-me/networkTypes';
import {
  ETH_ADDRESS,
  ethUnits,
  UNISWAP_TESTNET_TOKEN_LIST,
  UNISWAP_V2_ROUTER_ABI,
  UNISWAP_V2_ROUTER_ADDRESS,
} from '@rainbow-me/references';
import logger from 'logger';

export enum Field {
  INPUT = 'INPUT',
  OUTPUT = 'OUTPUT',
}

enum SwapType {
  EXACT_TOKENS_FOR_TOKENS,
  EXACT_TOKENS_FOR_ETH,
  EXACT_ETH_FOR_TOKENS,
  TOKENS_FOR_EXACT_TOKENS,
  TOKENS_FOR_EXACT_ETH,
  ETH_FOR_EXACT_TOKENS,
}

// 20 minutes, denominated in seconds
const DEFAULT_DEADLINE_FROM_NOW = 60 * 20;

export const getTestnetUniswapPairs = (
  network: Network
): { [key: string]: Asset } => {
<<<<<<< HEAD
  const pairs: { [address: string]: Asset } = get(
    UNISWAP_TESTNET_TOKEN_LIST,
    network,
    {}
  );
  const loweredPairs = mapKeys(pairs, (_, key) => key.toLowerCase());
=======
  const pairs: { [address: string]: Asset } =
    (UNISWAP_TESTNET_TOKEN_LIST as any)?.[network] ?? {};

  const loweredPairs = mapKeys(pairs, (_, key) => toLower(key));
>>>>>>> 5b151eb4
  return mapValues(loweredPairs, value => ({
    ...value,
    address: value.address.toLowerCase(),
  }));
};

export const estimateSwapGasLimit = async ({
  accountAddress,
  chainId,
  inputCurrency,
  outputCurrency,
  requiresApprove,
  slippage,
  tradeDetails,
}: {
  accountAddress: string;
  chainId: ChainId;
  inputCurrency: Asset;
  outputCurrency: Asset;
  requiresApprove?: boolean;
  slippage: number;
  tradeDetails: Trade | null;
}): Promise<{
  gasLimit: string | number;
  methodName?: string | null;
}> => {
  let methodName = null;
  if (!tradeDetails) {
    logger.sentry('No trade details in estimateSwapGasLimit');
    return {
      gasLimit: ethUnits.basic_swap,
    };
  }
  try {
    const {
      exchange,
      methodNames,
      updatedMethodArgs,
      value,
    } = getContractExecutionDetails({
      accountAddress,
      chainId,
      inputCurrency,
      outputCurrency,
      providerOrSigner: web3Provider!,
      slippage,
      tradeDetails,
    });

    const params = { from: accountAddress, ...(value ? { value } : {}) };
    const gasEstimates: (string | undefined)[] = await Promise.all(
      methodNames.map((methodName: string) =>
        estimateGasWithPadding(
          params,
          exchange.estimateGas[methodName],
          updatedMethodArgs
        )
          .then((value: string | null) => value ?? undefined)
          .catch((error: Error) => {
            logger.sentry(
              `Error estimating swap method ${methodName} with: ${error}`
            );
            return undefined;
          })
      )
    );

    // we expect failures from left to right, so throw if we see failures
    // from right to left
    for (let i = 0; i < gasEstimates.length - 1; i++) {
      // if the Fee on Transfer method fails, but the regular method does not, we should not
      // use the regular method. this probably means something is wrong with the fot token.
      if (gasEstimates[i] && !gasEstimates[i + 1]) {
        logger.sentry(
          'Issue with Fee on Transfer estimate in estimateSwapGasLimit'
        );
        return { gasLimit: ethUnits.basic_swap, methodName: null };
      }
    }

    const indexOfSuccessfulEstimation = gasEstimates.findIndex(
      gasEstimate => !!gasEstimate
    );

    // all estimations failed...
    if (indexOfSuccessfulEstimation === -1) {
      logger.sentry('all swap estimates failed in estimateSwapGasLimit');
      return {
        gasLimit: ethUnits.basic_swap,
        methodName: requiresApprove ? methodNames[0] : null,
      };
    } else {
      methodName = methodNames[indexOfSuccessfulEstimation];
      const gasEstimate = gasEstimates[indexOfSuccessfulEstimation];
      const gasLimit: string | number = gasEstimate ?? ethUnits.basic_swap;
      return { gasLimit, methodName };
    }
  } catch (error) {
    logger.sentry('error executing estimateSwapGasLimit');
    captureException(error);
    return {
      gasLimit: ethUnits.basic_swap,
    };
  }
};

const getSwapType = (
  tokens: { [field in Field]: Asset },
  chainId: ChainId,
  isExactIn: boolean
): SwapType => {
  if (isExactIn) {
    if (tokens[Field.INPUT].address === ETH_ADDRESS) {
      return SwapType.EXACT_ETH_FOR_TOKENS;
    } else if (tokens[Field.OUTPUT].address === ETH_ADDRESS) {
      return SwapType.EXACT_TOKENS_FOR_ETH;
    } else {
      return SwapType.EXACT_TOKENS_FOR_TOKENS;
    }
  } else {
    if (tokens[Field.INPUT].address === ETH_ADDRESS) {
      return SwapType.ETH_FOR_EXACT_TOKENS;
    } else if (tokens[Field.OUTPUT].address === ETH_ADDRESS) {
      return SwapType.TOKENS_FOR_EXACT_ETH;
    } else {
      return SwapType.TOKENS_FOR_EXACT_TOKENS;
    }
  }
};

export const computeSlippageAdjustedAmounts = (
  trade: Trade,
  allowedSlippage: string
): { [field in Field]: CurrencyAmount } => {
  const pct = new Percent(allowedSlippage, '10000');
  const results = {
    [Field.INPUT]: trade?.maximumAmountIn(pct),
    [Field.OUTPUT]: trade?.minimumAmountOut(pct),
  };
  return results;
};

// returns a function that will execute a swap, if the parameters are all valid
// and the user has approved the slippage adjusted input amount for the trade
const getExecutionDetails = (
  accountAddress: string,
  chainId: ChainId,
  inputCurrency: Asset,
  outputCurrency: Asset,
  trade: Trade,
  providerOrSigner: Provider | Signer,
  allowedSlippage: number,
  deadline: number = DEFAULT_DEADLINE_FROM_NOW // in seconds from now, optional
): {
  methodArguments: (string | string[] | number)[];
  methodNames: string[];
  value: string | null;
} => {
  const recipient = accountAddress;

  const {
    [Field.INPUT]: slippageAdjustedInput,
    [Field.OUTPUT]: slippageAdjustedOutput,
  } = computeSlippageAdjustedAmounts(trade, allowedSlippage.toString());

  const path = trade.route.path.map(t => t.address);

  const deadlineFromNow: number = Math.ceil(Date.now() / 1000) + deadline;

  const swapType = getSwapType(
    {
      [Field.INPUT]: inputCurrency,
      [Field.OUTPUT]: outputCurrency,
    },
    chainId,
    trade.tradeType === TradeType.EXACT_INPUT
  );

  // let estimate: Function, method: Function,
  let methodNames: string[],
    args: (string | string[] | number)[],
    value: string | null = null;
  switch (swapType) {
    case SwapType.EXACT_TOKENS_FOR_TOKENS:
      methodNames = [
        'swapExactTokensForTokens',
        'swapExactTokensForTokensSupportingFeeOnTransferTokens',
      ];
      args = [
        slippageAdjustedInput.raw.toString(),
        slippageAdjustedOutput.raw.toString(),
        path,
        recipient,
        deadlineFromNow,
      ];
      break;
    case SwapType.TOKENS_FOR_EXACT_TOKENS:
      methodNames = ['swapTokensForExactTokens'];
      args = [
        slippageAdjustedOutput.raw.toString(),
        slippageAdjustedInput.raw.toString(),
        path,
        recipient,
        deadlineFromNow,
      ];
      break;
    case SwapType.EXACT_ETH_FOR_TOKENS:
      methodNames = [
        'swapExactETHForTokens',
        'swapExactETHForTokensSupportingFeeOnTransferTokens',
      ];
      args = [
        slippageAdjustedOutput.raw.toString(),
        path,
        recipient,
        deadlineFromNow,
      ];
      value = slippageAdjustedInput.raw.toString();
      break;
    case SwapType.TOKENS_FOR_EXACT_ETH:
      methodNames = ['swapTokensForExactETH'];
      args = [
        slippageAdjustedOutput.raw.toString(),
        slippageAdjustedInput.raw.toString(),
        path,
        recipient,
        deadlineFromNow,
      ];
      break;
    case SwapType.EXACT_TOKENS_FOR_ETH:
      methodNames = [
        'swapExactTokensForETH',
        'swapExactTokensForETHSupportingFeeOnTransferTokens',
      ];
      args = [
        slippageAdjustedInput.raw.toString(),
        slippageAdjustedOutput.raw.toString(),
        path,
        recipient,
        deadlineFromNow,
      ];
      break;
    case SwapType.ETH_FOR_EXACT_TOKENS:
      methodNames = ['swapETHForExactTokens'];
      args = [
        slippageAdjustedOutput.raw.toString(),
        path,
        recipient,
        deadlineFromNow,
      ];
      value = slippageAdjustedInput.raw.toString();
      break;
  }
  return {
    methodArguments: args,
    methodNames,
    value,
  };
};

const getContractExecutionDetails = ({
  accountAddress,
  chainId,
  inputCurrency,
  outputCurrency,
  providerOrSigner,
  slippage,
  tradeDetails,
}: {
  accountAddress: string;
  chainId: ChainId;
  inputCurrency: Asset;
  outputCurrency: Asset;
  providerOrSigner: Provider | Signer;
  slippage: number;
  tradeDetails: Trade;
}) => {
  const { methodArguments, methodNames, value } = getExecutionDetails(
    accountAddress,
    chainId,
    inputCurrency,
    outputCurrency,
    tradeDetails,
    providerOrSigner,
    slippage
  );

  const exchange = new Contract(
    UNISWAP_V2_ROUTER_ADDRESS,
    UNISWAP_V2_ROUTER_ABI,
    providerOrSigner
  );

  return {
    exchange,
    methodNames,
    updatedMethodArgs: methodArguments,
    value,
  };
};

export const executeSwap = async ({
  accountAddress,
  chainId,
  gasLimit,
  maxFeePerGas,
  maxPriorityFeePerGas,
  inputCurrency,
  nonce,
  outputCurrency,
  methodName,
  slippage,
  tradeDetails,
  wallet,
}: {
  accountAddress: string;
  chainId: ChainId;
  gasLimit: string | number;
  maxFeePerGas: string;
  maxPriorityFeePerGas: string;
  inputCurrency: Asset;
  nonce?: number;
  outputCurrency: Asset;
  methodName: string;
  slippage: number;
  tradeDetails: Trade | null;
  wallet: Wallet | null;
}) => {
  const walletToUse = wallet || (await loadWallet());
  if (!walletToUse || !tradeDetails) return null;
  const { exchange, updatedMethodArgs, value } = getContractExecutionDetails({
    accountAddress,
    chainId,
    inputCurrency,
    outputCurrency,
    providerOrSigner: walletToUse,
    slippage,
    tradeDetails,
  });

  const transactionParams = {
    gasLimit: toHex(gasLimit) || undefined,
    maxFeePerGas: toHex(maxFeePerGas) || undefined,
    maxPriorityFeePerGas: toHex(maxPriorityFeePerGas) || undefined,
    nonce: nonce ? toHex(nonce) : undefined,
    ...(value ? { value } : {}),
  };
  return exchange[methodName](...updatedMethodArgs, transactionParams);
};

export const getTokenForCurrency = (
  currency: Asset,
  chainId: ChainId
): Token => {
  if (currency.address === 'eth') return WETH[chainId];
  return new Token(
    chainId,
    currency.address,
    currency.decimals,
    currency.symbol,
    currency.name
  );
};<|MERGE_RESOLUTION|>--- conflicted
+++ resolved
@@ -12,11 +12,7 @@
   TradeType,
   WETH,
 } from '@uniswap/sdk';
-<<<<<<< HEAD
-import { get, mapKeys, mapValues } from 'lodash';
-=======
-import { mapKeys, mapValues, toLower } from 'lodash';
->>>>>>> 5b151eb4
+import { mapKeys, mapValues } from 'lodash';
 import { loadWallet } from '../model/wallet';
 import { estimateGasWithPadding, toHex, web3Provider } from './web3';
 import { Asset } from '@rainbow-me/entities';
@@ -50,19 +46,10 @@
 export const getTestnetUniswapPairs = (
   network: Network
 ): { [key: string]: Asset } => {
-<<<<<<< HEAD
-  const pairs: { [address: string]: Asset } = get(
-    UNISWAP_TESTNET_TOKEN_LIST,
-    network,
-    {}
-  );
-  const loweredPairs = mapKeys(pairs, (_, key) => key.toLowerCase());
-=======
   const pairs: { [address: string]: Asset } =
     (UNISWAP_TESTNET_TOKEN_LIST as any)?.[network] ?? {};
 
-  const loweredPairs = mapKeys(pairs, (_, key) => toLower(key));
->>>>>>> 5b151eb4
+  const loweredPairs = mapKeys(pairs, (_, key) => key.toLowerCase());
   return mapValues(loweredPairs, value => ({
     ...value,
     address: value.address.toLowerCase(),
