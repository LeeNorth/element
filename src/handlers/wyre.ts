--- conflicted
+++ resolved
@@ -1,11 +1,7 @@
 // @ts-expect-error ts-migrate(7016) FIXME: Could not find a declaration file for module '@rai... Remove this comment to see the full error message
 import { PaymentRequest } from '@rainbow-me/react-native-payments';
 import { captureException } from '@sentry/react-native';
-<<<<<<< HEAD
-import { get, join, split, values } from 'lodash';
-=======
-import { join, split, toLower, values } from 'lodash';
->>>>>>> 5b151eb4
+import { join, split, values } from 'lodash';
 import {
   // @ts-expect-error ts-migrate(2305) FIXME: Module '"react-native-dotenv"' has no exported mem... Remove this comment to see the full error message
   RAINBOW_WYRE_MERCHANT_ID,
