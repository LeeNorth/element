import { formatsByCoinType, formatsByName } from '@ensdomains/address-encoder';
import { getAddress } from '@ethersproject/address';
import { Resolver } from '@ethersproject/providers';
import { captureException } from '@sentry/react-native';
import { Duration, sub } from 'date-fns';
import { isValidAddress, isZeroAddress } from 'ethereumjs-util';
import { BigNumber } from 'ethers';
import { debounce, isEmpty, sortBy } from 'lodash';
import { ensClient } from '../apollo/client';
import {
  ENS_ACCOUNT_DOMAINS,
  ENS_ACCOUNT_REGISTRATIONS,
  ENS_DOMAINS,
  ENS_GET_COIN_TYPES,
  ENS_GET_NAME_FROM_LABELHASH,
  ENS_GET_RECORDS,
  ENS_GET_REGISTRATION,
  ENS_REGISTRATIONS,
  ENS_SUGGESTIONS,
  EnsAccountDomainsData,
  EnsGetCoinTypesData,
  EnsGetNameFromLabelhash,
  EnsGetRecordsData,
  EnsGetRegistrationData,
} from '../apollo/queries';
import { prefetchENSAddress } from '../hooks/useENSAddress';
import { fetchENSAvatar, prefetchENSAvatar } from '../hooks/useENSAvatar';
import { prefetchENSCover } from '../hooks/useENSCover';
import { prefetchENSFirstTransactionTimestamp } from '../hooks/useENSFirstTransactionTimestamp';
import { prefetchENSRecords } from '../hooks/useENSRecords';
import { rainbowProfileQueryKey } from '../hooks/useRainbowProfile';
import { ENSActionParameters, RapActionTypes } from '../raps/common';
import {
  getENSData,
  getNameFromLabelhash,
  saveENSData,
} from './localstorage/ens';
import { fetchRainbowProfile } from './rainbowProfiles';
import { estimateGasWithPadding, getProviderForNetwork } from './web3';
import { ENSRegistrationRecords, Records, UniqueAsset } from '@/entities';
import { Network } from '@/helpers';
import {
  ENS_DOMAIN,
  ENS_RECORDS,
  ENSRegistrationTransactionType,
  generateSalt,
  getENSExecutionDetails,
  getNameOwner,
<<<<<<< HEAD
} from '@rainbow-me/helpers/ens';
import { add } from '@rainbow-me/helpers/utilities';
import { ImgixImage } from '@rainbow-me/images';
import {
  getOpenSeaCollectionUrl,
  handleAndSignImages,
} from '@rainbow-me/parsers';
import { queryClient } from '@rainbow-me/react-query/queryClient';
=======
} from '@/helpers/ens';
import { add } from '@/helpers/utilities';
import { ImgixImage } from '@/components/images';
import { getOpenSeaCollectionUrl, handleAndSignImages } from '@/parsers';
>>>>>>> 95c6a9b3
import {
  ENS_NFT_CONTRACT_ADDRESS,
  ensIntroMarqueeNames,
  ethUnits,
<<<<<<< HEAD
} from '@rainbow-me/references';
import { colors } from '@rainbow-me/styles';
import { labelhash, logger } from '@rainbow-me/utils';
import {
  addressHashedColorIndex,
  addressHashedEmoji,
} from '@rainbow-me/utils/profileUtils';
import { AvatarResolver } from 'ens-avatar';
=======
} from '@/references';
import { labelhash, logger, profileUtils } from '@/utils';
import { AvatarResolver } from '@/ens-avatar/src';
>>>>>>> 95c6a9b3

const DUMMY_RECORDS = {
  'description': 'description',
  'header':
    'https://cloudflare-ipfs.com/ipfs/QmXoypizjW3WknFiJnKLwHCnL72vedxjQkDDP1mXWo6uco/I/m/Vincent_van_Gogh_-_Self-Portrait_-_Google_Art_Project_(454045).jpg',
  'me.rainbow.displayName': 'name',
};

const buildEnsToken = ({
  contractAddress,
  tokenId,
  name,
  imageUrl: imageUrl_,
}: {
  contractAddress: string;
  tokenId: string;
  name: string;
  imageUrl: string;
}) => {
  // @ts-expect-error JavaScript function
  const { imageUrl, lowResUrl } = handleAndSignImages(imageUrl_);
  const slug = 'ens';
  return {
    animation_url: null,
    asset_contract: {
      address: contractAddress,
      name: 'ENS',
      nft_version: '3.0',
      schema_name: 'ERC721',
      symbol: 'ENS',
      total_supply: null,
    },
    background: null,
    collection: {
      description:
        'Ethereum Name Service (ENS) domains are secure domain names for the decentralized world. ENS domains provide a way for users to map human readable names to blockchain and non-blockchain resources, like Ethereum addresses, IPFS hashes, or website URLs. ENS domains can be bought and sold on secondary markets.',
      discord_url: null,
      external_url: 'https://ens.domains',
      featured_image_url:
        'https://lh3.googleusercontent.com/BBj09xD7R4bBtg1lgnAAS9_TfoYXKwMtudlk-0fVljlURaK7BWcARCpkM-1LGNGTAcsGO6V1TgrtmQFvCo8uVYW_QEfASK-9j6Nr=s300',
      hidden: false,
      image_url:
        'https://lh3.googleusercontent.com/0cOqWoYA7xL9CkUjGlxsjreSYBdrUBE0c6EO1COG4XE8UeP-Z30ckqUNiL872zHQHQU5MUNMNhfDpyXIP17hRSC5HQ=s60',
      name: 'ENS: Ethereum Name Service',
      short_description: null,
      slug,
      twitter_username: 'ensdomains',
    },
    currentPrice: null,
    description: `\`${name}\`, an ENS name.`,
    external_link: `https://app.ens.domains/search/${name}`,
    familyImage:
      'https://lh3.googleusercontent.com/0cOqWoYA7xL9CkUjGlxsjreSYBdrUBE0c6EO1COG4XE8UeP-Z30ckqUNiL872zHQHQU5MUNMNhfDpyXIP17hRSC5HQ=s60',
    familyName: 'ENS',
    fullUniqueId: `${Network.mainnet}_${contractAddress}_${tokenId}`,
    id: tokenId,
    image_original_url: imageUrl,
    image_thumbnail_url: lowResUrl,
    image_url: imageUrl,
    isSendable: true,
    last_sale: null,
    lastPrice: null,
    lastPriceUsd: null,
    lastSale: undefined,
    lastSalePaymentToken: null,
    lowResUrl,
    marketplaceCollectionUrl: getOpenSeaCollectionUrl(slug),
    marketplaceName: 'OpenSea',
    name,
    network: Network.mainnet,
    permalink: '',
    sell_orders: [],
    traits: [],
    type: 'nft',
    uniqueId: name,
    urlSuffixForAsset: `${contractAddress}/${tokenId}`,
  } as UniqueAsset;
};

export const isUnknownOpenSeaENS = (asset?: UniqueAsset) => {
  const isENS =
    asset?.asset_contract?.address?.toLowerCase() ===
    ENS_NFT_CONTRACT_ADDRESS.toLowerCase();
  return (
    isENS &&
    (asset?.description?.includes(
      'This is an unknown ENS name with the hash'
    ) ||
      !asset?.uniqueId?.includes('.eth') ||
      !asset?.image_url)
  );
};

export const fetchMetadata = async ({
  contractAddress = ENS_NFT_CONTRACT_ADDRESS,
  tokenId,
}: {
  contractAddress?: string;
  tokenId: string;
}) => {
  try {
    const labelhash = BigNumber.from(tokenId).toHexString();

    let name = await getNameFromLabelhash(labelhash);
    if (!name) {
      const { data } = await ensClient.query<EnsGetNameFromLabelhash>({
        query: ENS_GET_NAME_FROM_LABELHASH,
        variables: {
          labelhash,
        },
      });
      name = `${data.domains[0].labelName}.eth`;
    }

    const image_url = `https://metadata.ens.domains/mainnet/${contractAddress}/${tokenId}/image`;
    return { image_url, name };
  } catch (error) {
    logger.sentry('ENS: Error getting ENS metadata', error);
    captureException(new Error('ENS: Error getting ENS metadata'));
    throw error;
  }
};

export const fetchEnsTokens = async ({
  address,
  contractAddress = ENS_NFT_CONTRACT_ADDRESS,
  timeAgo,
}: {
  address: string;
  contractAddress?: string;
  timeAgo: Duration;
}) => {
  try {
    const { data } = await ensClient.query<EnsAccountDomainsData>({
      query: ENS_ACCOUNT_REGISTRATIONS,
      variables: {
        address: address.toLowerCase(),
        registrationDate_gt: Math.floor(
          sub(new Date(), timeAgo).getTime() / 1000
        ).toString(),
      },
    });
    return (
      data?.account?.registrations?.map(registration => {
        const tokenId = BigNumber.from(
          registration.domain.labelhash
        ).toString();
        const token = buildEnsToken({
          contractAddress,
          imageUrl: `https://metadata.ens.domains/mainnet/${contractAddress}/${tokenId}/image`,
          name: registration.domain.name,
          tokenId,
        });
        return token;
      }) || []
    );
  } catch (error) {
    logger.sentry('ENS: Error getting ENS unique tokens', error);
    captureException(new Error('ENS: Error getting ENS unique tokens'));
    return [];
  }
};

export const fetchSuggestions = async (
  recipient: any,
  setSuggestions: any,
  setIsFetching = (_unused: any) => {},
  profilesEnabled = false
) => {
  if (isValidAddress(recipient)) {
    const address = getAddress(recipient);
    const ens = await fetchReverseRecord(address);
    if (!ens) {
      setSuggestions([]);
      setIsFetching(false);
      return [];
    }
    let avatar;
    try {
      avatar = await fetchENSAvatar(ens, {
        cacheFirst: true,
      });
      prefetchENSAddress(ens, { cacheFirst: true });
      prefetchENSCover(ens, { cacheFirst: true });
      prefetchENSRecords(ens, { cacheFirst: true });
      prefetchENSFirstTransactionTimestamp(ens, {
        cacheFirst: true,
      });
      // eslint-disable-next-line no-empty
    } catch (e) {}
    const rainbowProfile = await fetchRainbowProfile(address);
    const suggestion = [
      {
        address: address,
        color: rainbowProfile?.color,
        emoji: rainbowProfile?.emoji,
        ens: true,
        image: avatar?.imageUrl,
        network: 'mainnet',
        nickname: ens,
        uniqueId: address,
      },
    ];
    setSuggestions(suggestion);
    setIsFetching(false);
    return suggestion;
  }
  if (recipient.length > 2) {
    let suggestions: {
      address: any;
      color: string;
      emoji: string;
      ens: boolean;
      image: any;
      network: string;
      nickname: any;
      uniqueId: any;
    }[] = [];
    setIsFetching(true);
    const recpt = recipient.toLowerCase();
    let result = await ensClient.query({
      query: ENS_SUGGESTIONS,
      variables: {
        amount: 8,
        name: recpt,
      },
    });
    if (!isEmpty(result?.data?.domains)) {
      const domains = await Promise.all(
        result?.data?.domains
          .filter(
            (domain: { owner: { id: string } }) =>
              !isZeroAddress(domain.owner.id)
          )
          .map(
            async (
              domain: {
                name: string;
                resolver: { texts: string[] };
                owner: { id: string };
              },
              i: number
            ) => {
              const hasAvatar = domain?.resolver?.texts?.find(
                text => text === ENS_RECORDS.avatar
              );
              if (!!hasAvatar && profilesEnabled) {
                try {
                  const avatar = await fetchENSAvatar(domain.name, {
                    cacheFirst: true,
                  });
                  if (i === 0) {
                    prefetchENSAddress(domain.name, { cacheFirst: true });
                    prefetchENSCover(domain.name, { cacheFirst: true });
                    prefetchENSRecords(domain.name, { cacheFirst: true });
                    prefetchENSFirstTransactionTimestamp(domain.name, {
                      cacheFirst: true,
                    });
                  }
                  return {
                    ...domain,
                    avatar: avatar?.imageUrl,
                  };
                  // eslint-disable-next-line no-empty
                } catch (e) {}
              }
              return domain;
            }
          )
      );
      const ensSuggestions = await Promise.all(
        domains
          .filter((domain: any) => !domain?.name?.includes?.('['))
          .map(async (ensDomain: any) => {
            let color =
              colors.avatarBackgrounds[
                addressHashedColorIndex(ensDomain?.resolver?.addr?.id) || 0
              ];
            let emoji = addressHashedEmoji(ensDomain?.resolver?.addr?.id);
            try {
              const rainbowProfile = await fetchRainbowProfile(
                ensDomain?.resolver?.addr?.id
              );
              queryClient.setQueryData(
                rainbowProfileQueryKey(ensDomain?.resolver?.addr?.id),
                rainbowProfile
              );
              if (rainbowProfile) {
                color = rainbowProfile?.color;
                emoji = rainbowProfile?.emoji;
              }
              // eslint-disable-next-line no-empty
            } catch (e) {}
            return {
              address: ensDomain?.resolver?.addr?.id || ensDomain?.name,
              color: color,
              emoji: emoji,
              ens: true,
              image: ensDomain?.avatar,
              network: 'mainnet',
              nickname: ensDomain?.name,
              uniqueId: ensDomain?.resolver?.addr?.id || ensDomain.name,
            };
          })
      );
      suggestions = sortBy(ensSuggestions, domain => domain.nickname.length, [
        'asc',
      ]);
    }
    setSuggestions(suggestions);
    setIsFetching(false);

    return suggestions;
  }
};

export const debouncedFetchSuggestions = debounce(fetchSuggestions, 200);

export const fetchRegistrationDate = async (recipient: string) => {
  if (recipient.length > 2) {
    const recpt = recipient.toLowerCase();
    const result = await ensClient.query({
      query: ENS_DOMAINS,
      variables: {
        name: recpt,
      },
    });
    const labelHash = result?.data?.domains?.[0]?.labelhash;
    const registrations = await ensClient.query({
      query: ENS_REGISTRATIONS,
      variables: {
        labelHash,
      },
    });

    const { registrationDate } = registrations?.data?.registrations?.[0] || {
      registrationDate: null,
    };

    return registrationDate;
  }
};

export const fetchAccountDomains = async (address: string) => {
  const registrations = await ensClient.query<EnsAccountDomainsData>({
    query: ENS_ACCOUNT_DOMAINS,
    variables: {
      address: address?.toLowerCase(),
    },
  });
  return registrations;
};

export const fetchImage = async (
  imageType: 'avatar' | 'header',
  ensName: string
) => {
  let imageUrl;
  const provider = await getProviderForNetwork();
  try {
    const avatarResolver = new AvatarResolver(provider);
    imageUrl = await avatarResolver.getImage(ensName, {
      allowNonOwnerNFTs: true,
      type: imageType,
    });
    ImgixImage.preload([...(imageUrl ? [{ uri: imageUrl }] : [])]);
    saveENSData(imageType, ensName, { imageUrl });
  } catch (err) {
    // Fallback to storage images
    const data = await getENSData(imageType, ensName);
    imageUrl = data?.imageUrl as string;
  }

  return { imageUrl };
};

export const fetchRecords = async (
  ensName: string,
  { supportedOnly = true }: { supportedOnly?: boolean } = {}
) => {
  const response = await ensClient.query<EnsGetRecordsData>({
    query: ENS_GET_RECORDS,
    variables: {
      name: ensName,
    },
  });
  const data = response.data?.domains[0] || {};

  const provider = await getProviderForNetwork();
  const resolver = await provider.getResolver(ensName);
  const supportedRecords = Object.values(ENS_RECORDS);
  const rawRecordKeys: string[] = data.resolver?.texts || [];
  const recordKeys = (rawRecordKeys as ENS_RECORDS[]).filter(key =>
    supportedOnly ? supportedRecords.includes(key) : true
  );
  const recordValues = await Promise.all(
    recordKeys.map((key: string) => resolver?.getText(key))
  );
  const records = recordKeys.reduce((records, key, i) => {
    return {
      ...records,
      ...(recordValues[i] ? { [key]: recordValues[i] } : {}),
    };
  }, {}) as Partial<Records>;

  return records;
};

export const fetchCoinAddresses = async (
  ensName: string,
  { supportedOnly = true }: { supportedOnly?: boolean } = {}
): Promise<{ [key in ENS_RECORDS]: string }> => {
  const response = await ensClient.query<EnsGetCoinTypesData>({
    query: ENS_GET_COIN_TYPES,
    variables: {
      name: ensName,
    },
  });
  const data = response.data?.domains[0] || {};
  const supportedRecords = Object.values(ENS_RECORDS);
  const provider = await getProviderForNetwork();
  const resolver = await provider.getResolver(ensName);
  const rawCoinTypes: number[] = data.resolver?.coinTypes || [];
  const rawCoinTypesNames: string[] = rawCoinTypes.map(
    type => formatsByCoinType[type].name
  );
  const coinTypes: number[] =
    (rawCoinTypesNames as ENS_RECORDS[])
      .filter(name => (supportedOnly ? supportedRecords.includes(name) : true))
      .map(name => formatsByName[name].coinType) || [];

  const coinAddressValues = await Promise.all(
    coinTypes
      .map(async (coinType: number) => {
        try {
          return await resolver?.getAddress(coinType);
        } catch (err) {
          return undefined;
        }
      })
      .filter(Boolean)
  );
  const coinAddresses: { [key in ENS_RECORDS]: string } = coinTypes.reduce(
    (coinAddresses, coinType, i) => {
      return {
        ...coinAddresses,
        ...(coinAddressValues[i]
          ? { [formatsByCoinType[coinType].name]: coinAddressValues[i] }
          : {}),
      };
    },
    {} as { [key in ENS_RECORDS]: string }
  );
  return coinAddresses;
};

export const fetchOwner = async (ensName: string) => {
  const ownerAddress = await getNameOwner(ensName);

  let owner: { address?: string; name?: string } = {};
  if (ownerAddress) {
    const name = await fetchReverseRecord(ownerAddress);
    owner = {
      address: ownerAddress,
      name,
    };
  }

  return owner;
};

export const fetchRegistration = async (ensName: string) => {
  const response = await ensClient.query<EnsGetRegistrationData>({
    query: ENS_GET_REGISTRATION,
    variables: {
      id: labelhash(ensName.replace(ENS_DOMAIN, '')),
    },
  });
  const data = response.data?.registration || {};

  let registrant: { address?: string; name?: string } = {};
  if (data.registrant?.id) {
    const registrantAddress = data.registrant?.id;
    const name = await fetchReverseRecord(registrantAddress);
    registrant = {
      address: registrantAddress,
      name,
    };
  }

  return {
    registrant,
    registration: {
      expiryDate: data?.expiryDate,
      registrationDate: data?.registrationDate,
    },
  };
};

export const fetchPrimary = async (ensName: string) => {
  const provider = await getProviderForNetwork();
  const address = await provider.resolveName(ensName);
  return {
    address,
  };
};

export const fetchAccountPrimary = async (accountAddress: string) => {
  const ensName = await fetchReverseRecord(accountAddress);
  return {
    ensName,
  };
};

export function prefetchENSIntroData() {
  for (const name of ensIntroMarqueeNames) {
    prefetchENSAddress(name, { cacheFirst: true });
    prefetchENSAvatar(name, { cacheFirst: true });
    prefetchENSCover(name, { cacheFirst: true });
    prefetchENSRecords(name, { cacheFirst: true });
    prefetchENSFirstTransactionTimestamp(name, { cacheFirst: true });
  }
}

export const estimateENSCommitGasLimit = async ({
  name,
  ownerAddress,
  duration,
  rentPrice,
  salt,
}: ENSActionParameters) =>
  estimateENSTransactionGasLimit({
    duration,
    name,
    ownerAddress,
    rentPrice,
    salt,
    type: ENSRegistrationTransactionType.COMMIT,
  });

export const estimateENSMulticallGasLimit = async ({
  name,
  records,
  ownerAddress,
}: {
  name: string;
  records: ENSRegistrationRecords;
  ownerAddress?: string;
}) =>
  estimateENSTransactionGasLimit({
    name,
    ownerAddress,
    records,
    type: ENSRegistrationTransactionType.MULTICALL,
  });

export const estimateENSRegisterWithConfigGasLimit = async ({
  name,
  ownerAddress,
  duration,
  rentPrice,
  salt,
}: {
  name: string;
  ownerAddress: string;
  duration: number;
  rentPrice: string;
  salt: string;
}) =>
  estimateENSTransactionGasLimit({
    duration,
    name,
    ownerAddress,
    rentPrice,
    salt,
    type: ENSRegistrationTransactionType.REGISTER_WITH_CONFIG,
  });

export const estimateENSRenewGasLimit = async ({
  name,
  duration,
  rentPrice,
}: {
  name: string;
  duration: number;
  rentPrice: string;
}) =>
  estimateENSTransactionGasLimit({
    duration,
    name,
    rentPrice,
    type: ENSRegistrationTransactionType.RENEW,
  });

export const estimateENSSetNameGasLimit = async ({
  name,
  ownerAddress,
}: {
  name: string;
  ownerAddress: string;
}) =>
  estimateENSTransactionGasLimit({
    name,
    ownerAddress,
    type: ENSRegistrationTransactionType.SET_NAME,
  });

export const estimateENSReclaimGasLimit = async ({
  name,
  ownerAddress,
  toAddress,
}: {
  name: string;
  ownerAddress: string;
  toAddress: string;
}) =>
  estimateENSTransactionGasLimit({
    name,
    ownerAddress,
    toAddress,
    type: ENSRegistrationTransactionType.RECLAIM,
  });

export const estimateENSSetAddressGasLimit = async ({
  name,
  ownerAddress,
  records,
}: {
  name: string;
  ownerAddress?: string;
  records: ENSRegistrationRecords;
}) =>
  estimateENSTransactionGasLimit({
    name,
    ownerAddress,
    records,
    type: ENSRegistrationTransactionType.SET_ADDR,
  });

export const estimateENSSetTextGasLimit = async ({
  name,
  records,
  ownerAddress,
}: {
  name: string;
  ownerAddress?: string;
  records: ENSRegistrationRecords;
}) =>
  estimateENSTransactionGasLimit({
    name,
    ownerAddress,
    records,
    type: ENSRegistrationTransactionType.SET_TEXT,
  });

export const estimateENSTransactionGasLimit = async ({
  name,
  type,
  ownerAddress,
  toAddress,
  rentPrice,
  duration,
  records,
  salt,
}: {
  name?: string;
  type: ENSRegistrationTransactionType;
  ownerAddress?: string;
  toAddress?: string;
  rentPrice?: string;
  duration?: number;
  salt?: string;
  records?: ENSRegistrationRecords;
}): Promise<string | null> => {
  const { contract, methodArguments, value } = await getENSExecutionDetails({
    duration,
    name,
    ownerAddress,
    records,
    rentPrice,
    salt,
    toAddress,
    type,
  });

  const txPayload = {
    ...(ownerAddress ? { from: ownerAddress } : {}),
    ...(value ? { value } : {}),
  };

  const gasLimit = await estimateGasWithPadding(
    txPayload,
    contract?.estimateGas[type],
    methodArguments
  );
  return gasLimit;
};

export const estimateENSRegistrationGasLimit = async (
  name: string,
  ownerAddress: string,
  duration: number,
  rentPrice: string,
  records: Records = DUMMY_RECORDS
) => {
  const salt = generateSalt();
  const commitGasLimitPromise = estimateENSCommitGasLimit({
    duration,
    name,
    ownerAddress,
    rentPrice,
    salt,
  });

  const setRecordsGasLimitPromise = estimateENSSetRecordsGasLimit({
    name: name + ENS_DOMAIN,
    records,
  });

  const setNameGasLimitPromise = estimateENSSetNameGasLimit({
    name,
    ownerAddress,
  });

  const gasLimits = await Promise.all([
    commitGasLimitPromise,
    setRecordsGasLimitPromise,
    setNameGasLimitPromise,
  ]);

  let [commitGasLimit, multicallGasLimit, setNameGasLimit] = gasLimits;
  commitGasLimit = commitGasLimit || `${ethUnits.ens_commit}`;
  multicallGasLimit = multicallGasLimit || `${ethUnits.ens_set_multicall}`;
  setNameGasLimit = setNameGasLimit || `${ethUnits.ens_set_name}`;
  // we need to add register gas limit manually since the gas estimation will fail since the commit tx is not sent yet
  const registerWithConfigGasLimit = `${ethUnits.ens_register_with_config}`;

  const totalRegistrationGasLimit =
    [...gasLimits, registerWithConfigGasLimit].reduce((a, b) =>
      add(a || 0, b || 0)
    ) || `${ethUnits.ens_registration}`;

  return {
    commitGasLimit,
    multicallGasLimit,
    registerWithConfigGasLimit,
    setNameGasLimit,
    totalRegistrationGasLimit,
  };
};

export const estimateENSRegisterSetRecordsAndNameGasLimit = async ({
  name,
  ownerAddress,
  records,
  duration,
  rentPrice,
  salt,
  setReverseRecord,
}: ENSActionParameters) => {
  const registerGasLimitPromise = estimateENSRegisterWithConfigGasLimit({
    duration,
    name,
    ownerAddress,
    rentPrice,
    salt,
  });
  const promises = [registerGasLimitPromise];

  if (setReverseRecord) {
    promises.push(
      estimateENSSetNameGasLimit({
        name,
        ownerAddress,
      })
    );
  }

  const ensRegistrationRecords = formatRecordsForTransaction(records);
  const validRecords = recordsForTransactionAreValid(ensRegistrationRecords);
  if (validRecords && records) {
    promises.push(
      estimateENSSetRecordsGasLimit({
        name,
        ownerAddress,
        records,
      })
    );
  }

  const gasLimits = await Promise.all(promises);
  const gasLimit = gasLimits.reduce((a, b) => add(a || 0, b || 0));
  if (!gasLimit) return '0';
  return gasLimit;
};

export const estimateENSSetRecordsGasLimit = async ({
  name,
  records,
  ownerAddress,
  setReverseRecord,
}:
  | {
      name: string;
      records: Records;
      ownerAddress?: string;
      setReverseRecord?: boolean;
    }
  | ENSActionParameters) => {
  const promises = [];
  const ensRegistrationRecords = formatRecordsForTransaction(records);
  const validRecords = recordsForTransactionAreValid(ensRegistrationRecords);
  if (validRecords) {
    const txType = getTransactionTypeForRecords(ensRegistrationRecords);
    switch (txType) {
      case ENSRegistrationTransactionType.MULTICALL:
        promises.push(
          estimateENSMulticallGasLimit({
            name,
            ownerAddress,
            records: ensRegistrationRecords,
          })
        );
        break;
      case ENSRegistrationTransactionType.SET_ADDR:
        promises.push(
          estimateENSSetAddressGasLimit({
            name,
            ownerAddress,
            records: ensRegistrationRecords,
          })
        );
        break;
      case ENSRegistrationTransactionType.SET_TEXT:
        promises.push(
          estimateENSSetTextGasLimit({
            name,
            ownerAddress,
            records: ensRegistrationRecords,
          })
        );
        break;
      default:
    }
  }
  if (setReverseRecord && ownerAddress) {
    promises.push(
      estimateENSSetNameGasLimit({
        name,
        ownerAddress,
      })
    );
  }
  const gasLimits = await Promise.all(promises);
  const gasLimit = gasLimits.reduce((a, b) => add(a || 0, b || 0));
  if (!gasLimit) return '0';
  return gasLimit;
};

export const formatRecordsForTransaction = (
  records?: Records
): ENSRegistrationRecords => {
  const coinAddress = [] as { key: string; address: string }[];
  const text = [] as { key: string; value: string }[];
  let contentHash = null;
  const ensAssociatedAddress = null;
  records &&
    Object.entries(records).forEach(([key, value]) => {
      switch (key) {
        case ENS_RECORDS.header:
        case ENS_RECORDS.twitter:
        case ENS_RECORDS.displayName:
        case ENS_RECORDS.email:
        case ENS_RECORDS.url:
        case ENS_RECORDS.avatar:
        case ENS_RECORDS.description:
        case ENS_RECORDS.notice:
        case ENS_RECORDS.keywords:
        case ENS_RECORDS.discord:
        case ENS_RECORDS.github:
        case ENS_RECORDS.reddit:
        case ENS_RECORDS.instagram:
        case ENS_RECORDS.snapchat:
        case ENS_RECORDS.telegram:
        case ENS_RECORDS.ensDelegate:
          if (value || value === '') {
            text.push({
              key,
              value: value,
            });
          }
          return;
        case ENS_RECORDS.ETH:
        case ENS_RECORDS.BTC:
        case ENS_RECORDS.LTC:
        case ENS_RECORDS.DOGE:
          if (value || value === '') {
            coinAddress.push({ address: value, key });
          }
          return;
        case ENS_RECORDS.content:
          if (value || value === '') {
            contentHash = value;
          }
          return;
      }
    });
  return { coinAddress, contentHash, ensAssociatedAddress, text };
};

export const recordsForTransactionAreValid = (
  registrationRecords: ENSRegistrationRecords
) => {
  const {
    coinAddress,
    contentHash,
    ensAssociatedAddress,
    text,
  } = registrationRecords;
  if (
    !coinAddress?.length &&
    !contentHash &&
    !ensAssociatedAddress &&
    !text?.length
  ) {
    return false;
  }
  return true;
};

export const getTransactionTypeForRecords = (
  registrationRecords: ENSRegistrationRecords
) => {
  const {
    coinAddress,
    contentHash,
    ensAssociatedAddress,
    text,
  } = registrationRecords;

  if (
    contentHash ||
    ensAssociatedAddress ||
    (text?.length || 0) + (coinAddress?.length || 0) > 1
  ) {
    return ENSRegistrationTransactionType.MULTICALL;
  } else if (text?.length) {
    return ENSRegistrationTransactionType.SET_TEXT;
  } else if (coinAddress?.length) {
    return ENSRegistrationTransactionType.SET_ADDR;
  } else {
    return null;
  }
};

export const getRapActionTypeForTxType = (
  txType: ENSRegistrationTransactionType
) => {
  switch (txType) {
    case ENSRegistrationTransactionType.MULTICALL:
      return RapActionTypes.multicallENS;
    case ENSRegistrationTransactionType.SET_ADDR:
      return RapActionTypes.setAddrENS;
    case ENSRegistrationTransactionType.SET_TEXT:
      return RapActionTypes.setTextENS;
    default:
      return null;
  }
};

export const fetchReverseRecord = async (address: string) => {
  try {
    const checksumAddress = getAddress(address);
    const provider = await getProviderForNetwork();
    const reverseRecord = await provider.lookupAddress(checksumAddress);
    return reverseRecord ?? '';
  } catch (e) {
    return '';
  }
};

export const fetchResolver = async (ensName: string) => {
  try {
    const provider = await getProviderForNetwork();
    const resolver = await provider.getResolver(ensName);
    return resolver ?? ({} as Resolver);
  } catch (e) {
    return {} as Resolver;
  }
};<|MERGE_RESOLUTION|>--- conflicted
+++ resolved
@@ -46,39 +46,23 @@
   generateSalt,
   getENSExecutionDetails,
   getNameOwner,
-<<<<<<< HEAD
-} from '@rainbow-me/helpers/ens';
-import { add } from '@rainbow-me/helpers/utilities';
-import { ImgixImage } from '@rainbow-me/images';
-import {
-  getOpenSeaCollectionUrl,
-  handleAndSignImages,
-} from '@rainbow-me/parsers';
-import { queryClient } from '@rainbow-me/react-query/queryClient';
-=======
 } from '@/helpers/ens';
+import { queryClient } from '@/react-query/queryClient';
 import { add } from '@/helpers/utilities';
 import { ImgixImage } from '@/components/images';
 import { getOpenSeaCollectionUrl, handleAndSignImages } from '@/parsers';
->>>>>>> 95c6a9b3
 import {
   ENS_NFT_CONTRACT_ADDRESS,
   ensIntroMarqueeNames,
   ethUnits,
-<<<<<<< HEAD
-} from '@rainbow-me/references';
-import { colors } from '@rainbow-me/styles';
-import { labelhash, logger } from '@rainbow-me/utils';
+} from '@/references';
+import { colors } from '@/styles';
 import {
   addressHashedColorIndex,
   addressHashedEmoji,
-} from '@rainbow-me/utils/profileUtils';
-import { AvatarResolver } from 'ens-avatar';
-=======
-} from '@/references';
-import { labelhash, logger, profileUtils } from '@/utils';
+} from '@/utils/profileUtils';
+import { labelhash, logger } from '@/utils';
 import { AvatarResolver } from '@/ens-avatar/src';
->>>>>>> 95c6a9b3
 
 const DUMMY_RECORDS = {
   'description': 'description',
