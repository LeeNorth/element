--- conflicted
+++ resolved
@@ -833,44 +833,37 @@
   const ensRegistrationRecords = formatRecordsForTransaction(records);
   const validRecords = recordsForTransactionAreValid(ensRegistrationRecords);
   if (validRecords) {
-<<<<<<< HEAD
     const txType = getTransactionTypeForRecords(ensRegistrationRecords);
     switch (txType) {
       case ENSRegistrationTransactionType.MULTICALL:
-        gasLimit = await estimateENSMulticallGasLimit({
-          name,
-          ownerAddress,
-          records: ensRegistrationRecords,
-        });
+        promises.push(
+          estimateENSMulticallGasLimit({
+            name,
+            ownerAddress,
+            records: ensRegistrationRecords,
+          })
+        );
         break;
       case ENSRegistrationTransactionType.SET_ADDR:
-        gasLimit = await estimateENSSetAddressGasLimit({
-          name,
-          ownerAddress,
-          records: ensRegistrationRecords,
-        });
+        promises.push(
+          estimateENSSetAddressGasLimit({
+            name,
+            ownerAddress,
+            records: ensRegistrationRecords,
+          })
+        );
         break;
       case ENSRegistrationTransactionType.SET_TEXT:
-        gasLimit = await estimateENSSetTextGasLimit({
-          name,
-          ownerAddress,
-          records: ensRegistrationRecords,
-        });
+        promises.push(
+          estimateENSSetTextGasLimit({
+            name,
+            ownerAddress,
+            records: ensRegistrationRecords,
+          })
+        );
         break;
       default:
-        gasLimit = '0';
     }
-=======
-    const shouldUseMulticall = shouldUseMulticallTransaction(
-      ensRegistrationRecords
-    );
-    promises.push(
-      (shouldUseMulticall
-        ? estimateENSMulticallGasLimit
-        : estimateENSSetTextGasLimit)({
-        ...{ name, ownerAddress, records: ensRegistrationRecords },
-      })
-    );
   }
   if (setReverseRecord && ownerAddress) {
     promises.push(
@@ -879,7 +872,6 @@
         ownerAddress,
       })
     );
->>>>>>> 5954bf85
   }
   const gasLimits = await Promise.all(promises);
   const gasLimit = gasLimits.reduce((a, b) => add(a || 0, b || 0));
