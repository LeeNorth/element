import { formatsByCoinType, formatsByName } from '@ensdomains/address-encoder';
import { Resolver } from '@ethersproject/providers';
import { captureException } from '@sentry/react-native';
import { Duration, sub } from 'date-fns';
import { isZeroAddress } from 'ethereumjs-util';
import { BigNumber } from 'ethers';
<<<<<<< HEAD
import { debounce, sortBy } from 'lodash';
=======
import { debounce, isEmpty } from 'lodash';
>>>>>>> fbbe0d4f
import { ensClient } from '../apollo/client';
import {
  ENS_ACCOUNT_REGISTRATIONS,
  ENS_ALL_ACCOUNT_REGISTRATIONS,
  ENS_DOMAINS,
  ENS_GET_COIN_TYPES,
  ENS_GET_NAME_FROM_LABELHASH,
  ENS_GET_RECORDS,
  ENS_GET_REGISTRATION,
  ENS_REGISTRATIONS,
  ENS_SUGGESTIONS,
  EnsAccountRegistratonsData,
  EnsGetCoinTypesData,
  EnsGetNameFromLabelhash,
  EnsGetRecordsData,
  EnsGetRegistrationData,
} from '../apollo/queries';
import { ensProfileImagesQueryKey } from '../hooks/useENSProfileImages';
import { ENSActionParameters } from '../raps/common';
import { estimateGasWithPadding, getProviderForNetwork } from './web3';
import {
  ENSRegistrationRecords,
  Records,
  UniqueAsset,
} from '@rainbow-me/entities';
import {
  ENS_DOMAIN,
  ENS_RECORDS,
  ENSRegistrationTransactionType,
  generateSalt,
  getENSExecutionDetails,
  getNameOwner,
} from '@rainbow-me/helpers/ens';
import { add, isEmpty } from '@rainbow-me/helpers/utilities';
import { ImgixImage } from '@rainbow-me/images';
import { handleAndSignImages } from '@rainbow-me/parsers';
import { queryClient } from '@rainbow-me/react-query/queryClient';
import {
  ENS_NFT_CONTRACT_ADDRESS,
  ensPublicResolverAddress,
  ethUnits,
} from '@rainbow-me/references';
import { labelhash, logger, profileUtils } from '@rainbow-me/utils';
import { AvatarResolver } from 'ens-avatar';

const DUMMY_RECORDS = {
  'cover':
    'https://cloudflare-ipfs.com/ipfs/QmXoypizjW3WknFiJnKLwHCnL72vedxjQkDDP1mXWo6uco/I/m/Vincent_van_Gogh_-_Self-Portrait_-_Google_Art_Project_(454045).jpg',
  'description': 'description',
  'me.rainbow.displayName': 'name',
};

const buildEnsToken = ({
  contractAddress,
  tokenId,
  name,
  imageUrl: imageUrl_,
}: {
  contractAddress: string;
  tokenId: string;
  name: string;
  imageUrl: string;
}) => {
  // @ts-expect-error JavaScript function
  const { imageUrl, lowResUrl } = handleAndSignImages(imageUrl_);
  return {
    animation_url: null,
    asset_contract: {
      address: contractAddress,
      name: 'ENS',
      nft_version: '3.0',
      schema_name: 'ERC721',
      symbol: 'ENS',
      total_supply: null,
    },
    background: null,
    collection: {
      description:
        'Ethereum Name Service (ENS) domains are secure domain names for the decentralized world. ENS domains provide a way for users to map human readable names to blockchain and non-blockchain resources, like Ethereum addresses, IPFS hashes, or website URLs. ENS domains can be bought and sold on secondary markets.',
      discord_url: null,
      external_url: 'https://ens.domains',
      featured_image_url:
        'https://lh3.googleusercontent.com/BBj09xD7R4bBtg1lgnAAS9_TfoYXKwMtudlk-0fVljlURaK7BWcARCpkM-1LGNGTAcsGO6V1TgrtmQFvCo8uVYW_QEfASK-9j6Nr=s300',
      hidden: false,
      image_url:
        'https://lh3.googleusercontent.com/0cOqWoYA7xL9CkUjGlxsjreSYBdrUBE0c6EO1COG4XE8UeP-Z30ckqUNiL872zHQHQU5MUNMNhfDpyXIP17hRSC5HQ=s60',
      name: 'ENS: Ethereum Name Service',
      short_description: null,
      slug: 'ens',
      twitter_username: 'ensdomains',
    },
    currentPrice: null,
    description: `\`${name}\`, an ENS name.`,
    external_link: `https://app.ens.domains/search/${name}`,
    familyImage:
      'https://lh3.googleusercontent.com/0cOqWoYA7xL9CkUjGlxsjreSYBdrUBE0c6EO1COG4XE8UeP-Z30ckqUNiL872zHQHQU5MUNMNhfDpyXIP17hRSC5HQ=s60',
    familyName: 'ENS',
    id: tokenId,
    image_original_url: imageUrl,
    image_thumbnail_url: lowResUrl,
    image_url: imageUrl,
    isSendable: true,
    last_sale: null,
    lastPrice: null,
    lastPriceUsd: null,
    lastSale: undefined,
    lastSalePaymentToken: null,
    lowResUrl,
    name,
    permalink: '',
    sell_orders: [],
    traits: [],
    type: 'nft',
    uniqueId: name,
    urlSuffixForAsset: `${contractAddress}/${tokenId}`,
  } as UniqueAsset;
};

export const isUnknownOpenSeaENS = (asset?: any) => {
  const isENS =
    asset?.asset_contract?.address.toLowerCase() ===
    ENS_NFT_CONTRACT_ADDRESS.toLowerCase();
  return (
    isENS &&
    (asset?.description?.includes(
      'This is an unknown ENS name with the hash'
    ) ||
      !asset?.uniqueId?.includes('.eth') ||
      !asset?.image_url)
  );
};

export const fetchMetadata = async ({
  contractAddress = ENS_NFT_CONTRACT_ADDRESS,
  tokenId,
}: {
  contractAddress?: string;
  tokenId: string;
}) => {
  try {
    const { data } = await ensClient.query<EnsGetNameFromLabelhash>({
      query: ENS_GET_NAME_FROM_LABELHASH,
      variables: {
        labelhash: BigNumber.from(tokenId).toHexString(),
      },
    });
    const name = data.domains[0].labelName;
    const image_url = `https://metadata.ens.domains/mainnet/${contractAddress}/${tokenId}/image`;
    return { image_url, name: `${name}.eth` };
  } catch (error) {
    logger.sentry('ENS: Error getting ENS metadata', error);
    captureException(new Error('ENS: Error getting ENS metadata'));
    throw error;
  }
};

export const fetchEnsTokens = async ({
  address,
  contractAddress = ENS_NFT_CONTRACT_ADDRESS,
  timeAgo,
}: {
  address: string;
  contractAddress?: string;
  timeAgo: Duration;
}) => {
  try {
    const { data } = await ensClient.query<EnsAccountRegistratonsData>({
      query: ENS_ACCOUNT_REGISTRATIONS,
      variables: {
        address: address.toLowerCase(),
        registrationDate_gt: Math.floor(
          sub(new Date(), timeAgo).getTime() / 1000
        ).toString(),
      },
    });
    return data.account.registrations.map(registration => {
      const tokenId = BigNumber.from(registration.domain.labelhash).toString();
      const token = buildEnsToken({
        contractAddress,
        imageUrl: `https://metadata.ens.domains/mainnet/${contractAddress}/${tokenId}/image`,
        name: registration.domain.name,
        tokenId,
      });
      return token;
    });
  } catch (error) {
    logger.sentry('ENS: Error getting ENS unique tokens', error);
    captureException(new Error('ENS: Error getting ENS unique tokens'));
    return [];
  }
};

export const fetchSuggestions = async (
  recipient: any,
  setSuggestions: any,
  setIsFetching = (_unused: any) => {},
  profilesEnabled = false
) => {
  if (recipient.length > 2) {
    let suggestions: {
      address: any;
      color: number | null;
      ens: boolean;
      image: any;
      network: string;
      nickname: any;
      uniqueId: any;
    }[] = [];
    setIsFetching(true);
    const recpt = recipient.toLowerCase();
    let result = await ensClient.query({
      query: ENS_SUGGESTIONS,
      variables: {
        amount: 8,
        name: recpt,
      },
    });
    if (!isEmpty(result?.data?.domains)) {
      const domains = await Promise.all(
        result?.data?.domains
          .filter(
            (domain: { owner: { id: string } }) =>
              !isZeroAddress(domain.owner.id)
          )
          .map(
            async (domain: {
              name: string;
              resolver: { texts: string[] };
              owner: { id: string };
            }) => {
              const hasAvatar = domain?.resolver?.texts?.find(
                text => text === ENS_RECORDS.avatar
              );
              if (!!hasAvatar && profilesEnabled) {
                try {
                  const images = await fetchImages(domain.name);
                  queryClient.setQueryData(
                    ensProfileImagesQueryKey(domain.name),
                    images
                  );
                  return {
                    ...domain,
                    avatar: images.avatarUrl,
                  };
                  // eslint-disable-next-line no-empty
                } catch (e) {}
              }
              return domain;
            }
          )
      );
      const ensSuggestions = domains
        .map((ensDomain: any) => ({
          address: ensDomain?.resolver?.addr?.id || ensDomain?.name,
          color: profileUtils.addressHashedColorIndex(
            ensDomain?.resolver?.addr?.id || ensDomain.name
          ),
          ens: true,
          image: ensDomain?.avatar,
          network: 'mainnet',
          nickname: ensDomain?.name,
          uniqueId: ensDomain?.resolver?.addr?.id || ensDomain.name,
        }))
        .filter((domain: any) => !domain?.nickname?.includes?.('['));
      suggestions = ensSuggestions.slice().sort(sorterByNicknameLengthASC);
    }
    setSuggestions(suggestions);
    setIsFetching(false);

    return suggestions;
  }
};
const sorterByNicknameLengthASC = (a: any, b: any) => {
  if (a?.nickname?.length < b?.nickname?.length) {
    return -1;
  } else if (a?.nickname?.length > b?.nickname?.length) {
    return 1;
  } else {
    return 0;
  }
};

export const debouncedFetchSuggestions = debounce(fetchSuggestions, 200);

export const fetchRegistrationDate = async (recipient: string) => {
  if (recipient.length > 2) {
    const recpt = recipient.toLowerCase();
    const result = await ensClient.query({
      query: ENS_DOMAINS,
      variables: {
        name: recpt,
      },
    });
    const labelHash = result?.data?.domains?.[0]?.labelhash;
    const registrations = await ensClient.query({
      query: ENS_REGISTRATIONS,
      variables: {
        labelHash,
      },
    });

    const { registrationDate } = registrations?.data?.registrations?.[0] || {
      registrationDate: null,
    };

    return registrationDate;
  }
};

export const fetchAccountRegistrations = async (address: string) => {
  const registrations = await ensClient.query<EnsAccountRegistratonsData>({
    query: ENS_ALL_ACCOUNT_REGISTRATIONS,
    variables: {
      address: address?.toLowerCase(),
    },
  });
  return registrations;
};

export const fetchImages = async (ensName: string) => {
  let avatarUrl;
  let coverUrl;
  const provider = await getProviderForNetwork();
  try {
    const avatarResolver = new AvatarResolver(provider);
    [avatarUrl, coverUrl] = await Promise.all([
      avatarResolver.getImage(ensName, {
        allowNonOwnerNFTs: true,
        type: 'avatar',
      }),
      avatarResolver.getImage(ensName, {
        allowNonOwnerNFTs: true,
        type: 'cover',
      }),
    ]);
    ImgixImage.preload([
      ...(avatarUrl ? [{ uri: avatarUrl }] : []),
      ...(coverUrl ? [{ uri: coverUrl }] : []),
    ]);
    // eslint-disable-next-line no-empty
  } catch (err) {}

  return {
    avatarUrl,
    coverUrl,
  };
};

export const fetchRecords = async (ensName: string) => {
  const response = await ensClient.query<EnsGetRecordsData>({
    query: ENS_GET_RECORDS,
    variables: {
      name: ensName,
    },
  });
  const data = response.data?.domains[0] || {};

  const provider = await getProviderForNetwork();
  const resolver = await provider.getResolver(ensName);
  const supportedRecords = Object.values(ENS_RECORDS);
  const rawRecordKeys: string[] = data.resolver?.texts || [];
  const recordKeys = (rawRecordKeys as ENS_RECORDS[]).filter(key =>
    supportedRecords.includes(key)
  );
  const recordValues = await Promise.all(
    recordKeys.map((key: string) => resolver?.getText(key))
  );
  const records = recordKeys.reduce((records, key, i) => {
    return {
      ...records,
      ...(recordValues[i] ? { [key]: recordValues[i] } : {}),
    };
  }, {}) as Partial<Records>;

  return records;
};

export const fetchCoinAddresses = async (
  ensName: string
): Promise<{ [key in ENS_RECORDS]: string }> => {
  const response = await ensClient.query<EnsGetCoinTypesData>({
    query: ENS_GET_COIN_TYPES,
    variables: {
      name: ensName,
    },
  });
  const data = response.data?.domains[0] || {};
  const supportedRecords = Object.values(ENS_RECORDS);
  const provider = await getProviderForNetwork();
  const resolver = await provider.getResolver(ensName);
  const rawCoinTypes: number[] = data.resolver?.coinTypes || [];
  const rawCoinTypesNames: string[] = rawCoinTypes.map(
    type => formatsByCoinType[type].name
  );
  const coinTypes: number[] =
    (rawCoinTypesNames as ENS_RECORDS[])
      .filter(name => supportedRecords.includes(name))
      .map(name => formatsByName[name].coinType) || [];

  const coinAddressValues = await Promise.all(
    coinTypes
      .map(async (coinType: number) => {
        try {
          return await resolver?.getAddress(coinType);
        } catch (err) {
          return undefined;
        }
      })
      .filter(Boolean)
  );
  const coinAddresses: { [key in ENS_RECORDS]: string } = coinTypes.reduce(
    (coinAddresses, coinType, i) => {
      return {
        ...coinAddresses,
        ...(coinAddressValues[i]
          ? { [formatsByCoinType[coinType].name]: coinAddressValues[i] }
          : {}),
      };
    },
    {} as { [key in ENS_RECORDS]: string }
  );
  return coinAddresses;
};

export const fetchOwner = async (ensName: string) => {
  const ownerAddress = await getNameOwner(ensName);

  let owner: { address?: string; name?: string } = {};
  if (ownerAddress) {
    const name = await fetchReverseRecord(ownerAddress);
    owner = {
      address: ownerAddress,
      name,
    };
  }

  return owner;
};

export const fetchRegistration = async (ensName: string) => {
  const response = await ensClient.query<EnsGetRegistrationData>({
    query: ENS_GET_REGISTRATION,
    variables: {
      id: labelhash(ensName.replace(ENS_DOMAIN, '')),
    },
  });
  const data = response.data?.registration || {};

  let registrant: { address?: string; name?: string } = {};
  if (data.registrant?.id) {
    const registrantAddress = data.registrant?.id;
    const name = await fetchReverseRecord(registrantAddress);
    registrant = {
      address: registrantAddress,
      name,
    };
  }

  return {
    registrant,
    registration: {
      expiryDate: data?.expiryDate,
      registrationDate: data?.registrationDate,
    },
  };
};

export const fetchPrimary = async (ensName: string) => {
  const provider = await getProviderForNetwork();
  const address = await provider.resolveName(ensName);
  return {
    address,
  };
};

export const fetchAccountPrimary = async (accountAddress: string) => {
  const ensName = await fetchReverseRecord(accountAddress);
  return {
    ensName,
  };
};

export const fetchProfile = async (ensName: string) => {
  const [
    resolver,
    records,
    coinAddresses,
    images,
    owner,
    { registrant, registration },
    primary,
  ] = await Promise.all([
    fetchResolver(ensName),
    fetchRecords(ensName),
    fetchCoinAddresses(ensName),
    fetchImages(ensName),
    fetchOwner(ensName),
    fetchRegistration(ensName),
    fetchPrimary(ensName),
  ]);

  const resolverData = {
    address: resolver?.address,
    type: resolver?.address === ensPublicResolverAddress ? 'default' : 'custom',
  };

  return {
    coinAddresses,
    images,
    owner,
    primary,
    records,
    registrant,
    registration,
    resolver: resolverData,
  };
};

export const fetchProfileRecords = async (ensName: string) => {
  const [records, coinAddresses, images] = await Promise.all([
    fetchRecords(ensName),
    fetchCoinAddresses(ensName),
    fetchImages(ensName),
  ]);

  return {
    coinAddresses,
    images,
    records,
  };
};

export const estimateENSCommitGasLimit = async ({
  name,
  ownerAddress,
  duration,
  rentPrice,
  salt,
}: ENSActionParameters) =>
  estimateENSTransactionGasLimit({
    duration,
    name,
    ownerAddress,
    rentPrice,
    salt,
    type: ENSRegistrationTransactionType.COMMIT,
  });

export const estimateENSMulticallGasLimit = async ({
  name,
  records,
  ownerAddress,
}: {
  name: string;
  records: ENSRegistrationRecords;
  ownerAddress?: string;
}) =>
  estimateENSTransactionGasLimit({
    name,
    ownerAddress,
    records,
    type: ENSRegistrationTransactionType.MULTICALL,
  });

export const estimateENSRegisterWithConfigGasLimit = async ({
  name,
  ownerAddress,
  duration,
  rentPrice,
  salt,
}: {
  name: string;
  ownerAddress: string;
  duration: number;
  rentPrice: string;
  salt: string;
}) =>
  estimateENSTransactionGasLimit({
    duration,
    name,
    ownerAddress,
    rentPrice,
    salt,
    type: ENSRegistrationTransactionType.REGISTER_WITH_CONFIG,
  });

export const estimateENSRenewGasLimit = async ({
  name,
  duration,
  rentPrice,
}: {
  name: string;
  duration: number;
  rentPrice: string;
}) =>
  estimateENSTransactionGasLimit({
    duration,
    name,
    rentPrice,
    type: ENSRegistrationTransactionType.RENEW,
  });

export const estimateENSSetNameGasLimit = async ({
  name,
  ownerAddress,
}: {
  name: string;
  ownerAddress: string;
}) =>
  estimateENSTransactionGasLimit({
    name,
    ownerAddress,
    type: ENSRegistrationTransactionType.SET_NAME,
  });

export const estimateENSSetTextGasLimit = async ({
  name,
  records,
  ownerAddress,
}: {
  name: string;
  ownerAddress?: string;
  records: ENSRegistrationRecords;
}) =>
  estimateENSTransactionGasLimit({
    name,
    ownerAddress,
    records,
    type: ENSRegistrationTransactionType.SET_TEXT,
  });

export const estimateENSTransactionGasLimit = async ({
  name,
  type,
  ownerAddress,
  rentPrice,
  duration,
  records,
  salt,
}: {
  name?: string;
  type: ENSRegistrationTransactionType;
  ownerAddress?: string;
  rentPrice?: string;
  duration?: number;
  salt?: string;
  records?: ENSRegistrationRecords;
}): Promise<string | null> => {
  const { contract, methodArguments, value } = await getENSExecutionDetails({
    duration,
    name,
    ownerAddress,
    records,
    rentPrice,
    salt,
    type,
  });

  const txPayload = {
    ...(ownerAddress ? { from: ownerAddress } : {}),
    ...(value ? { value } : {}),
  };

  const gasLimit = await estimateGasWithPadding(
    txPayload,
    contract?.estimateGas[type],
    methodArguments
  );
  return gasLimit;
};

export const estimateENSRegistrationGasLimit = async (
  name: string,
  ownerAddress: string,
  duration: number,
  rentPrice: string,
  records: Records = DUMMY_RECORDS
) => {
  const salt = generateSalt();
  const commitGasLimitPromise = estimateENSCommitGasLimit({
    duration,
    name,
    ownerAddress,
    rentPrice,
    salt,
  });

  const setRecordsGasLimitPromise = estimateENSSetRecordsGasLimit({
    name: name + ENS_DOMAIN,
    records,
  });

  const setNameGasLimitPromise = estimateENSSetNameGasLimit({
    name,
    ownerAddress,
  });

  const gasLimits = await Promise.all([
    commitGasLimitPromise,
    setRecordsGasLimitPromise,
    setNameGasLimitPromise,
  ]);

  let [commitGasLimit, multicallGasLimit, setNameGasLimit] = gasLimits;
  commitGasLimit = commitGasLimit || `${ethUnits.ens_commit}`;
  multicallGasLimit = multicallGasLimit || `${ethUnits.ens_set_multicall}`;
  setNameGasLimit = setNameGasLimit || `${ethUnits.ens_set_name}`;
  // we need to add register gas limit manually since the gas estimation will fail since the commit tx is not sent yet
  const registerWithConfigGasLimit = `${ethUnits.ens_register_with_config}`;

  const totalRegistrationGasLimit =
    [...gasLimits, registerWithConfigGasLimit].reduce((a, b) =>
      add(a || 0, b || 0)
    ) || `${ethUnits.ens_registration}`;

  return {
    commitGasLimit,
    multicallGasLimit,
    registerWithConfigGasLimit,
    setNameGasLimit,
    totalRegistrationGasLimit,
  };
};

export const estimateENSRegisterSetRecordsAndNameGasLimit = async ({
  name,
  ownerAddress,
  records,
  duration,
  rentPrice,
  salt,
  setReverseRecord,
}: ENSActionParameters) => {
  const registerGasLimitPromise = estimateENSRegisterWithConfigGasLimit({
    duration,
    name,
    ownerAddress,
    rentPrice,
    salt,
  });
  const promises = [registerGasLimitPromise];

  if (setReverseRecord) {
    promises.push(
      estimateENSSetNameGasLimit({
        name,
        ownerAddress,
      })
    );
  }

  const ensRegistrationRecords = formatRecordsForTransaction(records);
  const validRecords = recordsForTransactionAreValid(ensRegistrationRecords);
  if (validRecords && records) {
    promises.push(
      estimateENSSetRecordsGasLimit({
        name,
        records,
      })
    );
  }

  const gasLimits = await Promise.all(promises);
  const gasLimit = gasLimits.reduce((a, b) => add(a || 0, b || 0));
  if (!gasLimit) return '0';
  return gasLimit;
};

export const estimateENSSetRecordsGasLimit = async ({
  name,
  records,
  ownerAddress,
}:
  | { name: string; records: Records; ownerAddress?: string }
  | ENSActionParameters) => {
  let gasLimit: string | null = '0';
  const ensRegistrationRecords = formatRecordsForTransaction(records);
  const validRecords = recordsForTransactionAreValid(ensRegistrationRecords);
  if (validRecords) {
    const shouldUseMulticall = shouldUseMulticallTransaction(
      ensRegistrationRecords
    );
    gasLimit = await (shouldUseMulticall
      ? estimateENSMulticallGasLimit
      : estimateENSSetTextGasLimit)({
      ...{ name, ownerAddress, records: ensRegistrationRecords },
    });
  }
  return gasLimit;
};

export const formatRecordsForTransaction = (
  records?: Records
): ENSRegistrationRecords => {
  const coinAddress = [] as { key: string; address: string }[];
  const text = [] as { key: string; value: string }[];
  let contentHash = null;
  const ensAssociatedAddress = null;
  records &&
    Object.entries(records).forEach(([key, value]) => {
      switch (key) {
        case ENS_RECORDS.cover:
        case ENS_RECORDS.twitter:
        case ENS_RECORDS.displayName:
        case ENS_RECORDS.email:
        case ENS_RECORDS.url:
        case ENS_RECORDS.avatar:
        case ENS_RECORDS.description:
        case ENS_RECORDS.notice:
        case ENS_RECORDS.keywords:
        case ENS_RECORDS.discord:
        case ENS_RECORDS.github:
        case ENS_RECORDS.reddit:
        case ENS_RECORDS.instagram:
        case ENS_RECORDS.snapchat:
        case ENS_RECORDS.telegram:
        case ENS_RECORDS.ensDelegate:
          if (value || value === '') {
            text.push({
              key,
              value: value,
            });
          }
          return;
        case ENS_RECORDS.ETH:
        case ENS_RECORDS.BTC:
        case ENS_RECORDS.LTC:
        case ENS_RECORDS.DOGE:
          if (value || value === '') {
            coinAddress.push({ address: value, key });
          }
          return;
        case ENS_RECORDS.content:
          if (value || value === '') {
            contentHash = value;
          }
          return;
      }
    });
  return { coinAddress, contentHash, ensAssociatedAddress, text };
};

export const recordsForTransactionAreValid = (
  registrationRecords: ENSRegistrationRecords
) => {
  const {
    coinAddress,
    contentHash,
    ensAssociatedAddress,
    text,
  } = registrationRecords;
  if (
    !coinAddress?.length &&
    !contentHash &&
    !ensAssociatedAddress &&
    !text?.length
  ) {
    return false;
  }
  return true;
};

export const shouldUseMulticallTransaction = (
  registrationRecords: ENSRegistrationRecords
) => {
  const {
    coinAddress,
    contentHash,
    ensAssociatedAddress,
    text,
  } = registrationRecords;
  if (
    !coinAddress?.length &&
    !contentHash &&
    !ensAssociatedAddress &&
    text?.length === 1
  ) {
    return false;
  }
  return true;
};

export const fetchReverseRecord = async (address: string) => {
  try {
    const provider = await getProviderForNetwork();
    const reverseRecord = await provider.lookupAddress(address);
    return reverseRecord ?? '';
  } catch (e) {
    return '';
  }
};

export const fetchResolver = async (ensName: string) => {
  try {
    const provider = await getProviderForNetwork();
    const resolver = await provider.getResolver(ensName);
    return resolver ?? ({} as Resolver);
  } catch (e) {
    return {} as Resolver;
  }
};<|MERGE_RESOLUTION|>--- conflicted
+++ resolved
@@ -4,11 +4,7 @@
 import { Duration, sub } from 'date-fns';
 import { isZeroAddress } from 'ethereumjs-util';
 import { BigNumber } from 'ethers';
-<<<<<<< HEAD
-import { debounce, sortBy } from 'lodash';
-=======
-import { debounce, isEmpty } from 'lodash';
->>>>>>> fbbe0d4f
+import debounce from 'lodash/debounce';
 import { ensClient } from '../apollo/client';
 import {
   ENS_ACCOUNT_REGISTRATIONS,
