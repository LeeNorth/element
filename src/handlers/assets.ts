import { Contract } from '@ethersproject/contracts';
<<<<<<< HEAD
import toLower from 'lodash/toLower';
=======
>>>>>>> ff35b533
import { AssetTypes } from '@rainbow-me/entities';
import networkTypes from '@rainbow-me/helpers/networkTypes';
import {
  ARBITRUM_ETH_ADDRESS,
  erc20ABI,
  ETH_ADDRESS,
  MATIC_POLYGON_ADDRESS,
  OPTIMISM_ETH_ADDRESS,
} from '@rainbow-me/references';
import {
  convertAmountToBalanceDisplay,
  convertRawAmountToDecimalFormat,
} from '@rainbow-me/utilities';

const nativeAssetsPerNetwork = {
  [networkTypes.arbitrum]: ARBITRUM_ETH_ADDRESS,
  [networkTypes.goerli]: ETH_ADDRESS,
  [networkTypes.kovan]: ETH_ADDRESS,
  [networkTypes.mainnet]: ETH_ADDRESS,
  [networkTypes.optimism]: OPTIMISM_ETH_ADDRESS,
  [networkTypes.polygon]: MATIC_POLYGON_ADDRESS,
  [networkTypes.ropsten]: ETH_ADDRESS,
  [networkTypes.rinkeby]: ETH_ADDRESS,
};

export function isL2Asset(type: any) {
  switch (type) {
    case AssetTypes.arbitrum:
    case AssetTypes.optimism:
    case AssetTypes.polygon:
      return true;
    default:
      return false;
  }
}

export function isNativeAsset(address: any, network: any) {
  return (
    nativeAssetsPerNetwork[network]?.toLowerCase() === address?.toLowerCase()
  );
}

export async function getOnchainAssetBalance(
  { address, decimals, symbol }: any,
  userAddress: any,
  network: any,
  provider: any
) {
  // Check if it's the native chain asset
  if (isNativeAsset(address, network)) {
    return getOnchainNativeAssetBalance(
      { decimals, symbol },
      userAddress,
      provider
    );
  }
  return getOnchainTokenBalance(
    { address, decimals, symbol },
    userAddress,
    provider
  );
}

async function getOnchainTokenBalance(
  { address, decimals, symbol }: any,
  userAddress: any,
  provider: any
) {
  try {
    const tokenContract = new Contract(address, erc20ABI, provider);
    const balance = await tokenContract.balanceOf(userAddress);
    const tokenBalance = convertRawAmountToDecimalFormat(
      balance.toString(),
      decimals
    );
    const displayBalance = convertAmountToBalanceDisplay(tokenBalance, {
      // @ts-expect-error ts-migrate(2345) FIXME: Argument of type '{ address: any; decimals: any; s... Remove this comment to see the full error message
      address,
      decimals,
      symbol,
    });

    return {
      amount: tokenBalance,
      display: displayBalance,
    };
  } catch (e) {
    return null;
  }
}

async function getOnchainNativeAssetBalance(
  { decimals, symbol }: any,
  userAddress: any,
  provider: any
) {
  try {
    const balance = await provider.getBalance(userAddress);
    const tokenBalance = convertRawAmountToDecimalFormat(
      balance.toString(),
      decimals
    );
    const displayBalance = convertAmountToBalanceDisplay(tokenBalance, {
      decimals,
      symbol,
    });

    return {
      amount: tokenBalance,
      display: displayBalance,
    };
  } catch (e) {
    return null;
  }
}<|MERGE_RESOLUTION|>--- conflicted
+++ resolved
@@ -1,8 +1,4 @@
 import { Contract } from '@ethersproject/contracts';
-<<<<<<< HEAD
-import toLower from 'lodash/toLower';
-=======
->>>>>>> ff35b533
 import { AssetTypes } from '@rainbow-me/entities';
 import networkTypes from '@rainbow-me/helpers/networkTypes';
 import {
