import filter from 'lodash/filter';
// @ts-expect-error ts-migrate(2305) FIXME: Module '"react-native-dotenv"' has no exported mem... Remove this comment to see the full error message
import { IS_TESTING } from 'react-native-dotenv';
import { triggerOnSwipeLayout } from '../navigation/onNavigationStateChange';
import { getKeychainIntegrityState } from './localstorage/globalSettings';
import WalletBackupStepTypes from '@rainbow-me/helpers/walletBackupStepTypes';
import WalletTypes from '@rainbow-me/helpers/walletTypes';
import { RainbowAccount } from '@rainbow-me/model/wallet';
import { Navigation } from '@rainbow-me/navigation';

import store from '@rainbow-me/redux/store';
import { checkKeychainIntegrity } from '@rainbow-me/redux/wallets';
import Routes from '@rainbow-me/routes';
import logger from 'logger';

const BACKUP_SHEET_DELAY_MS = 3000;

export const runKeychainIntegrityChecks = async () => {
  const keychainIntegrityState = await getKeychainIntegrityState();
  if (!keychainIntegrityState) {
    await store.dispatch(checkKeychainIntegrity());
  }
};

export const runWalletBackupStatusChecks = () => {
  const { selected, wallets } = store.getState().wallets;

  // count how many visible, non-imported and non-readonly wallets are not backed up
  const rainbowWalletsNotBackedUp = filter(wallets, wallet => {
    const hasVisibleAccount = wallet.addresses?.find(
      (account: RainbowAccount) => account.visible
    );
    return (
      !wallet.imported &&
      !!hasVisibleAccount &&
      wallet.type !== WalletTypes.readOnly &&
      !wallet.backedUp
    );
  });

  if (!rainbowWalletsNotBackedUp.length) return;

  logger.log('there is a rainbow wallet not backed up');
<<<<<<< HEAD
  const hasSelectedWallet = find(
    rainbowWalletsNotBackedUp,
    notBackedUpWallet => notBackedUpWallet.id === selected!.id
=======
  const hasSelectedWallet = rainbowWalletsNotBackedUp.find(
    notBackedUpWallet => notBackedUpWallet.id === selected.id
>>>>>>> c0b6ee6d
  );

  logger.log(
    'rainbow wallet not backed up that is selected?',
    hasSelectedWallet
  );

  // if one of them is selected, show the default BackupSheet
  if (selected && hasSelectedWallet && IS_TESTING !== 'true') {
    logger.log('showing default BackupSheet');
    setTimeout(() => {
      triggerOnSwipeLayout(() =>
        Navigation.handleAction(Routes.BACKUP_SHEET, { single: true })
      );
    }, BACKUP_SHEET_DELAY_MS);
    return;
  }

  // otherwise, show the BackupSheet redirecting to the WalletSelectionList
  IS_TESTING !== 'true' &&
    setTimeout(() => {
      logger.log('showing BackupSheet with existing_user step');
      triggerOnSwipeLayout(() =>
        Navigation.handleAction(Routes.BACKUP_SHEET, {
          single: true,
          step: WalletBackupStepTypes.existing_user,
        })
      );
    }, BACKUP_SHEET_DELAY_MS);
  return;
};<|MERGE_RESOLUTION|>--- conflicted
+++ resolved
@@ -41,14 +41,8 @@
   if (!rainbowWalletsNotBackedUp.length) return;
 
   logger.log('there is a rainbow wallet not backed up');
-<<<<<<< HEAD
-  const hasSelectedWallet = find(
-    rainbowWalletsNotBackedUp,
+  const hasSelectedWallet = rainbowWalletsNotBackedUp.find(
     notBackedUpWallet => notBackedUpWallet.id === selected!.id
-=======
-  const hasSelectedWallet = rainbowWalletsNotBackedUp.find(
-    notBackedUpWallet => notBackedUpWallet.id === selected.id
->>>>>>> c0b6ee6d
   );
 
   logger.log(
