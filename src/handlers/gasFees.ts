--- conflicted
+++ resolved
@@ -33,14 +33,9 @@
  * @desc get Polygon gas prices
  * @return {Promise}
  */
-<<<<<<< HEAD
-export const polygonGasStationGetGasPrices = () =>
-  polygonGasStationApi.get(`/gasapi.ashx?apikey=key&method=gasoracle`);
-=======
 export const polygonGasStationGetGasPrices = (): Promise<{
   data: GasFeesPolygonGasStationData;
 }> => polygonGasStationApi.get(`/gasapi.ashx?apikey=key&method=gasoracle`);
->>>>>>> f68e3c8f
 
 /**
  * Configuration for BSC GAS Station API
@@ -59,15 +54,9 @@
  * @desc get BSC gas prices
  * @return {Promise}
  */
-<<<<<<< HEAD
-export const bscGasStationGetGasPrices = () =>
-  bscGasStationApi.get(
-    `?module=gastracker&action=gasoracle&apikey=B395TC4T7BXEWSSUIQCEG1WWSIZ2JCJW35`
-=======
 export const bscGasStationGetGasPrices = (): Promise<{
   data: GasFeesBscGasStationData;
 }> =>
   bscGasStationApi.get(
     `?module=gastracker&action=gasoracle&apikey=YourApiKeyToken`
->>>>>>> f68e3c8f
   );