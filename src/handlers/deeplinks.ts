--- conflicted
+++ resolved
@@ -1,9 +1,5 @@
 import { captureException } from '@sentry/react-native';
-<<<<<<< HEAD
-import toLower from 'lodash/toLower';
-=======
 import lang from 'i18n-js';
->>>>>>> ff35b533
 import qs from 'qs';
 import { Alert } from 'react-native';
 import URL from 'url-parse';
