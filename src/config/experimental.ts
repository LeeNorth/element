--- conflicted
+++ resolved
@@ -14,12 +14,8 @@
 export const FLASHBOTS = 'Flashbots';
 
 export const defaultConfig = {
-<<<<<<< HEAD
+  [L2_TXS]: { needsRestart: true, settings: true, value: false }, // this flag is not reactive. We use this in a static context
   [FLASHBOTS]: { settings: true, value: false },
-  [L2_TXS]: { settings: false, value: false }, // this flag is not reactive. We use this in a static context
-=======
-  [L2_TXS]: { needsRestart: true, settings: true, value: false }, // this flag is not reactive. We use this in a static context
->>>>>>> 9014fc95
   [LANGUAGE_SETTINGS]: { settings: false, value: false },
   [PROFILES]: { settings: true, value: false },
   [REVIEW_ANDROID]: { settings: false, value: false },
