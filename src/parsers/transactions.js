--- conflicted
+++ resolved
@@ -72,24 +72,14 @@
     pendingTransactions,
     parsedNewTransactions
   );
-<<<<<<< HEAD
-  const updatedResults = concat(
-    updatedPendingTransactions,
-    parsedNewTransactions,
-    remainingTransactions
-  );
-  return uniqBy(updatedResults, txn => txn.hash);
-=======
   const updatedResults = appended
     ? concat(
         updatedPendingTransactions,
-        parsedTransactions,
+        parsedNewTransactions,
         remainingTransactions
       )
-    : concat(updatedPendingTransactions, parsedTransactions);
-  const dedupedResults = uniqBy(updatedResults, txn => txn.hash);
-  return { approvalTransactions, dedupedResults };
->>>>>>> 3da99a16
+    : concat(updatedPendingTransactions, parsedNewTransactions);
+  return uniqBy(updatedResults, txn => txn.hash);
 };
 
 const transformUniswapRefund = internalTransactions => {
