--- conflicted
+++ resolved
@@ -1,18 +1,5 @@
-<<<<<<< HEAD
-import { isEmpty, reverse, slice, toUpper, uniqBy } from 'lodash';
+import { reverse, slice, toUpper, uniqBy } from 'lodash';
 import orderBy from 'lodash/orderBy';
-=======
-import {
-  compact,
-  orderBy,
-  partition,
-  reverse,
-  slice,
-  toUpper,
-  uniqBy,
-  upperFirst,
-} from 'lodash';
->>>>>>> bea6ffdf
 import { parseAllTxnsOnReceive } from '../config/debug';
 import {
   AssetType,
@@ -39,12 +26,9 @@
 import {
   convertRawAmountToBalance,
   convertRawAmountToNativeDisplay,
-<<<<<<< HEAD
+  isEmpty,
   partition,
   upperFirst,
-=======
-  isEmpty,
->>>>>>> bea6ffdf
 } from '@rainbow-me/utilities';
 import { ethereumUtils, getTokenMetadata } from '@rainbow-me/utils';
 
