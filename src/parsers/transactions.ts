--- conflicted
+++ resolved
@@ -1,18 +1,4 @@
-import {
-<<<<<<< HEAD
-  compact,
-=======
-  concat,
-  flatten,
-  isEmpty,
->>>>>>> a263d501
-  orderBy,
-  partition,
-  reverse,
-  slice,
-  toUpper,
-  uniqBy,
-} from 'lodash';
+import { orderBy, partition, reverse, slice, toUpper, uniqBy } from 'lodash';
 import { parseAllTxnsOnReceive } from '../config/debug';
 import {
   AssetType,
@@ -39,11 +25,8 @@
 import {
   convertRawAmountToBalance,
   convertRawAmountToNativeDisplay,
-<<<<<<< HEAD
   isEmpty,
-=======
   upperFirst,
->>>>>>> a263d501
 } from '@rainbow-me/utilities';
 import { ethereumUtils, getTokenMetadata } from '@rainbow-me/utils';
 
