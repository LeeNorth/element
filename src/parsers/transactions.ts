--- conflicted
+++ resolved
@@ -1,10 +1,4 @@
-import {
-  isEmpty,
-  reverse,
-  slice,
-  toUpper,
-  uniqBy,
-} from 'lodash';
+import { isEmpty, reverse, slice, toUpper, uniqBy } from 'lodash';
 import orderBy from 'lodash/orderBy';
 import { parseAllTxnsOnReceive } from '../config/debug';
 import {
@@ -32,11 +26,8 @@
 import {
   convertRawAmountToBalance,
   convertRawAmountToNativeDisplay,
-<<<<<<< HEAD
   partition,
-=======
   upperFirst,
->>>>>>> 34bdee4c
 } from '@rainbow-me/utilities';
 import { ethereumUtils, getTokenMetadata } from '@rainbow-me/utils';
 
