--- conflicted
+++ resolved
@@ -1,10 +1,7 @@
 import { reverse, slice, toUpper, uniqBy } from 'lodash';
 import orderBy from 'lodash/orderBy';
-<<<<<<< HEAD
-=======
 import upperFirst from 'lodash/upperFirst';
 
->>>>>>> adc5ed1d
 import { parseAllTxnsOnReceive } from '../config/debug';
 import {
   AssetType,
@@ -33,10 +30,6 @@
   convertRawAmountToNativeDisplay,
   isEmpty,
   partition,
-<<<<<<< HEAD
-  upperFirst,
-=======
->>>>>>> adc5ed1d
 } from '@rainbow-me/utilities';
 import { ethereumUtils, getTokenMetadata } from '@rainbow-me/utils';
 
