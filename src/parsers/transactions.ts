--- conflicted
+++ resolved
@@ -1,10 +1,4 @@
 import {
-<<<<<<< HEAD
-  concat,
-  flatten,
-=======
-  compact,
->>>>>>> 0e5226a2
   isEmpty,
   orderBy,
   partition,
