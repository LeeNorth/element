--- conflicted
+++ resolved
@@ -1,12 +1,5 @@
 import {
   compact,
-<<<<<<< HEAD
-  findIndex,
-  includes,
-=======
-  concat,
-  flatten,
->>>>>>> 1a58938a
   isEmpty,
   orderBy,
   partition,
