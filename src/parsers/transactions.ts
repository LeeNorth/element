--- conflicted
+++ resolved
@@ -1,12 +1,5 @@
 import {
   compact,
-<<<<<<< HEAD
-  findIndex,
-  includes,
-=======
-  concat,
-  flatten,
->>>>>>> 52c9bde9
   isEmpty,
   map,
   orderBy,
@@ -357,11 +350,7 @@
           nativeCurrency
         );
 
-<<<<<<< HEAD
-        if (includes(purchaseTransactionsHashes, txn.hash.toLowerCase())) {
-=======
-        if (purchaseTransactionsHashes.includes(toLower(txn.hash))) {
->>>>>>> 52c9bde9
+        if (purchaseTransactionsHashes.includes(txn.hash.toLowerCase())) {
           txn.type = TransactionType.purchase;
         }
 
