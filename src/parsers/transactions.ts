<<<<<<< HEAD
import compact from 'lodash/compact';
import concat from 'lodash/concat';
import flatten from 'lodash/flatten';
import isEmpty from 'lodash/isEmpty';
import orderBy from 'lodash/orderBy';
import partition from 'lodash/partition';
import reverse from 'lodash/reverse';
import slice from 'lodash/slice';
import toUpper from 'lodash/toUpper';
import uniqBy from 'lodash/uniqBy';
import upperFirst from 'lodash/upperFirst';
=======
import {
  compact,
  isEmpty,
  orderBy,
  partition,
  reverse,
  slice,
  toUpper,
  uniqBy,
  upperFirst,
} from 'lodash';
>>>>>>> 0e5226a2
import { parseAllTxnsOnReceive } from '../config/debug';
import {
  AssetType,
  EthereumAddress,
  ProtocolType,
  ProtocolTypeNames,
  RainbowTransaction,
  TransactionDirection,
  TransactionStatus,
  TransactionType,
  ZerionAsset,
  ZerionTransaction,
  ZerionTransactionChange,
  ZerionTransactionStatus,
} from '@rainbow-me/entities';
import { getTransactionMethodName } from '@rainbow-me/handlers/transactions';
import { isL2Network } from '@rainbow-me/handlers/web3';
import { Network } from '@rainbow-me/helpers/networkTypes';
import {
  ETH_ADDRESS,
  savingsAssetsList,
  supportedNativeCurrencies,
} from '@rainbow-me/references';
import {
  convertRawAmountToBalance,
  convertRawAmountToNativeDisplay,
} from '@rainbow-me/utilities';
import { ethereumUtils, getTokenMetadata } from '@rainbow-me/utils';

const LAST_TXN_HASH_BUFFER = 20;

const dataFromLastTxHash = (
  transactionData: ZerionTransaction[],
  transactions: RainbowTransaction[]
): ZerionTransaction[] => {
  if (__DEV__ && parseAllTxnsOnReceive) return transactionData;
  const lastSuccessfulTxn = transactions.find(
    txn => !!txn.hash && !txn.pending
  );
  const lastTxHash = lastSuccessfulTxn?.hash;
  if (lastTxHash) {
    const lastTxnHashIndex = transactionData.findIndex(txn =>
      lastTxHash.startsWith(txn.hash)
    );
    if (lastTxnHashIndex > -1) {
      return slice(transactionData, 0, lastTxnHashIndex + LAST_TXN_HASH_BUFFER);
    }
  }
  return transactionData;
};

export const parseTransactions = async (
  transactionData: ZerionTransaction[],
  accountAddress: EthereumAddress,
  nativeCurrency: keyof typeof supportedNativeCurrencies,
  existingTransactions: RainbowTransaction[],
  purchaseTransactions: RainbowTransaction[],
  network: Network,
  appended = false
) => {
  const purchaseTransactionHashes = purchaseTransactions.map(txn =>
    ethereumUtils.getHash(txn)
  );

  const [allL2Transactions, existingWithoutL2] = partition(
    existingTransactions,
    tx => isL2Network(tx.network || '')
  );

  const data = appended
    ? transactionData
    : dataFromLastTxHash(transactionData, existingWithoutL2);

  const newTransactionPromises = data.map(txn =>
    // @ts-expect-error ts-migrate(100002) FIXME
    parseTransaction(txn, nativeCurrency, purchaseTransactionHashes, network)
  );

  const newTransactions = await Promise.all(newTransactionPromises);
  const parsedNewTransactions = newTransactions.flat();

  const updatedResults = parsedNewTransactions.concat(
    existingTransactions,
    allL2Transactions
  );

  const potentialNftTransaction = appended
    ? parsedNewTransactions.find(txn => {
        return (
          !txn.protocol &&
          (txn.type === TransactionType.send ||
            txn.type === TransactionType.receive) &&
          txn.symbol !== 'ETH'
        );
      })
    : null;

  const dedupedResults = uniqBy(updatedResults, txn => txn.hash);

  const orderedDedupedResults = orderBy(
    dedupedResults,
    ['minedAt', 'nonce'],
    ['desc', 'desc']
  );

  return {
    parsedTransactions: orderedDedupedResults,
    potentialNftTransaction,
  };
};

const transformTradeRefund = (
  internalTransactions: ZerionTransactionChange[]
) => {
  const [txnsOut, txnsIn] = partition(
    internalTransactions,
    txn => txn?.direction === TransactionDirection.out
  );
  const isSuccessfulSwap =
    txnsOut.length === 1 && (txnsIn.length === 1 || txnsIn.length === 2);
  if (!isSuccessfulSwap) return internalTransactions;

  const txnOut = txnsOut[0];
  const txnIn = txnsIn.find(
    txn => txn?.asset?.asset_code !== txnOut?.asset?.asset_code
  );
  const refund = txnsIn.find(
    txn => txn?.asset?.asset_code === txnOut?.asset?.asset_code
  );
  let updatedOut = txnOut;
  if (refund?.value && txnOut?.value) {
    updatedOut = {
      ...txnOut,
      value: txnOut.value - refund.value,
    };
  }
  return compact([updatedOut, txnIn]);
};

const overrideFailedCompound = (
  txn: ZerionTransaction,
  network: string
): ZerionTransaction => {
  // Compound shows success status even when there are internal failures
  // We are overriding to show the user a failure state if the action actually failed
  const isFailedCompoundTxn =
    isEmpty(txn?.changes) &&
    txn.protocol === ProtocolType.compound &&
    (txn.type === TransactionType.deposit ||
      txn.type === TransactionType.withdraw);
  if (!isFailedCompoundTxn) return txn;

  const newTxn = {
    ...txn,
  };
  newTxn.status = ZerionTransactionStatus.failed;
  const asset =
    savingsAssetsList[network][txn?.address_to?.toLowerCase() ?? ''];

  const assetInternalTransaction = {
    address_from: txn.address_from,
    address_to: txn.address_to,
    asset: {
      asset_code: asset.address,
      icon_url: null,
      price: null,
      type: AssetType.compound,
      ...asset,
    },
    direction: TransactionDirection.out,
    value: 0,
  };
  newTxn.changes = [assetInternalTransaction];
  return newTxn;
};

const overrideFailedExecution = (txn: ZerionTransaction): ZerionTransaction => {
  const isFailedExecution =
    isEmpty(txn?.changes) &&
    txn.status === ZerionTransactionStatus.failed &&
    txn.type === TransactionType.execution &&
    txn.direction === TransactionDirection.out;
  if (!isFailedExecution) return txn;

  const newTxn = {
    ...txn,
  };
  const assetInternalTransaction = {
    address_from: txn.address_from,
    address_to: txn.address_to,
    asset: {
      asset_code: ETH_ADDRESS,
      decimals: 18,
      name: 'Ethereum',
      symbol: 'ETH',
      type: AssetType.eth,
    },
    direction: TransactionDirection.out,
    value: 0,
  };
  newTxn.changes = [assetInternalTransaction];
  return newTxn;
};

const overrideAuthorizations = (txn: ZerionTransaction): ZerionTransaction => {
  const isEmptyAuth =
    isEmpty(txn?.changes) && txn.type === TransactionType.authorize;
  if (!isEmptyAuth) return txn;

  const newTxn = {
    ...txn,
  };
  const approveInternalTransaction = {
    address_from: txn.address_from,
    address_to: txn.address_to,
    asset: txn?.meta?.asset as ZerionAsset,
    direction: TransactionDirection.out,
    value: 0,
  };
  newTxn.changes = [approveInternalTransaction];
  return newTxn;
};

const overrideSelfWalletConnect = (
  txn: ZerionTransaction
): ZerionTransaction => {
  // logic below: prevent sending a WalletConnect 0 amount to be ignored
  const isSelfWalletConnect =
    isEmpty(txn?.changes) &&
    txn.type === TransactionType.execution &&
    txn.direction === TransactionDirection.self;
  if (!isSelfWalletConnect) return txn;

  const newTxn = {
    ...txn,
  };
  const ethInternalTransaction = {
    address_from: txn.address_from,
    address_to: txn.address_to,
    asset: {
      asset_code: ETH_ADDRESS,
      decimals: 18,
      name: 'Ethereum',
      symbol: 'ETH',
      type: AssetType.eth,
    },
    direction: TransactionDirection.out,
    value: 0,
  };
  newTxn.changes = [ethInternalTransaction];
  return newTxn;
};

const overrideTradeRefund = (txn: ZerionTransaction): ZerionTransaction => {
  if (txn.type !== TransactionType.trade) return txn;
  return {
    ...txn,
    changes: transformTradeRefund(txn?.changes),
  };
};

const parseTransactionWithEmptyChanges = async (
  txn: ZerionTransaction,
  nativeCurrency: keyof typeof supportedNativeCurrencies,
  network: Network
) => {
  const methodName = await getTransactionMethodName(txn);
  const updatedAsset = {
    address: ETH_ADDRESS,
    decimals: 18,
    name: 'ethereum',
    symbol: 'ETH',
  };
  const priceUnit = 0;
  const valueUnit = 0;
  const nativeDisplay = convertRawAmountToNativeDisplay(
    0,
    18,
    priceUnit,
    nativeCurrency
  );
  return [
    {
      address: ETH_ADDRESS,
      balance: isL2Network(network)
        ? { amount: '', display: '-' }
        : convertRawAmountToBalance(valueUnit, updatedAsset),
      description: methodName || 'Signed',
      from: txn.address_from,
      hash: `${txn.hash}-${0}`,
      minedAt: txn.mined_at || txn.signed_at!,
      name: methodName || 'Signed',
      native: nativeDisplay,
      network,
      nonce: txn.nonce,
      pending: false,
      protocol: txn.protocol,
      status: TransactionStatus.contract_interaction,
      symbol: 'contract',
      title: `Contract Interaction`,
      to: txn.address_to,
      type: TransactionType.contract_interaction,
    },
  ];
};

const parseTransaction = async (
  transaction: ZerionTransaction,
  nativeCurrency: keyof typeof supportedNativeCurrencies,
  purchaseTransactionsHashes: string[],
  network: Network
): Promise<RainbowTransaction[]> => {
  let txn = {
    ...transaction,
  };
  txn = overrideFailedCompound(txn, network);
  txn = overrideFailedExecution(txn);
  txn = overrideAuthorizations(txn);
  txn = overrideSelfWalletConnect(txn);
  txn = overrideTradeRefund(txn);

  if (txn.changes.length) {
    const internalTransactions = txn.changes.map(
      (internalTxn, index): RainbowTransaction => {
        const address = internalTxn?.asset?.asset_code?.toLowerCase() ?? '';
        const metadata = getTokenMetadata(address);
        const updatedAsset = {
          address,
          decimals: internalTxn?.asset?.decimals,
          name: internalTxn?.asset?.name,
          symbol: toUpper(internalTxn?.asset?.symbol ?? ''),
          ...metadata,
        };
        const priceUnit =
          internalTxn.price ?? internalTxn?.asset?.price?.value ?? 0;
        const valueUnit = internalTxn.value || 0;
        const nativeDisplay = convertRawAmountToNativeDisplay(
          valueUnit,
          updatedAsset.decimals,
          priceUnit,
          nativeCurrency
        );

        if (purchaseTransactionsHashes.includes(txn.hash.toLowerCase())) {
          txn.type = TransactionType.purchase;
        }

        const status = getTransactionLabel({
          direction: internalTxn.direction || txn.direction,
          pending: false,
          protocol: txn.protocol,
          status: txn.status,
          type: txn.type,
        });

        const title = getTitle({
          protocol: txn.protocol,
          status,
          type: txn.type,
        });

        const description = getDescription({
          name: updatedAsset.name,
          status,
          type: txn.type,
        });
        return {
          address:
            updatedAsset.address.toLowerCase() === ETH_ADDRESS
              ? ETH_ADDRESS
              : updatedAsset.address,
          balance: convertRawAmountToBalance(valueUnit, updatedAsset),
          description,
          from: internalTxn.address_from ?? txn.address_from,
          hash: `${txn.hash}-${index}`,
          minedAt: txn.mined_at || txn.signed_at!,
          name: updatedAsset.name,
          native: isL2Network(network)
            ? { amount: '', display: '' }
            : nativeDisplay,
          network,
          nonce: txn.nonce,
          pending: false,
          protocol: txn.protocol,
          status,
          symbol: updatedAsset.symbol,
          title,
          to: internalTxn.address_to ?? txn.address_to,
          type: txn.type,
        };
      }
    );
    return reverse(internalTransactions);
  }
  const parsedTransaction = await parseTransactionWithEmptyChanges(
    txn,
    nativeCurrency,
    network
  );
  return parsedTransaction;
};

export const getTitle = ({
  protocol,
  status,
  type,
}: {
  protocol: ProtocolType | null | undefined;
  status: TransactionStatus;
  type: TransactionType;
}) => {
  if (
    protocol &&
    (type === TransactionType.deposit || type === TransactionType.withdraw)
  ) {
    if (
      status === TransactionStatus.deposited ||
      status === TransactionStatus.withdrew ||
      status === TransactionStatus.sent ||
      status === TransactionStatus.received
    ) {
      if (protocol === ProtocolType.compound) {
        return 'Savings';
      } else {
        return ProtocolTypeNames?.[protocol];
      }
    }
  }
  return upperFirst(status);
};

export const getDescription = ({
  name,
  status,
  type,
}: {
  name: string | null;
  status: TransactionStatus;
  type: TransactionType;
}) => {
  switch (type) {
    case TransactionType.deposit:
      return status === TransactionStatus.depositing ||
        status === TransactionStatus.sending
        ? name
        : `Deposited ${name}`;
    case TransactionType.withdraw:
      return status === TransactionStatus.withdrawing ||
        status === TransactionStatus.receiving
        ? name
        : `Withdrew ${name}`;
    default:
      return name;
  }
};

export const getTransactionLabel = ({
  direction,
  pending,
  protocol,
  status,
  type,
}: {
  direction: TransactionDirection | null;
  pending: boolean;
  protocol: ProtocolType | null | undefined;
  status: ZerionTransactionStatus | TransactionStatus;
  type: TransactionType;
}) => {
  if (status === TransactionStatus.cancelling)
    return TransactionStatus.cancelling;

  if (status === TransactionStatus.cancelled)
    return TransactionStatus.cancelled;

  if (status === TransactionStatus.speeding_up)
    return TransactionStatus.speeding_up;

  if (pending && type === TransactionType.purchase)
    return TransactionStatus.purchasing;

  const isFromAccount = direction === TransactionDirection.out;
  const isToAccount = direction === TransactionDirection.in;
  const isSelf = direction === TransactionDirection.self;

  if (pending && type === TransactionType.authorize)
    return TransactionStatus.approving;

  if (pending && type === TransactionType.deposit) {
    if (protocol === ProtocolType.compound) {
      return TransactionStatus.depositing;
    } else {
      return TransactionStatus.sending;
    }
  }

  if (pending && type === TransactionType.withdraw) {
    if (protocol === ProtocolType.compound) {
      return TransactionStatus.withdrawing;
    } else {
      return TransactionStatus.receiving;
    }
  }

  if (pending && isFromAccount) return TransactionStatus.sending;
  if (pending && isToAccount) return TransactionStatus.receiving;

  if (status === TransactionStatus.failed) return TransactionStatus.failed;

  if (type === TransactionType.trade && isFromAccount)
    return TransactionStatus.swapped;

  if (type === TransactionType.authorize) return TransactionStatus.approved;
  if (type === TransactionType.purchase) return TransactionStatus.purchased;

  if (type === TransactionType.deposit) {
    if (protocol === ProtocolType.compound) {
      return TransactionStatus.deposited;
    } else {
      return TransactionStatus.sent;
    }
  }

  if (type === TransactionType.withdraw) {
    if (protocol === ProtocolType.compound) {
      return TransactionStatus.withdrew;
    } else {
      return TransactionStatus.received;
    }
  }

  if (isSelf) return TransactionStatus.self;

  if (isFromAccount) return TransactionStatus.sent;
  if (isToAccount) return TransactionStatus.received;

  return TransactionStatus.unknown;
};<|MERGE_RESOLUTION|>--- conflicted
+++ resolved
@@ -1,7 +1,4 @@
-<<<<<<< HEAD
 import compact from 'lodash/compact';
-import concat from 'lodash/concat';
-import flatten from 'lodash/flatten';
 import isEmpty from 'lodash/isEmpty';
 import orderBy from 'lodash/orderBy';
 import partition from 'lodash/partition';
@@ -10,19 +7,6 @@
 import toUpper from 'lodash/toUpper';
 import uniqBy from 'lodash/uniqBy';
 import upperFirst from 'lodash/upperFirst';
-=======
-import {
-  compact,
-  isEmpty,
-  orderBy,
-  partition,
-  reverse,
-  slice,
-  toUpper,
-  uniqBy,
-  upperFirst,
-} from 'lodash';
->>>>>>> 0e5226a2
 import { parseAllTxnsOnReceive } from '../config/debug';
 import {
   AssetType,
