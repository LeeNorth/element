--- conflicted
+++ resolved
@@ -245,13 +245,8 @@
   legacyGasFees: LegacyGasFeeParamsBySpeed,
   gasLimit: BigNumberish,
   priceUnit: BigNumberish,
-<<<<<<< HEAD
-  nativeCurrency: string,
+  nativeCurrency: keyof typeof supportedNativeCurrencies,
   l1GasFeeOptimism: BigNumberish | null = null
-=======
-  nativeCurrency: keyof typeof supportedNativeCurrencies,
-  l1GasFeeOptimism: BigNumber | null = null
->>>>>>> 9d06b461
 ): LegacyGasFeesBySpeed => {
   const gasFeesBySpeed = map(GasSpeedOrder, speed => {
     const gasPrice = legacyGasFees?.[speed]?.gasPrice?.amount || 0;
@@ -330,13 +325,8 @@
   gasPrice: BigNumberish,
   gasLimit: BigNumberish,
   priceUnit: BigNumberish,
-<<<<<<< HEAD
-  nativeCurrency: string,
+  nativeCurrency: keyof typeof supportedNativeCurrencies,
   l1GasFeeOptimism: BigNumberish | null = null
-=======
-  nativeCurrency: keyof typeof supportedNativeCurrencies,
-  l1GasFeeOptimism: BigNumber | null = null
->>>>>>> 9d06b461
 ) => {
   const normalizedGasLimit = isHexString(gasLimit.toString())
     ? convertHexToString(gasLimit)
