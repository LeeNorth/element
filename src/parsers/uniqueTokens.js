--- conflicted
+++ resolved
@@ -1,8 +1,4 @@
-<<<<<<< HEAD
-import { isEmpty, isNil, pick, pickBy, remove, uniq } from 'lodash';
-=======
-import { isEmpty, isNil, remove, toLower, uniq } from 'lodash';
->>>>>>> a1d661b8
+import { isEmpty, isNil, remove, uniq } from 'lodash';
 import { CardSize } from '../components/unique-token/CardSize';
 import { AssetTypes } from '@rainbow-me/entities';
 import { fetchMetadata, isUnknownOpenSeaENS } from '@rainbow-me/handlers/ens';
