--- conflicted
+++ resolved
@@ -1,8 +1,4 @@
-<<<<<<< HEAD
-import { isEmpty, isNil, pick, pickBy, remove, toLower } from 'lodash';
-=======
-import { isEmpty, isNil, remove, toLower, uniq } from 'lodash';
->>>>>>> 465dff84
+import { isEmpty, isNil, remove, toLower } from 'lodash';
 import { CardSize } from '../components/unique-token/CardSize';
 import { AssetTypes } from '@rainbow-me/entities';
 import { fetchMetadata, isUnknownOpenSeaENS } from '@rainbow-me/handlers/ens';
