--- conflicted
+++ resolved
@@ -1,9 +1,5 @@
-<<<<<<< HEAD
-import { isEmpty, isNil, remove } from 'lodash';
+import remove from 'lodash/remove';
 import uniq from 'lodash/uniq';
-=======
-import { remove, uniq } from 'lodash';
->>>>>>> 8f240da1
 import { CardSize } from '../components/unique-token/CardSize';
 import { AssetTypes } from '@rainbow-me/entities';
 import { fetchMetadata, isUnknownOpenSeaENS } from '@rainbow-me/handlers/ens';
