<<<<<<< HEAD
import isEmpty from 'lodash/isEmpty';
import isNil from 'lodash/isNil';
import remove from 'lodash/remove';
import toLower from 'lodash/toLower';
import uniq from 'lodash/uniq';
=======
import { isEmpty, isNil, remove, uniq } from 'lodash';
>>>>>>> ff35b533
import { CardSize } from '../components/unique-token/CardSize';
import { AssetTypes } from '@rainbow-me/entities';
import { fetchMetadata, isUnknownOpenSeaENS } from '@rainbow-me/handlers/ens';
import { maybeSignUri } from '@rainbow-me/handlers/imgix';
import svgToPngIfNeeded from '@rainbow-me/handlers/svgs';
import { Network } from '@rainbow-me/helpers/networkTypes';
import { pickBy, pickShallow } from '@rainbow-me/helpers/utilities';
import {
  ENS_NFT_CONTRACT_ADDRESS,
  polygonAllowList,
} from '@rainbow-me/references';
import { getFullSizeUrl } from '@rainbow-me/utils/getFullSizeUrl';
import { getLowResUrl } from '@rainbow-me/utils/getLowResUrl';
import isSVGImage from '@rainbow-me/utils/isSVG';

const parseLastSalePrice = lastSale =>
  lastSale
    ? Math.round(
        (lastSale?.total_price / 1000000000000000000 + Number.EPSILON) * 1000
      ) / 1000
    : null;

/**
 * @desc signs and handles low res + full res images
 * @param  {Object}
 * @return {Object}
 */

export const handleAndSignImages = (imageUrl, previewUrl, originalUrl) => {
  if (!imageUrl && !previewUrl && !originalUrl) {
    return { imageUrl: undefined, lowResUrl: undefined };
  }

  const lowResImageOptions = {
    w: CardSize,
  };
  const isSVG = isSVGImage(imageUrl);
  const image = imageUrl || originalUrl || previewUrl;
  const fullImage = isSVG ? image : getFullSizeUrl(image);

  const lowResUrl = isSVG
    ? maybeSignUri(svgToPngIfNeeded(image), lowResImageOptions)
    : getLowResUrl(image);

  return {
    imageUrl: fullImage,
    lowResUrl,
  };
};

/**
 * @desc parse unique tokens from opensea
 * @param  {Object}
 * @return {Array}
 */

export const parseAccountUniqueTokens = data => {
  const erc721s = data?.data?.assets ?? null;
  if (isNil(erc721s)) throw new Error('Invalid data from OpenSea');
  return erc721s
    .map(
      ({
        asset_contract,
        background_color,
        collection,
        token_id,
        ...asset
      }) => {
        const { imageUrl, lowResUrl } = handleAndSignImages(
          asset.image_url,
          asset.image_original_url,
          asset.image_preview_url
        );
        return {
          ...pickShallow(asset, [
            'animation_url',
            'current_price',
            'description',
            'external_link',
            'last_sale',
            'name',
            'permalink',
            'sell_orders',
            'traits',
          ]),
          asset_contract: pickShallow(asset_contract, [
            'address',
            'name',
            'nft_version',
            'schema_name',
            'symbol',
            'total_supply',
          ]),
          background: background_color ? `#${background_color}` : null,
          collection: pickShallow(collection, [
            'description',
            'discord_url',
            'external_url',
            'featured_image_url',
            'hidden',
            'image_url',
            'name',
            'short_description',
            'slug',
            'twitter_username',
            'wiki_link',
          ]),
          currentPrice: asset.sell_orders
            ? `${
                Number(asset.sell_orders[0].current_price) / 1000000000000000000
              } ${asset.sell_orders[0].payment_token_contract.symbol}`
            : null,
          familyImage: collection.image_url,
          familyName:
            asset_contract.address === ENS_NFT_CONTRACT_ADDRESS
              ? 'ENS'
              : collection.name,
          id: token_id,
          image_original_url: asset.image_url,
          image_thumbnail_url: lowResUrl,
          image_url: imageUrl,
          isSendable:
            asset_contract.nft_version === '1.0' ||
            asset_contract.nft_version === '3.0' ||
            asset_contract.schema_name === 'ERC721' ||
            asset_contract.schema_name === 'ERC1155',
          lastPrice: parseLastSalePrice(asset.last_sale),
          lastPriceUsd: asset.last_sale
            ? asset.last_sale?.payment_token?.usd_price
            : null,
          lastSale: asset.last_sale,
          lastSalePaymentToken: asset.last_sale
            ? asset.last_sale.payment_token?.symbol
            : null,
          lowResUrl,
          type: AssetTypes.nft,
          uniqueId:
            asset_contract.address === ENS_NFT_CONTRACT_ADDRESS
              ? asset.name
              : `${asset_contract?.address}_${token_id}`,
          urlSuffixForAsset: `${asset_contract?.address}/${token_id}`,
        };
      }
    )
    .filter(token => !!token.familyName);
};

export const parseAccountUniqueTokensPolygon = data => {
  let erc721s = data?.data?.results;
  if (isNil(erc721s)) throw new Error('Invalid data from OpenSea Polygon');
  erc721s = erc721s
    .map(({ asset_contract, collection, token_id, metadata, ...asset }) => {
      const { imageUrl, lowResUrl } = handleAndSignImages(
        metadata.image_url,
        metadata.image_original_url,
        metadata.image_preview_url
      );
      return {
        ...pickShallow(metadata, [
          'animation_url',
          'description',
          'external_link',
          'name',
          'traits',
        ]),
        asset_contract: pickShallow(asset_contract, [
          'address',
          'name',
          'contract_standard',
        ]),
        background: metadata.background_color
          ? `#${metadata.background_color}`
          : null,
        collection: pickShallow(collection, [
          'description',
          'discord_url',
          'external_url',
          'featured_image_url',
          'hidden',
          'image_url',
          'name',
          'short_description',
          'slug',
          'twitter_username',
          'wiki_link',
        ]),
        currentPrice: asset.sell_orders
          ? `${
              Number(asset.sell_orders[0].current_price) / 1000000000000000000
            } ${asset.sell_orders[0].payment_token_contract.symbol}`
          : null,
        familyImage: collection.image_url,
        familyName:
          asset_contract.address === ENS_NFT_CONTRACT_ADDRESS
            ? 'ENS'
            : collection.name,
        id: token_id,
        image_original_url: asset.image_url,
        image_thumbnail_url: lowResUrl,
        image_url: imageUrl,
        isSendable: false,
        lastPrice: parseLastSalePrice(asset.last_sale),
        lastPriceUsd: asset.last_sale
          ? asset.last_sale?.payment_token?.usd_price
          : null,
        lastSale: asset.last_sale,
        lastSalePaymentToken: asset.last_sale
          ? asset.last_sale.payment_token?.symbol
          : null,
        lowResUrl,
        network: Network.polygon,
        permalink: asset.permalink,
        type: AssetTypes.nft,
        uniqueId: `${Network.polygon}_${asset_contract?.address}_${token_id}`,
        urlSuffixForAsset: `${asset_contract?.address}/${token_id}`,
      };
    })
    .filter(token => !!token.familyName && token.familyName !== 'POAP');

  //filter out NFTs that are not on our allow list
  remove(
    erc721s,
    nft =>
      !polygonAllowList.includes(nft?.asset_contract?.address?.toLowerCase())
  );

  return erc721s;
};

export const applyENSMetadataFallbackToToken = async token => {
  const isENS =
    token?.asset_contract?.address?.toLowerCase() ===
    ENS_NFT_CONTRACT_ADDRESS.toLowerCase();
  if (isENS && isUnknownOpenSeaENS(token)) {
    const { name, image_url } = await fetchMetadata({
      tokenId: token.id,
    });
    const { imageUrl, lowResUrl } = handleAndSignImages(image_url);
    return {
      ...token,
      image_preview_url: lowResUrl,
      image_thumbnail_url: lowResUrl,
      image_url: imageUrl,
      lowResUrl,
      name,
      uniqueId: name,
    };
  }
  return token;
};

export const applyENSMetadataFallbackToTokens = async data => {
  return await Promise.all(
    data.map(async token => {
      try {
        return await applyENSMetadataFallbackToToken(token);
      } catch {
        return token;
      }
    })
  );
};

export const getFamilies = uniqueTokens =>
  uniq(uniqueTokens.map(u => u?.asset_contract?.address ?? ''));

export const dedupeUniqueTokens = (newAssets, uniqueTokens) => {
  const uniqueTokenFamilies = getFamilies(uniqueTokens);
  let updatedAssets = newAssets;
  if (!isEmpty(newAssets)) {
    updatedAssets = pickBy(updatedAssets, newAsset => {
      const matchingElement = uniqueTokenFamilies?.find(
        uniqueTokenFamily => uniqueTokenFamily === newAsset?.asset?.asset_code
      );
      return !matchingElement;
    });
  }
  return updatedAssets;
};

export const dedupeAssetsWithFamilies = (accountAssets, families) =>
  pickBy(
    accountAssets,
    asset => !families?.find(family => family === asset?.address)
  );<|MERGE_RESOLUTION|>--- conflicted
+++ resolved
@@ -1,12 +1,7 @@
-<<<<<<< HEAD
 import isEmpty from 'lodash/isEmpty';
 import isNil from 'lodash/isNil';
 import remove from 'lodash/remove';
-import toLower from 'lodash/toLower';
 import uniq from 'lodash/uniq';
-=======
-import { isEmpty, isNil, remove, uniq } from 'lodash';
->>>>>>> ff35b533
 import { CardSize } from '../components/unique-token/CardSize';
 import { AssetTypes } from '@rainbow-me/entities';
 import { fetchMetadata, isUnknownOpenSeaENS } from '@rainbow-me/handlers/ens';
