<<<<<<< HEAD
import { get, map, pick, pickBy, remove, toLower, uniq } from 'lodash';
=======
import { isEmpty, isNil, remove, toLower, uniq } from 'lodash';
>>>>>>> b8b4f082
import { CardSize } from '../components/unique-token/CardSize';
import { AssetTypes } from '@rainbow-me/entities';
import { fetchMetadata, isUnknownOpenSeaENS } from '@rainbow-me/handlers/ens';
import { maybeSignUri } from '@rainbow-me/handlers/imgix';
import svgToPngIfNeeded from '@rainbow-me/handlers/svgs';
import { Network } from '@rainbow-me/helpers/networkTypes';
<<<<<<< HEAD
import { isEmpty, isNil } from '@rainbow-me/helpers/utilities';
=======
import { pickBy, pickShallow } from '@rainbow-me/helpers/utilities';
>>>>>>> b8b4f082
import {
  ENS_NFT_CONTRACT_ADDRESS,
  polygonAllowList,
} from '@rainbow-me/references';
import { getFullSizeUrl } from '@rainbow-me/utils/getFullSizeUrl';
import { getLowResUrl } from '@rainbow-me/utils/getLowResUrl';
import isSVGImage from '@rainbow-me/utils/isSVG';

const parseLastSalePrice = lastSale =>
  lastSale
    ? Math.round(
        (lastSale?.total_price / 1000000000000000000 + Number.EPSILON) * 1000
      ) / 1000
    : null;

/**
 * @desc signs and handles low res + full res images
 * @param  {Object}
 * @return {Object}
 */

export const handleAndSignImages = (imageUrl, previewUrl, originalUrl) => {
  if (!imageUrl && !previewUrl && !originalUrl) {
    return { imageUrl: undefined, lowResUrl: undefined };
  }

  const lowResImageOptions = {
    w: CardSize,
  };
  const isSVG = isSVGImage(imageUrl);
  const image = imageUrl || originalUrl || previewUrl;
  const fullImage = isSVG ? image : getFullSizeUrl(image);

  const lowResUrl = isSVG
    ? maybeSignUri(svgToPngIfNeeded(image), lowResImageOptions)
    : getLowResUrl(image);

  return {
    imageUrl: fullImage,
    lowResUrl,
  };
};

/**
 * @desc parse unique tokens from opensea
 * @param  {Object}
 * @return {Array}
 */

export const parseAccountUniqueTokens = data => {
  const erc721s = data?.data?.assets ?? null;
  if (isNil(erc721s)) throw new Error('Invalid data from OpenSea');
  return erc721s
    .map(
      ({
        asset_contract,
        background_color,
        collection,
        token_id,
        ...asset
      }) => {
        const { imageUrl, lowResUrl } = handleAndSignImages(
          asset.image_url,
          asset.image_original_url,
          asset.image_preview_url
        );
        return {
          ...pickShallow(asset, [
            'animation_url',
            'current_price',
            'description',
            'external_link',
            'last_sale',
            'name',
            'permalink',
            'sell_orders',
            'traits',
          ]),
          asset_contract: pickShallow(asset_contract, [
            'address',
            'name',
            'nft_version',
            'schema_name',
            'symbol',
            'total_supply',
          ]),
          background: background_color ? `#${background_color}` : null,
          collection: pickShallow(collection, [
            'description',
            'discord_url',
            'external_url',
            'featured_image_url',
            'hidden',
            'image_url',
            'name',
            'short_description',
            'slug',
            'twitter_username',
            'wiki_link',
          ]),
          currentPrice: asset.sell_orders
            ? `${
                Number(asset.sell_orders[0].current_price) / 1000000000000000000
              } ${asset.sell_orders[0].payment_token_contract.symbol}`
            : null,
          familyImage: collection.image_url,
          familyName:
            asset_contract.address === ENS_NFT_CONTRACT_ADDRESS
              ? 'ENS'
              : collection.name,
          id: token_id,
          image_original_url: asset.image_url,
          image_thumbnail_url: lowResUrl,
          image_url: imageUrl,
          isSendable:
            asset_contract.nft_version === '1.0' ||
            asset_contract.nft_version === '3.0' ||
            asset_contract.schema_name === 'ERC721' ||
            asset_contract.schema_name === 'ERC1155',
          lastPrice: parseLastSalePrice(asset.last_sale),
          lastPriceUsd: asset.last_sale
            ? asset.last_sale?.payment_token?.usd_price
            : null,
          lastSale: asset.last_sale,
          lastSalePaymentToken: asset.last_sale
            ? asset.last_sale.payment_token?.symbol
            : null,
          lowResUrl,
          type: AssetTypes.nft,
          uniqueId:
            asset_contract.address === ENS_NFT_CONTRACT_ADDRESS
              ? asset.name
              : `${asset_contract?.address}_${token_id}`,
          urlSuffixForAsset: `${asset_contract?.address}/${token_id}`,
        };
      }
    )
    .filter(token => !!token.familyName);
};

export const parseAccountUniqueTokensPolygon = data => {
  let erc721s = data?.data?.results;
  if (isNil(erc721s)) throw new Error('Invalid data from OpenSea Polygon');
  erc721s = erc721s
    .map(({ asset_contract, collection, token_id, metadata, ...asset }) => {
      const { imageUrl, lowResUrl } = handleAndSignImages(
        asset.image_url,
        asset.image_original_url,
        asset.image_preview_url
      );
      return {
        ...pickShallow(metadata, [
          'animation_url',
          'description',
          'external_link',
          'name',
          'traits',
        ]),
        asset_contract: pickShallow(asset_contract, [
          'address',
          'name',
          'contract_standard',
        ]),
        background: metadata.background_color
          ? `#${metadata.background_color}`
          : null,
        collection: pickShallow(collection, [
          'description',
          'discord_url',
          'external_url',
          'featured_image_url',
          'hidden',
          'image_url',
          'name',
          'short_description',
          'slug',
          'twitter_username',
          'wiki_link',
        ]),
        currentPrice: asset.sell_orders
          ? `${
              Number(asset.sell_orders[0].current_price) / 1000000000000000000
            } ${asset.sell_orders[0].payment_token_contract.symbol}`
          : null,
        familyImage: collection.image_url,
        familyName:
          asset_contract.address === ENS_NFT_CONTRACT_ADDRESS
            ? 'ENS'
            : collection.name,
        id: token_id,
        image_original_url: asset.image_url,
        image_thumbnail_url: lowResUrl,
        image_url: imageUrl,
        isSendable: false,
        lastPrice: parseLastSalePrice(asset.last_sale),
        lastPriceUsd: asset.last_sale
          ? asset.last_sale?.payment_token?.usd_price
          : null,
        lastSale: asset.last_sale,
        lastSalePaymentToken: asset.last_sale
          ? asset.last_sale.payment_token?.symbol
          : null,
        lowResUrl,
        network: Network.polygon,
        permalink: asset.permalink,
        type: AssetTypes.nft,
        uniqueId: `${Network.polygon}_${asset_contract?.address}_${token_id}`,
        urlSuffixForAsset: `${asset_contract?.address}/${token_id}`,
      };
    })
    .filter(token => !!token.familyName && token.familyName !== 'POAP');

  //filter out NFTs that are not on our allow list
  remove(
    erc721s,
    NFT => !polygonAllowList.includes(toLower(NFT.asset_contract.address))
  );

  return erc721s;
};

export const applyENSMetadataFallbackToToken = async token => {
  const isENS =
    token?.asset_contract?.address?.toLowerCase() ===
    ENS_NFT_CONTRACT_ADDRESS.toLowerCase();
  if (isENS && isUnknownOpenSeaENS(token)) {
    const { name, image_url } = await fetchMetadata({
      tokenId: token.id,
    });
    const { imageUrl, lowResUrl } = handleAndSignImages(image_url);
    return {
      ...token,
      image_preview_url: lowResUrl,
      image_thumbnail_url: lowResUrl,
      image_url: imageUrl,
      lowResUrl,
      name,
      uniqueId: name,
    };
  }
  return token;
};

export const applyENSMetadataFallbackToTokens = async data => {
  return await Promise.all(
    data.map(async token => {
      try {
        return await applyENSMetadataFallbackToToken(token);
      } catch {
        return token;
      }
    })
  );
};

export const getFamilies = uniqueTokens =>
  uniq(uniqueTokens.map(u => u?.asset_contract?.address ?? ''));

export const dedupeUniqueTokens = (newAssets, uniqueTokens) => {
  const uniqueTokenFamilies = getFamilies(uniqueTokens);
  let updatedAssets = newAssets;
  if (!isEmpty(newAssets)) {
    updatedAssets = pickBy(updatedAssets, newAsset => {
      const matchingElement = uniqueTokenFamilies?.find(
        uniqueTokenFamily => uniqueTokenFamily === newAsset?.asset?.asset_code
      );
      return !matchingElement;
    });
  }
  return updatedAssets;
};

export const dedupeAssetsWithFamilies = (accountAssets, families) =>
  pickBy(
    accountAssets,
    asset => !families?.find(family => family === asset?.address)
  );<|MERGE_RESOLUTION|>--- conflicted
+++ resolved
@@ -1,19 +1,16 @@
-<<<<<<< HEAD
-import { get, map, pick, pickBy, remove, toLower, uniq } from 'lodash';
-=======
-import { isEmpty, isNil, remove, toLower, uniq } from 'lodash';
->>>>>>> b8b4f082
+import { remove, toLower, uniq } from 'lodash';
 import { CardSize } from '../components/unique-token/CardSize';
 import { AssetTypes } from '@rainbow-me/entities';
 import { fetchMetadata, isUnknownOpenSeaENS } from '@rainbow-me/handlers/ens';
 import { maybeSignUri } from '@rainbow-me/handlers/imgix';
 import svgToPngIfNeeded from '@rainbow-me/handlers/svgs';
 import { Network } from '@rainbow-me/helpers/networkTypes';
-<<<<<<< HEAD
-import { isEmpty, isNil } from '@rainbow-me/helpers/utilities';
-=======
-import { pickBy, pickShallow } from '@rainbow-me/helpers/utilities';
->>>>>>> b8b4f082
+import {
+  isEmpty,
+  isNil,
+  pickBy,
+  pickShallow,
+} from '@rainbow-me/helpers/utilities';
 import {
   ENS_NFT_CONTRACT_ADDRESS,
   polygonAllowList,
