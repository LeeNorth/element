<<<<<<< HEAD
import mapValues from 'lodash/mapValues';
import reverse from 'lodash/reverse';
import toLower from 'lodash/toLower';
=======
import { mapValues, reverse } from 'lodash';
>>>>>>> ff35b533
import { Dispatch } from 'redux';
import { AppGetState } from './store';
import ChartTypes, { ChartType } from '@rainbow-me/helpers/chartTypes';
import currenyTypes from '@rainbow-me/helpers/currencyTypes';
import { ETH_ADDRESS } from '@rainbow-me/references';

// -- Constants --------------------------------------- //

const CHARTS_UPDATE_CHART_TYPE = 'charts/CHARTS_UPDATE_CHART_TYPE';
const CHARTS_UPDATE = 'charts/CHARTS_UPDATE';
const CHARTS_UPDATE_USD_DAY = 'charts/CHARTS_UPDATE_USD_DAY';
const CHARTS_UPDATE_USD_MONTH = 'charts/CHARTS_UPDATE_USD_MONTH';

export const DEFAULT_CHART_TYPE = ChartTypes.day;

// -- Actions ---------------------------------------- //

/**
 * A type used to represent chart data points.
 */
type ChartDataPoints = [number, number][];

/**
 * Represents the current `charts` state.
 */
interface ChartsState {
  /**
   * Data for charts in state, organized by address, then chart type, then
   * as an array of `[number, number]` tuples.
   */
  charts: {
    [key: string]: {
      [chartType in ChartType]: ChartDataPoints;
    };
  };

  /**
   * Data for the ETH-USD day chart.
   */
  chartsEthUSDDay: ChartDataPoints;

  /**
   * Data for the ETH-USD month chart.
   */
  chartsEthUSDMonth: ChartDataPoints;

  /**
   * The first store's selected chart type.
   */
  chartType: ChartType;

  /**
   * The second store's selected chart type.
   */
  chartType2: ChartType;

  /**
   * Whether or not the first store is fetching charts.
   */
  fetchingCharts: boolean;

  /**
   * Whether or not the second store is fetching charts.
   */
  fetchingCharts2: boolean;
}

/**
 * An action for the `charts` reducer.
 */
type ChartsAction =
  | ChartsUpdateChartTypeAction
  | ChartsUpdateAction
  | ChartsUpdateUsdDayAction
  | ChartsUpdateUsdMonthAction;

/**
 * The action for updating the current type of chart loaded.
 */
interface ChartsUpdateChartTypeAction {
  type: typeof CHARTS_UPDATE_CHART_TYPE;
  payload: ChartType;
  secondStore: boolean;
}

/**
 * The action for updating chart data.
 */
interface ChartsUpdateAction {
  type: typeof CHARTS_UPDATE;
  payload: ChartsState['charts'];
}

/**
 * The action for updating the ETH-USD day chart data.
 */
interface ChartsUpdateUsdDayAction {
  type: typeof CHARTS_UPDATE_USD_DAY;
  payload: ChartsState['chartsEthUSDDay'];
}

/**
 * The action for updating the ETH-USD month chart data.
 */
interface ChartsUpdateUsdMonthAction {
  type: typeof CHARTS_UPDATE_USD_MONTH;
  payload: ChartsState['chartsEthUSDMonth'];
}

/**
 * A message received from a chart data provider.
 */
export interface ChartsReceivedMessage {
  meta?: {
    charts_type?: ChartType;
    currency?: string;
  };
  payload: {
    charts: {
      [key: string]: [number, number][];
    };
  };
}

/**
 * Updates the current chart type in state.
 *
 * @param chartType The new chart type.
 * @param secondStore Whether or not this change should update the second chart
 * store.
 */
export const chartsUpdateChartType = (
  chartType: ChartType,
  secondStore: boolean
) => (dispatch: Dispatch<ChartsUpdateChartTypeAction>) =>
  dispatch({
    payload: chartType,
    secondStore,
    type: CHARTS_UPDATE_CHART_TYPE,
  });

/**
 * Updates charts in state to reflect new data.
 *
 * @param message The `ChartsReceivedMessage`.
 */
export const assetChartsReceived = (message: ChartsReceivedMessage) => (
  dispatch: Dispatch<
    ChartsUpdateAction | ChartsUpdateUsdDayAction | ChartsUpdateUsdMonthAction
  >,
  getState: AppGetState
) => {
  const chartType = message?.meta?.charts_type;
  const { charts: existingCharts } = getState().charts;
  const assetCharts = message?.payload?.charts ?? {};
  const { nativeCurrency } = getState().settings;

  if (nativeCurrency.toLowerCase() === message?.meta?.currency) {
    const newChartData = mapValues(assetCharts, (chartData, address) => {
      if (chartType) {
        return {
          ...existingCharts[address],
          // .slice to prevent mutation
          [chartType]: reverse(chartData?.slice()),
        };
      }
      return {
        ...existingCharts[address],
      };
    });

    const updatedCharts = {
      ...existingCharts,
      ...newChartData,
    };
    dispatch({
      payload: updatedCharts,
      type: CHARTS_UPDATE,
    });
  }

  if (
    message?.meta?.currency === currenyTypes.usd &&
    assetCharts[ETH_ADDRESS]
  ) {
    if (message?.meta?.charts_type === ChartTypes.month) {
      dispatch({
        payload: reverse(assetCharts[ETH_ADDRESS]),
        type: CHARTS_UPDATE_USD_MONTH,
      });
    } else if (message?.meta?.charts_type === ChartTypes.day) {
      dispatch({
        payload: reverse(assetCharts[ETH_ADDRESS]),
        type: CHARTS_UPDATE_USD_DAY,
      });
    }
  }
};

// -- Reducer ----------------------------------------- //

const INITIAL_STATE: ChartsState = {
  charts: {},
  chartsEthUSDDay: [],
  chartsEthUSDMonth: [],
  chartType: DEFAULT_CHART_TYPE,
  chartType2: DEFAULT_CHART_TYPE,
  fetchingCharts: false,
  fetchingCharts2: false,
};

export default (
  state: ChartsState = INITIAL_STATE,
  action: ChartsAction
): ChartsState => {
  switch (action.type) {
    case CHARTS_UPDATE_CHART_TYPE:
      return {
        ...state,
        [action.secondStore ? 'chartType2' : 'chartType']: action.payload,
        [action.secondStore ? 'fetchingCharts2' : 'fetchingCharts']: true,
      };
    case CHARTS_UPDATE:
      return {
        ...state,
        charts: action.payload,
        fetchingCharts: false,
        fetchingCharts2: false,
      };
    case CHARTS_UPDATE_USD_DAY:
      return {
        ...state,
        chartsEthUSDDay: action.payload,
      };
    case CHARTS_UPDATE_USD_MONTH:
      return {
        ...state,
        chartsEthUSDMonth: action.payload,
      };
    default:
      return state;
  }
};<|MERGE_RESOLUTION|>--- conflicted
+++ resolved
@@ -1,10 +1,5 @@
-<<<<<<< HEAD
 import mapValues from 'lodash/mapValues';
 import reverse from 'lodash/reverse';
-import toLower from 'lodash/toLower';
-=======
-import { mapValues, reverse } from 'lodash';
->>>>>>> ff35b533
 import { Dispatch } from 'redux';
 import { AppGetState } from './store';
 import ChartTypes, { ChartType } from '@rainbow-me/helpers/chartTypes';
