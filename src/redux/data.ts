import { ObservableQuery } from '@apollo/client';
import { StaticJsonRpcProvider } from '@ethersproject/providers';
import { getUnixTime, startOfMinute, sub } from 'date-fns';
import isValidDomain from 'is-valid-domain';
import {
  filter,
  find,
  includes,
  isEmpty,
  isNil,
  keyBy,
  keys,
  mapKeys,
  mapValues,
  partition,
<<<<<<< HEAD
  pickBy,
=======
  toLower,
>>>>>>> a1d661b8
  toUpper,
  uniqBy,
} from 'lodash';
import debounce from 'lodash/debounce';
import { MMKV } from 'react-native-mmkv';
import { AnyAction, Dispatch } from 'redux';
import { ThunkDispatch } from 'redux-thunk';
import { uniswapClient } from '../apollo/client';
import {
  UNISWAP_24HOUR_PRICE_QUERY,
  UNISWAP_PRICES_QUERY,
} from '../apollo/queries';
import { BooleanMap } from '../hooks/useCoinListEditOptions';
import { addCashUpdatePurchases } from './addCash';
import { decrementNonce, incrementNonce } from './nonceManager';
import { AppGetState, AppState } from './store';
import { uniqueTokensRefreshState } from './uniqueTokens';
import { uniswapUpdateLiquidityTokens } from './uniswapLiquidity';
import {
  AssetTypes,
  NativeCurrencyKeys,
  NewTransactionOrAddCashTransaction,
  ParsedAddressAsset,
  RainbowTransaction,
  TransactionDirection,
  TransactionStatus,
  TransactionType,
  TransactionTypes,
  ZerionAsset,
  ZerionAssetFallback,
  ZerionTransaction,
} from '@rainbow-me/entities';
import appEvents from '@rainbow-me/handlers/appEvents';
import {
  getAccountAssetsData,
  getAssetPricesFromUniswap,
  getLocalPendingTransactions,
  getLocalTransactions,
  saveAccountAssetsData,
  saveAccountEmptyState,
  saveAssetPricesFromUniswap,
  saveLocalPendingTransactions,
  saveLocalTransactions,
} from '@rainbow-me/handlers/localstorage/accountLocal';
import {
  getProviderForNetwork,
  isL2Network,
  web3Provider,
} from '@rainbow-me/handlers/web3';
import WalletTypes from '@rainbow-me/helpers/walletTypes';
import { Navigation } from '@rainbow-me/navigation';
import { triggerOnSwipeLayout } from '@rainbow-me/navigation/onNavigationStateChange';
import { Network } from '@rainbow-me/networkTypes';
import {
  getTitle,
  getTransactionLabel,
  parseAccountAssets,
  parseAsset,
  parseNewTransaction,
  parseTransactions,
} from '@rainbow-me/parsers';
import { setHiddenCoins } from '@rainbow-me/redux/editOptions';
import {
  coingeckoIdsFallback,
  DPI_ADDRESS,
  ETH_ADDRESS,
  ETH_COINGECKO_ID,
  shitcoins,
} from '@rainbow-me/references';
import Routes from '@rainbow-me/routes';
import { delay, isZero, multiply, pickBy } from '@rainbow-me/utilities';
import {
  ethereumUtils,
  getBlocksFromTimestamps,
  isLowerCaseMatch,
  TokensListenedCache,
} from '@rainbow-me/utils';
import logger from 'logger';

const storage = new MMKV();

/**
 * Adds new hidden coins for an address and updates key-value storage.
 *
 * @param coins New coin IDs.
 * @param dispatch The Redux dispatch.
 * @param address The address to hide coins for.
 */
function addHiddenCoins(
  coins: string[],
  dispatch: ThunkDispatch<AppState, unknown, never>,
  address: string
) {
  const storageKey = 'hidden-coins-obj-' + address;
  const storageEntity = storage.getString(storageKey);
  const list = Object.keys(storageEntity ? JSON.parse(storageEntity) : {});
  const newHiddenCoins = [
    ...list.filter((i: string) => !coins.includes(i)),
    ...coins,
  ].reduce((acc, curr) => {
    acc[curr] = true;
    return acc;
  }, {} as BooleanMap);
  dispatch(setHiddenCoins(newHiddenCoins));
  storage.set(storageKey, JSON.stringify(newHiddenCoins));
}

const BACKUP_SHEET_DELAY_MS = android ? 10000 : 3000;

let pendingTransactionsHandle: ReturnType<typeof setTimeout> | null = null;
let genericAssetsHandle: ReturnType<typeof setTimeout> | null = null;
const TXN_WATCHER_MAX_TRIES = 60;
const TXN_WATCHER_MAX_TRIES_LAYER_2 = 200;
const TXN_WATCHER_POLL_INTERVAL = 5000; // 5 seconds
const GENERIC_ASSETS_REFRESH_INTERVAL = 60000; // 1 minute
const GENERIC_ASSETS_FALLBACK_TIMEOUT = 10000; // 10 seconds

export const COINGECKO_IDS_ENDPOINT =
  'https://api.coingecko.com/api/v3/coins/list?include_platform=true&asset_platform_id=ethereum';

// -- Constants --------------------------------------- //

const DATA_UPDATE_GENERIC_ASSETS = 'data/DATA_UPDATE_GENERIC_ASSETS';
const DATA_UPDATE_ETH_USD = 'data/DATA_UPDATE_ETH_USD';
const DATA_UPDATE_PORTFOLIOS = 'data/DATA_UPDATE_PORTFOLIOS';
const DATA_UPDATE_UNISWAP_PRICES_SUBSCRIPTION =
  'data/DATA_UPDATE_UNISWAP_PRICES_SUBSCRIPTION';

const DATA_LOAD_ACCOUNT_ASSETS_DATA_REQUEST =
  'data/DATA_LOAD_ACCOUNT_ASSETS_DATA_REQUEST';
const DATA_LOAD_ACCOUNT_ASSETS_DATA_RECEIVED =
  'data/DATA_LOAD_ACCOUNT_ASSETS_DATA_RECEIVED';
const DATA_LOAD_ACCOUNT_ASSETS_DATA_SUCCESS =
  'data/DATA_LOAD_ACCOUNT_ASSETS_DATA_SUCCESS';
const DATA_LOAD_ACCOUNT_ASSETS_DATA_FAILURE =
  'data/DATA_LOAD_ACCOUNT_ASSETS_DATA_FAILURE';
const DATA_LOAD_ACCOUNT_ASSETS_DATA_FINALIZED =
  'data/DATA_LOAD_ACCOUNT_ASSETS_DATA_FINALIZED';

const DATA_LOAD_ASSET_PRICES_FROM_UNISWAP_SUCCESS =
  'data/DATA_LOAD_ASSET_PRICES_FROM_UNISWAP_SUCCESS';

const DATA_LOAD_TRANSACTIONS_REQUEST = 'data/DATA_LOAD_TRANSACTIONS_REQUEST';
const DATA_LOAD_TRANSACTIONS_SUCCESS = 'data/DATA_LOAD_TRANSACTIONS_SUCCESS';
const DATA_LOAD_TRANSACTIONS_FAILURE = 'data/DATA_LOAD_TRANSACTIONS_FAILURE';

const DATA_UPDATE_PENDING_TRANSACTIONS_SUCCESS =
  'data/DATA_UPDATE_PENDING_TRANSACTIONS_SUCCESS';

const DATA_UPDATE_REFETCH_SAVINGS = 'data/DATA_UPDATE_REFETCH_SAVINGS';

const DATA_CLEAR_STATE = 'data/DATA_CLEAR_STATE';

// -- Actions ---------------------------------------- //

/**
 * The state for the `data` reducer.
 */
interface DataState {
  /**
   * Parsed asset information for assets belonging to this account.
   */
  accountAssetsData: {
    [uniqueId: string]: ParsedAddressAsset;
  };

  /**
   * Uniswap price data for assets.
   */
  assetPricesFromUniswap: {
    [assetAddress: string]: UniswapAssetPriceData;
  };

  /**
   * The ETH price in USD.
   */
  ethUSDPrice: number | undefined | null;

  /**
   * Parsed asset information for generic loaded assets.
   */
  genericAssets: {
    [assetAddress: string]: ParsedAddressAsset;
  };

  /**
   * Whether or not assets are currently being loaded.
   */
  isLoadingAssets: boolean;

  /**
   * Whether or not transactions are currently being loaded.
   */
  isLoadingTransactions: boolean;

  /**
   * Pending transactions for this account.
   */
  pendingTransactions: RainbowTransaction[];

  /**
   * Zerion portfolio information keyed by account address.
   */
  portfolios: {
    [accountAddress: string]: ZerionPortfolio;
  };

  /**
   * Whether or not savings should be reset.
   */
  shouldRefetchSavings: boolean;

  /**
   * Transactions for this account.
   */
  transactions: RainbowTransaction[];

  /**
   * A GraphQL query for Uniswap data.
   */
  uniswapPricesQuery: ObservableQuery<
    UniswapPricesQueryData,
    UniswapPricesQueryVariables
  > | null;

  /**
   * An active subscription for data from `uniswapPricesQuery`.
   */
  uniswapPricesSubscription: ZenObservable.Subscription | null;
}

/**
 * An action for the `data` reducer.
 */
type DataAction =
  | DataUpdateUniswapPricesSubscriptionAction
  | DataUpdateRefetchSavingsAction
  | DataUpdateGenericAssetsAction
  | DataUpdatePortfoliosAction
  | DataUpdateEthUsdAction
  | DataLoadTransactionsRequestAction
  | DataLoadTransactionSuccessAction
  | DataLoadTransactionsFailureAction
  | DataLoadAccountAssetsDataRequestAction
  | DataLoadAssetPricesFromUniswapSuccessAction
  | DataLoadAccountAssetsDataReceivedAction
  | DataLoadAccountAssetsDataSuccessAction
  | DataLoadAccountAssetsDataFailureAction
  | DataLoadAccountAssetsDataFinalizedAction
  | DataUpdatePendingTransactionSuccessAction
  | DataClearStateAction;

/**
 * The action to update the Uniswap prices query and subscription.
 */
interface DataUpdateUniswapPricesSubscriptionAction {
  type: typeof DATA_UPDATE_UNISWAP_PRICES_SUBSCRIPTION;
  payload: {
    uniswapPricesQuery: DataState['uniswapPricesQuery'];
    uniswapPricesSubscription: DataState['uniswapPricesSubscription'];
  };
}

/**
 * The action to change `shouldRefetchSavings`.
 */
interface DataUpdateRefetchSavingsAction {
  type: typeof DATA_UPDATE_REFETCH_SAVINGS;
  payload: boolean;
}

/**
 * The action to update `genericAssets`.
 */
interface DataUpdateGenericAssetsAction {
  type: typeof DATA_UPDATE_GENERIC_ASSETS;
  payload: DataState['genericAssets'];
}

/**
 * The action to update `portfolios`.
 */
interface DataUpdatePortfoliosAction {
  type: typeof DATA_UPDATE_PORTFOLIOS;
  payload: DataState['portfolios'];
}

/**
 * The action to update `ethUSDPrice`.
 */
interface DataUpdateEthUsdAction {
  type: typeof DATA_UPDATE_ETH_USD;
  payload: number | undefined;
}

/**
 * The action to set `isLoadingTransactions` to `true`.
 */
interface DataLoadTransactionsRequestAction {
  type: typeof DATA_LOAD_TRANSACTIONS_REQUEST;
}

/**
 * The action used to update transactions and indicate that loading transactions
 * was successful.
 */
interface DataLoadTransactionSuccessAction {
  type: typeof DATA_LOAD_TRANSACTIONS_SUCCESS;
  payload: DataState['transactions'];
}

/**
 * The action used to indicate that loading a transaction failed.
 */
interface DataLoadTransactionsFailureAction {
  type: typeof DATA_LOAD_TRANSACTIONS_FAILURE;
}

/**
 * The action to set `isLoadingAssets` to `true`.
 */
interface DataLoadAccountAssetsDataRequestAction {
  type: typeof DATA_LOAD_ACCOUNT_ASSETS_DATA_REQUEST;
}

/**
 * The action to update `accountAssetsData` and indicate that data has been
 * received.
 */
interface DataLoadAccountAssetsDataReceivedAction {
  type: typeof DATA_LOAD_ACCOUNT_ASSETS_DATA_RECEIVED;
  payload: DataState['accountAssetsData'];
}

/**
 * The action to update `assetPricesFromUniswap` and indicate data has been
 * fetched successfully.
 */
interface DataLoadAssetPricesFromUniswapSuccessAction {
  type: typeof DATA_LOAD_ASSET_PRICES_FROM_UNISWAP_SUCCESS;
  payload: DataState['assetPricesFromUniswap'];
}

/**
 * The action to update `accountAssetsData` and indicate that loading was
 * successful.
 */
interface DataLoadAccountAssetsDataSuccessAction {
  type: typeof DATA_LOAD_ACCOUNT_ASSETS_DATA_SUCCESS;
  payload: DataState['accountAssetsData'];
}

/**
 * The action used to incidate that loading account asset data failed.
 */
interface DataLoadAccountAssetsDataFailureAction {
  type: typeof DATA_LOAD_ACCOUNT_ASSETS_DATA_FAILURE;
}

/**
 * The action used to incidate that loading *all* account assets is finished.
 */
interface DataLoadAccountAssetsDataFinalizedAction {
  type: typeof DATA_LOAD_ACCOUNT_ASSETS_DATA_FINALIZED;
}

/**
 * The action used to indicate that transactions were added successfully,
 * with a payload including the entire new array for `transactions`.
 */
interface DataUpdatePendingTransactionSuccessAction {
  type: typeof DATA_UPDATE_PENDING_TRANSACTIONS_SUCCESS;
  payload: DataState['transactions'];
}

/**
 * The action used to clear the state while maintaining generic asset data.
 */
interface DataClearStateAction {
  type: typeof DATA_CLEAR_STATE;
}

// Uniswap types:

/**
 * Price data loaded from a Uniswap query.
 */
interface UniswapPricesQueryData {
  tokens: {
    id: string;
    derivedETH: string;
    symbol: string;
    name: string;
    decimals: string;
  }[];
}

/**
 * Variables included in the Uniswap price query.
 */
interface UniswapPricesQueryVariables {
  addresses: string[];
}

/**
 * Data stored following a successful Uniswap query.
 */
interface UniswapAssetPriceData {
  price: string;
  relativePriceChange: number;
  tokenAddress: string;
}

// Coingecko types:

/**
 * Data loaded from the Coingecko API when the `last_updated_at` field is
 * requested. Keys of the format `[currency_id]` and `[currency_id]_24h_change`
 * are also included.
 */
interface CoingeckoApiResponseWithLastUpdate {
  [coingeckoId: string]: {
    [currencyIdOr24hChange: string]: number;
    last_updated_at: number;
  };
}

// Zerion types:

/**
 * Data loaded from the Zerion API for a portfolio. See
 * https://docs.zerion.io/websockets/models#portfolio for details.
 */
interface ZerionPortfolio {
  assets_value: number;
  deposited_value: number;
  borrowed_value: number;
  locked_value: number;
  staked_value: number;
  bsc_assets_value: number;
  polygon_assets_value: number;
  total_value: number;
  absolute_change_24h: number;
  relative_change_24h?: number;
}

/**
 * A message from the Zerion API indicating that assets were received.
 */
interface AddressAssetsReceivedMessage {
  payload?: {
    assets?: {
      [id: string]: {
        asset: ZerionAsset;
      };
    };
  };
  meta?: MessageMeta;
}

/**
 * A message from the Zerion API indicating that portfolio data was received.
 */
interface PortfolioReceivedMessage {
  payload?: {
    portfolio?: ZerionPortfolio;
  };
  meta?: MessageMeta;
}

/**
 * A message from the Zerion API indicating that transaction data was received.
 */
interface TransactionsReceivedMessage {
  payload?: {
    transactions?: ZerionTransaction[];
  };
  meta?: MessageMeta;
}

/**
 * A message from the Zerion API indicating that transactions were removed.
 */
interface TransactionsRemovedMessage {
  payload?: {
    transactions?: ZerionTransaction[];
  };
  meta?: MessageMeta;
}

/**
 * A message from the Zerion API indicating that asset data was received. Note,
 * an actual message directly from Zerion would only include `ZerionAsset`
 * as the value type in the `prices` map, but this message type is also used
 * when manually invoking `assetPricesReceived` with fallback values.
 */
interface AssetPricesReceivedMessage {
  payload?: {
    prices?: {
      [id: string]: ZerionAsset | ZerionAssetFallback;
    };
  };
  meta?: MessageMeta;
}

/**
 * A message from the Zerion API indicating that asset prices were changed.
 */
interface AssetPricesChangedMessage {
  payload?: {
    prices?: ZerionAsset[];
  };
  meta?: MessageMeta & { asset_code?: string };
}

/**
 * Metadata for a message from the Zerion API.
 */
interface MessageMeta {
  address?: string;
  currency?: string;
  status?: string;
  chain_id?: Network; // L2
}

/**
 * A message from the Zerion API.
 */
type DataMessage =
  | AddressAssetsReceivedMessage
  | PortfolioReceivedMessage
  | TransactionsReceivedMessage
  | TransactionsRemovedMessage
  | AssetPricesReceivedMessage
  | AssetPricesChangedMessage;

// Functions:

/**
 * Loads initial state from account local storage.
 */
export const dataLoadState = () => async (
  dispatch: ThunkDispatch<
    AppState,
    unknown,
    | DataLoadAssetPricesFromUniswapSuccessAction
    | DataLoadAccountAssetsDataRequestAction
    | DataLoadAccountAssetsDataSuccessAction
    | DataLoadAccountAssetsDataFailureAction
    | DataLoadTransactionSuccessAction
    | DataLoadTransactionsRequestAction
    | DataLoadTransactionsFailureAction
    | DataUpdatePendingTransactionSuccessAction
  >,
  getState: AppGetState
) => {
  const { accountAddress, network } = getState().settings;
  try {
    const assetPricesFromUniswap = await getAssetPricesFromUniswap(
      accountAddress,
      network
    );
    dispatch({
      payload: assetPricesFromUniswap,
      type: DATA_LOAD_ASSET_PRICES_FROM_UNISWAP_SUCCESS,
    });
    // eslint-disable-next-line no-empty
  } catch (error) {}
  try {
    dispatch({ type: DATA_LOAD_ACCOUNT_ASSETS_DATA_REQUEST });
    const accountAssetsData = await getAccountAssetsData(
      accountAddress,
      network
    );

    if (!isEmpty(accountAssetsData)) {
      dispatch({
        payload: accountAssetsData,
        type: DATA_LOAD_ACCOUNT_ASSETS_DATA_SUCCESS,
      });
    }
  } catch (error) {
    dispatch({ type: DATA_LOAD_ACCOUNT_ASSETS_DATA_FAILURE });
  }
  try {
    dispatch({ type: DATA_LOAD_TRANSACTIONS_REQUEST });
    const transactions = await getLocalTransactions(accountAddress, network);
    const pendingTransactions = await getLocalPendingTransactions(
      accountAddress,
      network
    );
    dispatch({
      payload: pendingTransactions,
      type: DATA_UPDATE_PENDING_TRANSACTIONS_SUCCESS,
    });
    dispatch({
      payload: transactions,
      type: DATA_LOAD_TRANSACTIONS_SUCCESS,
    });
  } catch (error) {
    dispatch({ type: DATA_LOAD_TRANSACTIONS_FAILURE });
  }
  genericAssetsHandle = setTimeout(() => {
    dispatch(genericAssetsFallback());
  }, GENERIC_ASSETS_FALLBACK_TIMEOUT);
};

/**
 * Fetches asset prices from the Coingecko API.
 *
 * @param coingeckoIds The Coingecko IDs to fetch asset prices for.
 * @param nativeCurrency The native currency use for reporting asset prices.
 * @returns The Coingecko API response, or undefined if the fetch is
 * unsuccessful.
 */
export const fetchAssetPricesWithCoingecko = async (
  coingeckoIds: string[],
  nativeCurrency: string
): Promise<CoingeckoApiResponseWithLastUpdate | undefined> => {
  try {
    const url = `https://api.coingecko.com/api/v3/simple/price?ids=${coingeckoIds
      .filter(val => !!val)
      .sort()
      .join(
        ','
      )}&vs_currencies=${nativeCurrency}&include_24hr_change=true&include_last_updated_at=true`;
    const priceRequest = await fetch(url);
    return priceRequest.json();
  } catch (e) {
    logger.log(`Error trying to fetch ${coingeckoIds} prices`, e);
  }
};

/**
 * Loads generic asset prices from fallback data and updates state, in the
 * event that Zerion is unavailable.
 */
const genericAssetsFallback = () => async (
  dispatch: ThunkDispatch<AppState, unknown, never>,
  getState: AppGetState
) => {
  logger.log('ZERION IS DOWN! ENABLING GENERIC ASSETS FALLBACK');
  const { nativeCurrency } = getState().settings;
  const formattedNativeCurrency = nativeCurrency.toLowerCase();
  let ids: typeof coingeckoIdsFallback;
  try {
    const request = await fetch(COINGECKO_IDS_ENDPOINT);
    ids = await request.json();
  } catch (e) {
    ids = coingeckoIdsFallback;
  }

  const allAssets: ZerionAssetFallback[] = [
    {
      asset_code: ETH_ADDRESS,
      coingecko_id: ETH_COINGECKO_ID,
      decimals: 18,
      name: 'Ethereum',
      symbol: 'ETH',
    },
    {
      asset_code: DPI_ADDRESS,
      coingecko_id: 'defipulse-index',
      decimals: 18,
      name: 'DefiPulse Index',
      symbol: 'DPI',
    },
  ];

  keys(TokensListenedCache?.[nativeCurrency]).forEach(address => {
    const coingeckoAsset = ids.find(
      ({ platforms: { ethereum: tokenAddress } }) =>
        tokenAddress.toLowerCase() === address
    );

    if (coingeckoAsset) {
      allAssets.push({
        asset_code: address,
        coingecko_id: coingeckoAsset?.id,
        name: coingeckoAsset.name,
        symbol: toUpper(coingeckoAsset.symbol),
      });
    }
  });

  const allAssetsUnique = uniqBy(allAssets, token => token.asset_code);

  let prices: CoingeckoApiResponseWithLastUpdate = {};
  const pricePageSize = 80;
  const pages = Math.ceil(allAssetsUnique.length / pricePageSize);
  try {
    for (let currentPage = 0; currentPage < pages; currentPage++) {
      const from = currentPage * pricePageSize;
      const to = from + pricePageSize;
      const currentPageIds = allAssetsUnique
        .slice(from, to)
        .map(({ coingecko_id }) => coingecko_id);

      const pricesForCurrentPage = await fetchAssetPricesWithCoingecko(
        currentPageIds,
        formattedNativeCurrency
      );
      await delay(1000);
      prices = { ...prices, ...pricesForCurrentPage };
    }
  } catch (e) {
    logger.sentry('error loading generic asset prices from coingecko', e);
  }

  if (!isEmpty(prices)) {
    Object.keys(prices).forEach(key => {
      for (let uniqueAsset of allAssetsUnique) {
        if (uniqueAsset.coingecko_id.toLowerCase() === key.toLowerCase()) {
          uniqueAsset.price = {
            changed_at: prices[key].last_updated_at,
            relative_change_24h:
              prices[key][`${formattedNativeCurrency}_24h_change`],
            value: prices[key][`${formattedNativeCurrency}`],
          };
          break;
        }
      }
    });
  }

  const allPrices: {
    [id: string]: ZerionAssetFallback;
  } = {};

  allAssetsUnique.forEach(asset => {
    allPrices[asset.asset_code] = asset;
  });

  dispatch(
    assetPricesReceived(
      {
        meta: {
          currency: 'usd',
          status: 'ok',
        },
        payload: { prices: allPrices },
      },
      true
    )
  );

  genericAssetsHandle = setTimeout(() => {
    logger.log('updating generic assets via fallback');
    dispatch(genericAssetsFallback());
  }, GENERIC_ASSETS_REFRESH_INTERVAL);
};

/**
 * Disables the generic asset fallback timeout if one is set.
 */
export const disableGenericAssetsFallbackIfNeeded = () => {
  if (genericAssetsHandle) {
    clearTimeout(genericAssetsHandle);
  }
};

/**
 * Resets state, with the exception of generic asset prices, and unsubscribes
 * from listeners and timeouts.
 */
export const dataResetState = () => (
  dispatch: Dispatch<DataClearStateAction>,
  getState: AppGetState
) => {
  const { uniswapPricesSubscription } = getState().data;
  uniswapPricesSubscription?.unsubscribe?.();
  pendingTransactionsHandle && clearTimeout(pendingTransactionsHandle);
  genericAssetsHandle && clearTimeout(genericAssetsHandle);
  dispatch({ type: DATA_CLEAR_STATE });
};

/**
 * Updates account asset data in state for a specific asset and saves to account
 * local storage.
 *
 * @param assetData The updated asset, which replaces or adds to the current
 * account's asset data based on it's `uniqueId`.
 */
export const dataUpdateAsset = (assetData: ParsedAddressAsset) => (
  dispatch: Dispatch<DataLoadAccountAssetsDataSuccessAction>,
  getState: AppGetState
) => {
  const { accountAddress, network } = getState().settings;
  const { accountAssetsData } = getState().data;
  const updatedAssetsData = {
    ...accountAssetsData,
    [assetData.uniqueId]: assetData,
  };
  dispatch({
    payload: updatedAssetsData,
    type: DATA_LOAD_ACCOUNT_ASSETS_DATA_SUCCESS,
  });
  saveAccountAssetsData(updatedAssetsData, accountAddress, network);
};

/**
 * Replaces the account asset data in state and saves to account local storage.
 *
 * @param assetsData The new asset data.
 */
export const dataUpdateAssets = (assetsData: {
  [uniqueId: string]: ParsedAddressAsset;
}) => (
  dispatch: Dispatch<DataLoadAccountAssetsDataSuccessAction>,
  getState: AppGetState
) => {
  const { accountAddress, network } = getState().settings;
  if (!isEmpty(assetsData)) {
    saveAccountAssetsData(assetsData, accountAddress, network);
    // Change the state since the account isn't empty anymore
    saveAccountEmptyState(false, accountAddress, network);
    dispatch({
      payload: assetsData,
      type: DATA_LOAD_ACCOUNT_ASSETS_DATA_SUCCESS,
    });
  }
};

/**
 * Checks whether or not metadata received from Zerion is valid.
 *
 * @param message The message received from Zerion.
 */
const checkMeta = (message: DataMessage | undefined) => (
  dispatch: Dispatch<never>,
  getState: AppGetState
) => {
  const { accountAddress, nativeCurrency } = getState().settings;
  const address = message?.meta?.address;
  const currency = message?.meta?.currency;
  return (
    isLowerCaseMatch(address!, accountAddress) &&
    isLowerCaseMatch(currency!, nativeCurrency)
  );
};

/**
 * Checks to see if new savings are available based on incoming transaction data,
 * and if so, updates state to request refetching savings.
 *
 * @param transactionsData Incoming transaction data.
 */
const checkForConfirmedSavingsActions = (
  transactionsData: ZerionTransaction[]
) => (dispatch: ThunkDispatch<AppState, unknown, never>) => {
  const foundConfirmedSavings = find(
    transactionsData,
    (transaction: ZerionTransaction) =>
      (transaction?.type === 'deposit' || transaction?.type === 'withdraw') &&
      transaction?.status === 'confirmed'
  );
  if (foundConfirmedSavings) {
    dispatch(updateRefetchSavings(true));
  }
};

/**
 * Checks to see if a network's nonce should be incremented for an acount
 * based on incoming transaction data, and if so, updates state.
 *
 * @param transactionData Incoming transaction data.
 */
const checkForUpdatedNonce = (transactionData: ZerionTransaction[]) => (
  dispatch: ThunkDispatch<AppState, unknown, never>,
  getState: AppGetState
) => {
  if (transactionData.length) {
    const { accountAddress, network } = getState().settings;
    const txSortedByDescendingNonce = transactionData
      .filter(
        ({ address_from }) =>
          address_from?.toLowerCase() === accountAddress.toLowerCase()
      )
      .sort(({ nonce: n1 }, { nonce: n2 }) => (n2 ?? 0) - (n1 ?? 0));
    const [latestTx] = txSortedByDescendingNonce;
    const { address_from, nonce } = latestTx;
    if (nonce) {
      dispatch(incrementNonce(address_from!, nonce, network));
    }
  }
};

/**
 * Checks to see if a network's nonce should be decremented for an account
 * based on incoming transaction data, and if so, updates state.
 *
 * @param removedTransactions Removed transaction data.
 */
const checkForRemovedNonce = (removedTransactions: RainbowTransaction[]) => (
  dispatch: ThunkDispatch<AppState, unknown, never>,
  getState: AppGetState
) => {
  if (removedTransactions.length) {
    const { accountAddress, network } = getState().settings;
    const txSortedByAscendingNonce = removedTransactions
      .filter(({ from }) => from === accountAddress)
      .sort(({ nonce: n1 }, { nonce: n2 }) => (n1 ?? 0) - (n2 ?? 0));
    const [lowestNonceTx] = txSortedByAscendingNonce;
    const { nonce } = lowestNonceTx;
    dispatch(decrementNonce(accountAddress, nonce!, network));
  }
};

/**
 * Handles an incoming portfolio data message from Zerion and updates state
 * accordidngly.
 *
 * @param message The `PortfolioReceivedMessage`, or undefined.
 */
export const portfolioReceived = (
  message: PortfolioReceivedMessage | undefined
) => async (
  dispatch: Dispatch<DataUpdatePortfoliosAction>,
  getState: AppGetState
) => {
  if (message?.meta?.status !== 'ok') return;
  if (!message?.payload?.portfolio) return;

  const { portfolios } = getState().data;

  const newPortfolios = { ...portfolios };
  newPortfolios[message.meta.address!] = message.payload.portfolio;

  dispatch({
    payload: newPortfolios,
    type: DATA_UPDATE_PORTFOLIOS,
  });
};

/**
 * Handles a `TransactionsReceivedMessage` message from Zerion and updates
 * state and account local storage accordingly.
 *
 * @param message The `TransactionsReceivedMessage`, or undefined.
 * @param appended Whether or not transactions are being appended.
 */
export const transactionsReceived = (
  message: TransactionsReceivedMessage | undefined,
  appended = false
) => async (
  dispatch: ThunkDispatch<
    AppState,
    unknown,
    DataLoadTransactionSuccessAction | DataUpdatePendingTransactionSuccessAction
  >,
  getState: AppGetState
) => {
  const isValidMeta = dispatch(checkMeta(message));
  if (!isValidMeta) return;
  const transactionData = message?.payload?.transactions ?? [];
  if (appended) {
    dispatch(checkForConfirmedSavingsActions(transactionData));
  }
  if (transactionData.length) {
    dispatch(checkForUpdatedNonce(transactionData));
  }

  const { accountAddress, nativeCurrency } = getState().settings;
  const { purchaseTransactions } = getState().addCash;
  const { pendingTransactions, transactions } = getState().data;
  const { selected } = getState().wallets;

  let { network } = getState().settings;
  if (network === Network.mainnet && message?.meta?.chain_id) {
    network = message?.meta?.chain_id;
  }
  const {
    parsedTransactions,
    potentialNftTransaction,
  } = await parseTransactions(
    transactionData,
    accountAddress,
    nativeCurrency,
    transactions,
    purchaseTransactions,
    network,
    appended
  );
  if (appended && potentialNftTransaction) {
    setTimeout(() => {
      dispatch(uniqueTokensRefreshState());
    }, 60000);
  }
  const txHashes = parsedTransactions.map(tx => ethereumUtils.getHash(tx));
  const updatedPendingTransactions = pendingTransactions.filter(
    tx => !txHashes.includes(ethereumUtils.getHash(tx))
  );
  dispatch({
    payload: updatedPendingTransactions,
    type: DATA_UPDATE_PENDING_TRANSACTIONS_SUCCESS,
  });
  dispatch({
    payload: parsedTransactions,
    type: DATA_LOAD_TRANSACTIONS_SUCCESS,
  });
  dispatch(updatePurchases(parsedTransactions));
  saveLocalTransactions(parsedTransactions, accountAddress, network);
  saveLocalPendingTransactions(
    updatedPendingTransactions,
    accountAddress,
    network
  );

  if (appended && parsedTransactions.length) {
    if (
      selected &&
      !selected.backedUp &&
      !selected.imported &&
      selected.type !== WalletTypes.readOnly
    ) {
      setTimeout(() => {
        triggerOnSwipeLayout(() =>
          Navigation.handleAction(Routes.BACKUP_SHEET, { single: true })
        );
      }, BACKUP_SHEET_DELAY_MS);
    }
  }
};

/**
 * Handles a `TransactionsRemovedMessage` from Zerion and updates state and
 * account local storage.
 *
 * @param message The incoming `TransactionsRemovedMessage` or undefined.
 */
export const transactionsRemoved = (
  message: TransactionsRemovedMessage | undefined
) => async (
  dispatch: ThunkDispatch<AppState, unknown, DataLoadTransactionSuccessAction>,
  getState: AppGetState
) => {
  const isValidMeta = dispatch(checkMeta(message));
  if (!isValidMeta) return;

  const transactionData = message?.payload?.transactions ?? [];
  if (!transactionData.length) {
    return;
  }
  const { accountAddress, network } = getState().settings;
  const { transactions } = getState().data;
  const removeHashes = transactionData.map(txn => txn.hash);
  logger.log('[data] - remove txn hashes', removeHashes);
  const [updatedTransactions, removedTransactions] = partition(
    transactions,
    txn => !includes(removeHashes, ethereumUtils.getHash(txn))
  );

  dispatch({
    payload: updatedTransactions,
    type: DATA_LOAD_TRANSACTIONS_SUCCESS,
  });

  dispatch(checkForRemovedNonce(removedTransactions));
  saveLocalTransactions(updatedTransactions, accountAddress, network);
};

/**
 * Handles an `AddressAssetsReceivedMessage` from Zerion and updates state and
 * account local storage.
 *
 * @param message The message.
 * @param append Whether or not the asset data is being appended.
 * @param change Whether or not an existing asset is being changed.
 * @param removed Whether or not an asset is being removed.
 * @param assetsNetwork The asset's network.
 */
export const addressAssetsReceived = (
  message: AddressAssetsReceivedMessage,
  append: boolean = false,
  change: boolean = false,
  removed: boolean = false,
  assetsNetwork: Network | null = null
) => (
  dispatch: ThunkDispatch<
    AppState,
    unknown,
    DataLoadAccountAssetsDataReceivedAction
  >,
  getState: AppGetState
) => {
  const isValidMeta = dispatch(checkMeta(message));
  if (!isValidMeta) return;
  const { accountAddress, network } = getState().settings;
  const responseAddress = message?.meta?.address;
  const addressMatch =
    accountAddress?.toLowerCase() === responseAddress?.toLowerCase();
  if (!addressMatch) return;

  const { uniqueTokens } = getState().uniqueTokens;
  const newAssets = message?.payload?.assets ?? {};
  let updatedAssets = pickBy(
    newAssets,
    asset =>
      asset?.asset?.type !== AssetTypes.compound &&
      asset?.asset?.type !== AssetTypes.trash &&
      !shitcoins.includes(asset?.asset?.asset_code?.toLowerCase())
  );

  if (removed) {
    updatedAssets = mapValues(newAssets, asset => {
      return {
        ...asset,
        quantity: 0,
      };
    });
  }

  let parsedAssets = parseAccountAssets(updatedAssets, uniqueTokens) as {
    [id: string]: ParsedAddressAsset;
  };

  const liquidityTokens = filter(
    parsedAssets,
    asset => asset?.type === AssetTypes.uniswapV2
  );

  // remove V2 LP tokens
  parsedAssets = pickBy(
    parsedAssets,
    asset => asset?.type !== AssetTypes.uniswapV2
  );

  const isL2 = assetsNetwork && isL2Network(assetsNetwork);
  if (!isL2 && !assetsNetwork) {
    dispatch(
      uniswapUpdateLiquidityTokens(liquidityTokens, append || change || removed)
    );
  }

  const { accountAssetsData: existingAccountAssetsData } = getState().data;
  parsedAssets = {
    ...existingAccountAssetsData,
    ...parsedAssets,
  };

  parsedAssets = pickBy(
    parsedAssets,
    asset => !!Number(asset?.balance?.amount)
  );

  saveAccountAssetsData(parsedAssets, accountAddress, network);
  if (!isEmpty(parsedAssets)) {
    // Change the state since the account isn't empty anymore
    saveAccountEmptyState(false, accountAddress, network);
  }

  dispatch({
    payload: parsedAssets,
    type: DATA_LOAD_ACCOUNT_ASSETS_DATA_RECEIVED,
  });
  if (!change) {
    const missingPriceAssetAddresses: string[] = filter(parsedAssets, asset =>
      isNil(asset?.price)
    ).map(asset => asset.address);
    dispatch(subscribeToMissingPrices(missingPriceAssetAddresses));
  }

  //Hide tokens with a url as their token name
  const assetsWithScamURL: string[] = filter(
    parsedAssets,
    asset => isValidDomain(asset.name) && !asset.isVerified
  ).map(asset => asset.uniqueId);

  addHiddenCoins(assetsWithScamURL, dispatch, accountAddress);
};

/**
 * Subscribes to asset prices on Uniswap and updates state and local storage
 * when price data is loaded.
 *
 * @param addresses The asset addresses to subscribe to.
 */
const subscribeToMissingPrices = (addresses: string[]) => (
  dispatch: Dispatch<
    | DataLoadAssetPricesFromUniswapSuccessAction
    | DataUpdateUniswapPricesSubscriptionAction
  >,
  getState: AppGetState
) => {
  const { accountAddress, network } = getState().settings;
  const { uniswapPricesQuery } = getState().data;

  if (uniswapPricesQuery) {
    uniswapPricesQuery.refetch({ addresses });
  } else {
    const newQuery = uniswapClient.watchQuery<
      UniswapPricesQueryData,
      UniswapPricesQueryVariables
    >({
      fetchPolicy: 'no-cache',
      pollInterval: 30000, // 30 seconds
      query: UNISWAP_PRICES_QUERY,
      variables: {
        addresses,
      },
    });

    const newSubscription = newQuery.subscribe({
      next: async ({ data }) => {
        try {
          if (data?.tokens) {
            const nativePriceOfEth = ethereumUtils.getEthPriceUnit();
            const tokenAddresses: string[] = data.tokens.map(token => token.id);

            const yesterday = getUnixTime(
              startOfMinute(sub(Date.now(), { days: 1 }))
            );
            const [{ number: yesterdayBlock }] = await getBlocksFromTimestamps([
              yesterday,
            ]);

            const historicalPriceCalls = tokenAddresses.map(address =>
              get24HourPrice(address, yesterdayBlock)
            );
            const historicalPriceResults = await Promise.all(
              historicalPriceCalls
            );
            const mappedHistoricalData = keyBy(historicalPriceResults, 'id');
            const { chartsEthUSDDay } = getState().charts;
            const ethereumPriceOneDayAgo = chartsEthUSDDay?.[0]?.[1];

            const missingHistoricalPrices = mapValues(
              mappedHistoricalData,
              value => multiply(ethereumPriceOneDayAgo, value?.derivedETH!)
            );

            const mappedPricingData = keyBy(data.tokens, 'id');
            const missingPrices = mapValues(mappedPricingData, token =>
              multiply(nativePriceOfEth, token.derivedETH)
            );
            const missingPriceInfo = mapValues(
              missingPrices,
              (currentPrice, key) => {
                const historicalPrice = missingHistoricalPrices?.[key];
                // mappedPricingData[key].id will be a `string`, assuming `key`
                // is present, but `get` resolves to an incorrect type, so must
                // be casted.
                const tokenAddress: string = mappedPricingData?.[key]
                  ?.id as any;
                const relativePriceChange = historicalPrice
                  ? // @ts-expect-error TypeScript disallows string arithmetic,
                    // even though it works correctly.
                    ((currentPrice - historicalPrice) / currentPrice) * 100
                  : 0;
                return {
                  price: currentPrice,
                  relativePriceChange,
                  tokenAddress,
                };
              }
            );
            const tokenPricingInfo = mapKeys(missingPriceInfo, 'tokenAddress');

            saveAssetPricesFromUniswap(
              tokenPricingInfo,
              accountAddress,
              network
            );
            dispatch({
              payload: tokenPricingInfo,
              type: DATA_LOAD_ASSET_PRICES_FROM_UNISWAP_SUCCESS,
            });
          }
        } catch (error) {
          logger.log(
            'Error fetching historical prices from the subgraph',
            error
          );
        }
      },
    });
    dispatch({
      payload: {
        uniswapPricesQuery: newQuery,
        uniswapPricesSubscription: newSubscription,
      },
      type: DATA_UPDATE_UNISWAP_PRICES_SUBSCRIPTION,
    });
  }
};

/**
 * Fetches a single asset's 24-hour price data from Uniswap.
 *
 * @param address The asset address.
 * @param yesterday The numerical representation of yesterday's date.
 * @returns The loaded price data, or null on failure.
 */
const get24HourPrice = async (
  address: string,
  yesterday: number
): Promise<UniswapPricesQueryData['tokens'][0] | null> => {
  try {
    const result = await uniswapClient.query({
      fetchPolicy: 'no-cache',
      query: UNISWAP_24HOUR_PRICE_QUERY(address, yesterday),
    });
    return result?.data?.tokens?.[0];
  } catch (error) {
    logger.log('Error getting missing 24hour price', error);
    return null;
  }
};

const callbacksOnAssetReceived: {
  [address: string]: ((asset: ParsedAddressAsset) => unknown) | undefined;
} = {};

/**
 * Saves a callback function to be called when an asset's price is loaded.
 *
 * @param address The asset's address.
 * @param action The callback.
 */
export function scheduleActionOnAssetReceived(
  address: string,
  action: (asset: ParsedAddressAsset) => unknown
) {
  callbacksOnAssetReceived[address.toLowerCase()] = action;
}

/**
 * Handles a `AssetPricesReceivedMessage` from Zerion and updates state.
 *
 * @param message The message, or undefined.
 * @param fromFallback Whether or not this message is provided as a fallback.
 */
export const assetPricesReceived = (
  message: AssetPricesReceivedMessage | undefined,
  fromFallback: boolean = false
) => (
  dispatch: Dispatch<DataUpdateGenericAssetsAction | DataUpdateEthUsdAction>,
  getState: AppGetState
) => {
  if (!fromFallback) {
    disableGenericAssetsFallbackIfNeeded();
  }
  const newAssetPrices = message?.payload?.prices ?? {};
  const { nativeCurrency } = getState().settings;

  if (nativeCurrency.toLowerCase() === message?.meta?.currency) {
    if (isEmpty(newAssetPrices)) return;
    const parsedAssets = mapValues(newAssetPrices, asset =>
      parseAsset(asset)
    ) as {
      [id: string]: ParsedAddressAsset;
    };
    const { genericAssets } = getState().data;

    const updatedAssets = {
      ...genericAssets,
      ...parsedAssets,
    };

    const assetAddresses = Object.keys(parsedAssets);

    for (let address of assetAddresses) {
      callbacksOnAssetReceived[address.toLowerCase()]?.(parsedAssets[address]);
      callbacksOnAssetReceived[address.toLowerCase()] = undefined;
    }

    dispatch({
      payload: updatedAssets,
      type: DATA_UPDATE_GENERIC_ASSETS,
    });
  }
  if (
    message?.meta?.currency?.toLowerCase() ===
      NativeCurrencyKeys.USD.toLowerCase() &&
    newAssetPrices[ETH_ADDRESS]
  ) {
    const value = newAssetPrices[ETH_ADDRESS]?.price?.value;
    dispatch({
      payload: value,
      type: DATA_UPDATE_ETH_USD,
    });
  }
};

/**
 * Handles a `AssetPricesChangedMessage` from Zerion and updates state.
 *
 * @param message The message.
 */
export const assetPricesChanged = (
  message: AssetPricesChangedMessage | undefined
) => (
  dispatch: Dispatch<DataUpdateGenericAssetsAction | DataUpdateEthUsdAction>,
  getState: AppGetState
) => {
  const { nativeCurrency } = getState().settings;

  const price = message?.payload?.prices?.[0]?.price;
  const assetAddress = message?.meta?.asset_code;
  if (isNil(price) || isNil(assetAddress)) return;

  if (nativeCurrency?.toLowerCase() === message?.meta?.currency) {
    const { genericAssets } = getState().data;
    const genericAsset = {
      ...genericAssets?.[assetAddress],
      price,
    };
    const updatedAssets = {
      ...genericAssets,
      [assetAddress]: genericAsset,
    } as {
      [address: string]: ParsedAddressAsset;
    };

    dispatch({
      payload: updatedAssets,
      type: DATA_UPDATE_GENERIC_ASSETS,
    });
  }
  if (
    message?.meta?.currency?.toLowerCase() ===
      NativeCurrencyKeys.USD.toLowerCase() &&
    assetAddress === ETH_ADDRESS
  ) {
    dispatch({
      payload: price?.value,
      type: DATA_UPDATE_ETH_USD,
    });
  }
};

/**
 * Updates state and account local storage with a new transaction.
 *
 * @param txDetails The transaction details to parse.
 * @param accountAddressToUpdate The account to add the transaction to, or null
 * to default to the currently selected account.
 * @param disableTxnWatcher Whether or not to disable the pending transaction
 * watcher.
 * @param provider A `StaticJsonRpcProvider` to use for watching the pending
 * transaction, or null to use the default provider.
 */
export const dataAddNewTransaction = (
  txDetails: NewTransactionOrAddCashTransaction,
  accountAddressToUpdate: string | null = null,
  disableTxnWatcher: boolean = false,
  provider: StaticJsonRpcProvider | null = null
) => async (
  dispatch: ThunkDispatch<
    AppState,
    unknown,
    DataUpdatePendingTransactionSuccessAction
  >,
  getState: AppGetState
) => {
  const { pendingTransactions } = getState().data;
  const { accountAddress, nativeCurrency, network } = getState().settings;
  if (
    accountAddressToUpdate &&
    accountAddressToUpdate.toLowerCase() !== accountAddress.toLowerCase()
  )
    return;
  try {
    const parsedTransaction = await parseNewTransaction(
      txDetails,
      nativeCurrency
    );
    const _pendingTransactions = [parsedTransaction, ...pendingTransactions];
    dispatch({
      payload: _pendingTransactions,
      type: DATA_UPDATE_PENDING_TRANSACTIONS_SUCCESS,
    });
    saveLocalPendingTransactions(_pendingTransactions, accountAddress, network);
    if (parsedTransaction.from && parsedTransaction.nonce) {
      dispatch(
        incrementNonce(
          parsedTransaction.from,
          parsedTransaction.nonce,
          parsedTransaction.network
        )
      );
    }
    if (
      !disableTxnWatcher ||
      network !== Network.mainnet ||
      parsedTransaction?.network
    ) {
      dispatch(
        watchPendingTransactions(
          accountAddress,
          parsedTransaction.network
            ? TXN_WATCHER_MAX_TRIES_LAYER_2
            : TXN_WATCHER_MAX_TRIES,
          null,
          // @ts-expect-error `watchPendingTransactions` only takes 3 arguments.
          provider
        )
      );
    }
    return parsedTransaction;
    // eslint-disable-next-line no-empty
  } catch (error) {}
};

/**
 * Returns the `TransactionStatus` that represents completion for a given
 * transaction type.
 *
 * @param type The transaction type.
 * @returns The confirmed status.
 */
const getConfirmedState = (type: TransactionType): TransactionStatus => {
  switch (type) {
    case TransactionTypes.authorize:
      return TransactionStatus.approved;
    case TransactionTypes.deposit:
      return TransactionStatus.deposited;
    case TransactionTypes.withdraw:
      return TransactionStatus.withdrew;
    case TransactionTypes.receive:
      return TransactionStatus.received;
    case TransactionTypes.purchase:
      return TransactionStatus.purchased;
    default:
      return TransactionStatus.sent;
  }
};

/**
 * Watches pending transactions and updates state and account local storage
 * when new data is available.
 *
 * @param provider A `StaticJsonRpcProvider`, or null to use the default
 * provider.
 * @param currentNonce The nonce of the last confirmed transaction, used to
 * determine if a transaction has been dropped.
 */
export const dataWatchPendingTransactions = (
  provider: StaticJsonRpcProvider | null = null,
  currentNonce: number = -1
) => async (
  dispatch: ThunkDispatch<
    AppState,
    unknown,
    DataLoadTransactionSuccessAction | DataUpdatePendingTransactionSuccessAction
  >,
  getState: AppGetState
) => {
  const { pendingTransactions: pending } = getState().data;
  if (isEmpty(pending)) {
    return true;
  }
  let txStatusesDidChange = false;
  const updatedPendingTransactions = await Promise.all(
    pending.map(async tx => {
      const updatedPending = { ...tx };
      const txHash = ethereumUtils.getHash(tx);
      try {
        logger.log('Checking pending tx with hash', txHash);
        const p =
          provider || (await getProviderForNetwork(updatedPending.network));
        const txObj = await p.getTransaction(txHash!);
        // if the nonce of last confirmed tx is higher than this pending tx then it got dropped
        const nonceAlreadyIncluded = currentNonce > tx.nonce!;
        if ((txObj?.blockNumber && txObj?.blockHash) || nonceAlreadyIncluded) {
          // When speeding up a non "normal tx" we need to resubscribe
          // because zerion "append" event isn't reliable
          logger.log('TX CONFIRMED!', txObj);
          if (!nonceAlreadyIncluded) {
            appEvents.emit('transactionConfirmed', txObj);
          }
          const minedAt = Math.floor(Date.now() / 1000);
          txStatusesDidChange = true;
          // @ts-expect-error `txObj` is not typed as having a `status` field.
          if (txObj && !isZero(txObj.status)) {
            const isSelf = tx?.from!.toLowerCase() === tx?.to!.toLowerCase();
            const newStatus = getTransactionLabel({
              direction: isSelf
                ? TransactionDirection.self
                : TransactionDirection.out,
              pending: false,
              protocol: tx?.protocol,
              status:
                tx.status === TransactionStatus.cancelling
                  ? TransactionStatus.cancelled
                  : getConfirmedState(tx.type),
              type: tx?.type,
            });
            updatedPending.status = newStatus;
          } else if (nonceAlreadyIncluded) {
            updatedPending.status = TransactionStatus.unknown;
          } else {
            updatedPending.status = TransactionStatus.failed;
          }
          const title = getTitle({
            protocol: tx.protocol,
            status: updatedPending.status,
            type: tx.type,
          });
          updatedPending.title = title;
          updatedPending.pending = false;
          updatedPending.minedAt = minedAt;
        }
      } catch (error) {
        logger.log('Error watching pending txn', error);
      }
      return updatedPending;
    })
  );

  if (txStatusesDidChange) {
    const { accountAddress, network } = getState().settings;
    const [newDataTransactions, pendingTransactions] = partition(
      updatedPendingTransactions.filter(
        ({ status }) => status !== TransactionStatus.unknown
      ),
      tx => !tx.pending
    );
    dispatch({
      payload: pendingTransactions,
      type: DATA_UPDATE_PENDING_TRANSACTIONS_SUCCESS,
    });
    saveLocalPendingTransactions(pendingTransactions, accountAddress, network);

    const { transactions } = getState().data;
    const updatedTransactions = newDataTransactions.concat(transactions);
    dispatch({
      payload: updatedTransactions,
      type: DATA_LOAD_TRANSACTIONS_SUCCESS,
    });
    saveLocalTransactions(updatedTransactions, accountAddress, network);
    dispatch(updatePurchases(updatedTransactions));

    if (!pendingTransactions?.length) {
      return true;
    }
  }
  return false;
};

/**
 * Updates a transaction in state and account local storage and watches it,
 * if `watch` is true.
 *
 * @param txHash The transaction hash to update.
 * @param txObj The updated transaction data.
 * @param watch Whether or not to watch the new transaction.
 * @param provider A `StaticJsonRpcProvider`, or null to use the default
 * provider.
 */
export const dataUpdateTransaction = (
  txHash: string,
  txObj: RainbowTransaction,
  watch: boolean,
  provider: StaticJsonRpcProvider | null = null
) => async (
  dispatch: ThunkDispatch<
    AppState,
    unknown,
    DataUpdatePendingTransactionSuccessAction
  >,
  getState: AppGetState
) => {
  const { pendingTransactions } = getState().data;

  const allOtherTx = pendingTransactions.filter(tx => tx.hash !== txHash);
  const updatedTransactions = [txObj].concat(allOtherTx);

  dispatch({
    payload: updatedTransactions,
    type: DATA_UPDATE_PENDING_TRANSACTIONS_SUCCESS,
  });
  const { accountAddress, network } = getState().settings;
  saveLocalPendingTransactions(updatedTransactions, accountAddress, network);
  // Always watch cancellation and speed up
  if (watch) {
    dispatch(
      watchPendingTransactions(
        accountAddress,
        txObj.network ? TXN_WATCHER_MAX_TRIES_LAYER_2 : TXN_WATCHER_MAX_TRIES,
        provider
      )
    );
  }
};

/**
 * Updates purchases using the `addCash` reducer to reflect new transaction data.
 * Called when new transaction information is loaded.
 *
 * @param updatedTransactions The array of updated transactions.
 */
const updatePurchases = (updatedTransactions: RainbowTransaction[]) => (
  dispatch: ThunkDispatch<AppState, unknown, never>
) => {
  const confirmedPurchases = filter(updatedTransactions, txn => {
    return (
      txn.type === TransactionTypes.purchase &&
      txn.status !== TransactionStatus.purchasing
    );
  });
  dispatch(addCashUpdatePurchases(confirmedPurchases));
};

/**
 * Checks the current account's transaction count and subscribes to pending
 * transaction updates using `dataWatchPendingTransactions`.
 *
 * @param accountAddressToWatch The address to watch. If this does not match
 * the currently selected address, the subscription is not started.
 * @param provider A `StaticJsonRpcProvider`, or null to use the default
 * provider.
 */
export const checkPendingTransactionsOnInitialize = (
  accountAddressToWatch: string,
  provider: StaticJsonRpcProvider | null = null
) => async (
  dispatch: ThunkDispatch<AppState, unknown, never>,
  getState: AppGetState
) => {
  const { accountAddress: currentAccountAddress } = getState().settings;
  if (currentAccountAddress !== accountAddressToWatch) return;
  const currentNonce = await (provider || web3Provider).getTransactionCount(
    currentAccountAddress,
    'latest'
  );
  await dispatch(dataWatchPendingTransactions(provider, currentNonce));
};

/**
 * Repeatedly attempts to subscribe to transaction updates using
 * `dataWatchPendingTransactions` until there are no more pending transactions
 * or `remainingTries` attempts are exhausted.
 *
 * @param accountAddressToWatch The account address to watch. If this does
 * not match the currently selected address, the subscription is not started.
 * @param remainingTries The remaining number of attempts.
 * @param provider A `StaticJsonRpcProvider`, or null to use the default
 * provider.
 */
export const watchPendingTransactions = (
  accountAddressToWatch: string,
  remainingTries: number = TXN_WATCHER_MAX_TRIES,
  provider: StaticJsonRpcProvider | null = null
) => async (
  dispatch: ThunkDispatch<AppState, unknown, never>,
  getState: AppGetState
) => {
  pendingTransactionsHandle && clearTimeout(pendingTransactionsHandle);
  if (remainingTries === 0) return;

  const { accountAddress: currentAccountAddress } = getState().settings;
  if (currentAccountAddress !== accountAddressToWatch) return;

  const done = await dispatch(dataWatchPendingTransactions(provider));

  if (!done) {
    pendingTransactionsHandle = setTimeout(() => {
      dispatch(
        watchPendingTransactions(
          accountAddressToWatch,
          remainingTries - 1,
          provider
        )
      );
    }, TXN_WATCHER_POLL_INTERVAL);
  }
};

/**
 * Updates state to indicate whether or not savings data should be refetched.
 *
 * @param fetch Whether or not savings should be refetched.
 */
export const updateRefetchSavings = (fetch: boolean) => (
  dispatch: Dispatch<DataUpdateRefetchSavingsAction>
) =>
  dispatch({
    payload: fetch,
    type: DATA_UPDATE_REFETCH_SAVINGS,
  });

// -- Reducer ----------------------------------------- //
const INITIAL_STATE: DataState = {
  accountAssetsData: {}, // for account-specific assets
  assetPricesFromUniswap: {},
  ethUSDPrice: null,
  genericAssets: {},
  isLoadingAssets: true,
  isLoadingTransactions: true,
  pendingTransactions: [],
  portfolios: {},
  shouldRefetchSavings: false,
  transactions: [],
  uniswapPricesQuery: null,
  uniswapPricesSubscription: null,
};

export default (state: DataState = INITIAL_STATE, action: DataAction) => {
  switch (action.type) {
    case DATA_UPDATE_UNISWAP_PRICES_SUBSCRIPTION:
      return {
        ...state,
        uniswapPricesQuery: action.payload.uniswapPricesQuery,
        uniswapPricesSubscription: action.payload.uniswapPricesSubscription,
      };
    case DATA_UPDATE_REFETCH_SAVINGS:
      return { ...state, shouldRefetchSavings: action.payload };
    case DATA_UPDATE_GENERIC_ASSETS:
      return { ...state, genericAssets: action.payload };
    case DATA_UPDATE_PORTFOLIOS:
      return {
        ...state,
        portfolios: action.payload,
      };
    case DATA_UPDATE_ETH_USD:
      return {
        ...state,
        ethUSDPrice: action.payload,
      };
    case DATA_LOAD_TRANSACTIONS_REQUEST:
      return {
        ...state,
        isLoadingTransactions: true,
      };
    case DATA_LOAD_TRANSACTIONS_SUCCESS:
      return {
        ...state,
        isLoadingTransactions: false,
        transactions: action.payload,
      };
    case DATA_LOAD_TRANSACTIONS_FAILURE:
      return {
        ...state,
        isLoadingTransactions: false,
      };
    case DATA_LOAD_ACCOUNT_ASSETS_DATA_REQUEST:
      return {
        ...state,
        isLoadingAssets: true,
      };
    case DATA_LOAD_ASSET_PRICES_FROM_UNISWAP_SUCCESS:
      return {
        ...state,
        assetPricesFromUniswap: action.payload,
      };
    case DATA_LOAD_ACCOUNT_ASSETS_DATA_RECEIVED: {
      return {
        ...state,
        accountAssetsData: action.payload,
      };
    }
    case DATA_LOAD_ACCOUNT_ASSETS_DATA_SUCCESS: {
      return {
        ...state,
        accountAssetsData: action.payload,
        isLoadingAssets: false,
      };
    }
    case DATA_LOAD_ACCOUNT_ASSETS_DATA_FAILURE:
      return {
        ...state,
        isLoadingAssets: false,
      };
    case DATA_LOAD_ACCOUNT_ASSETS_DATA_FINALIZED: {
      return {
        ...state,
        isLoadingAssets: false,
      };
    }
    case DATA_UPDATE_PENDING_TRANSACTIONS_SUCCESS:
      return {
        ...state,
        pendingTransactions: action.payload,
      };
    case DATA_CLEAR_STATE:
      return {
        ...state,
        ...INITIAL_STATE,
        genericAssets: state.genericAssets,
      };
    default:
      return state;
  }
};

// -- Middlewares ---------------------------------------- //

const FETCHING_TIMEOUT = 10000;
const WAIT_FOR_WEBSOCKET_DATA_TIMEOUT = 3000;

/**
 * Waits until data has finished streaming from the websockets. When finished,
 * the assets loading state will be marked as finalized.
 */
export function loadingAssetsMiddleware({
  dispatch,
}: {
  dispatch: Dispatch<DataLoadAccountAssetsDataFinalizedAction>;
}) {
  let accountAssetsDataFetchingTimeout: NodeJS.Timeout;

  const setLoadingFinished = () => {
    clearTimeout(accountAssetsDataFetchingTimeout);
    dispatch({ type: DATA_LOAD_ACCOUNT_ASSETS_DATA_FINALIZED });
  };
  const debouncedSetLoadingFinished = debounce(
    setLoadingFinished,
    WAIT_FOR_WEBSOCKET_DATA_TIMEOUT
  );

  return (next: Dispatch<AnyAction>) => (action: any) => {
    // If we have received data from the websockets, we want to debounce
    // the finalize state as there could be another event streaming in
    // shortly after.
    if (action.type === DATA_LOAD_ACCOUNT_ASSETS_DATA_RECEIVED) {
      debouncedSetLoadingFinished();
    }

    // On the rare occasion that we can't receive any events from the
    // websocket, we want to set the loading states back to falsy
    // after the timeout has elapsed.
    if (action.type === DATA_LOAD_ACCOUNT_ASSETS_DATA_REQUEST) {
      accountAssetsDataFetchingTimeout = setTimeout(() => {
        setLoadingFinished();
      }, FETCHING_TIMEOUT);
    }

    return next(action);
  };
}<|MERGE_RESOLUTION|>--- conflicted
+++ resolved
@@ -13,11 +13,6 @@
   mapKeys,
   mapValues,
   partition,
-<<<<<<< HEAD
-  pickBy,
-=======
-  toLower,
->>>>>>> a1d661b8
   toUpper,
   uniqBy,
 } from 'lodash';
