--- conflicted
+++ resolved
@@ -1,19 +1,6 @@
 import { StaticJsonRpcProvider } from '@ethersproject/providers';
 import isValidDomain from 'is-valid-domain';
-import {
-  find,
-<<<<<<< HEAD
-  keyBy,
-=======
-  isEmpty,
-  isNil,
->>>>>>> d1717e92
-  keys,
-  mapValues,
-  partition,
-  toUpper,
-  uniqBy,
-} from 'lodash';
+import { find, keys, mapValues, partition, toUpper, uniqBy } from 'lodash';
 import { MMKV } from 'react-native-mmkv';
 import { Dispatch } from 'redux';
 import { ThunkDispatch } from 'redux-thunk';
@@ -77,18 +64,7 @@
   shitcoins,
 } from '@rainbow-me/references';
 import Routes from '@rainbow-me/routes';
-<<<<<<< HEAD
-import {
-  delay,
-  isEmpty,
-  isNil,
-  isZero,
-  multiply,
-  pickBy,
-} from '@rainbow-me/utilities';
-=======
-import { delay, isZero, pickBy } from '@rainbow-me/utilities';
->>>>>>> d1717e92
+import { delay, isEmpty, isNil, isZero, pickBy } from '@rainbow-me/utilities';
 import {
   ethereumUtils,
   isLowerCaseMatch,
