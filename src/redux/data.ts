import { StaticJsonRpcProvider } from '@ethersproject/providers';
import isValidDomain from 'is-valid-domain';
<<<<<<< HEAD
import find from 'lodash/find';
import isEmpty from 'lodash/isEmpty';
import isNil from 'lodash/isNil';
import keys from 'lodash/keys';
import mapValues from 'lodash/mapValues';
import partition from 'lodash/partition';
import toUpper from 'lodash/toUpper';
import uniqBy from 'lodash/uniqBy';
=======
import { find, keys, mapValues, partition, toUpper, uniqBy } from 'lodash';
>>>>>>> 5bbc8848
import { MMKV } from 'react-native-mmkv';
import { Dispatch } from 'redux';
import { ThunkDispatch } from 'redux-thunk';
import { BooleanMap } from '../hooks/useCoinListEditOptions';
import { addCashUpdatePurchases } from './addCash';
import {
  cancelDebouncedUpdateGenericAssets,
  debouncedUpdateGenericAssets,
} from './helpers/debouncedUpdateGenericAssets';
import { decrementNonce, incrementNonce } from './nonceManager';
import { AppGetState, AppState } from './store';
import { uniqueTokensRefreshState } from './uniqueTokens';
import { uniswapUpdateLiquidityTokens } from './uniswapLiquidity';
import { fetchWalletENSAvatars, fetchWalletNames } from './wallets';
import {
  AssetTypes,
  NativeCurrencyKeys,
  NewTransactionOrAddCashTransaction,
  ParsedAddressAsset,
  RainbowTransaction,
  TransactionDirection,
  TransactionStatus,
  TransactionType,
  TransactionTypes,
  ZerionAsset,
  ZerionAssetFallback,
  ZerionTransaction,
} from '@rainbow-me/entities';
import appEvents from '@rainbow-me/handlers/appEvents';
import {
  getAccountAssetsData,
  getLocalPendingTransactions,
  getLocalTransactions,
  saveAccountAssetsData,
  saveAccountEmptyState,
  saveLocalPendingTransactions,
  saveLocalTransactions,
} from '@rainbow-me/handlers/localstorage/accountLocal';
import {
  getProviderForNetwork,
  isL2Network,
  web3Provider,
} from '@rainbow-me/handlers/web3';
import WalletTypes from '@rainbow-me/helpers/walletTypes';
import { Navigation } from '@rainbow-me/navigation';
import { triggerOnSwipeLayout } from '@rainbow-me/navigation/onNavigationStateChange';
import { Network } from '@rainbow-me/networkTypes';
import {
  getTitle,
  getTransactionLabel,
  parseAccountAssets,
  parseAsset,
  parseNewTransaction,
  parseTransactions,
} from '@rainbow-me/parsers';
import { setHiddenCoins } from '@rainbow-me/redux/editOptions';
import {
  coingeckoIdsFallback,
  DPI_ADDRESS,
  ETH_ADDRESS,
  ETH_COINGECKO_ID,
  shitcoins,
} from '@rainbow-me/references';
import Routes from '@rainbow-me/routes';
import { delay, isEmpty, isNil, isZero, pickBy } from '@rainbow-me/utilities';
import {
  ethereumUtils,
  isLowerCaseMatch,
  TokensListenedCache,
} from '@rainbow-me/utils';
import logger from 'logger';

const storage = new MMKV();

/**
 * Adds new hidden coins for an address and updates key-value storage.
 *
 * @param coins New coin IDs.
 * @param dispatch The Redux dispatch.
 * @param address The address to hide coins for.
 */
function addHiddenCoins(
  coins: string[],
  dispatch: ThunkDispatch<AppState, unknown, never>,
  address: string
) {
  const storageKey = 'hidden-coins-obj-' + address;
  const storageEntity = storage.getString(storageKey);
  const list = Object.keys(storageEntity ? JSON.parse(storageEntity) : {});
  const newHiddenCoins = [
    ...list.filter((i: string) => !coins.includes(i)),
    ...coins,
  ].reduce((acc, curr) => {
    acc[curr] = true;
    return acc;
  }, {} as BooleanMap);
  dispatch(setHiddenCoins(newHiddenCoins));
  storage.set(storageKey, JSON.stringify(newHiddenCoins));
}

const BACKUP_SHEET_DELAY_MS = android ? 10000 : 3000;

let pendingTransactionsHandle: ReturnType<typeof setTimeout> | null = null;
let genericAssetsHandle: ReturnType<typeof setTimeout> | null = null;
const TXN_WATCHER_MAX_TRIES = 60;
const TXN_WATCHER_MAX_TRIES_LAYER_2 = 200;
const TXN_WATCHER_POLL_INTERVAL = 5000; // 5 seconds
const GENERIC_ASSETS_REFRESH_INTERVAL = 60000; // 1 minute
const GENERIC_ASSETS_FALLBACK_TIMEOUT = 10000; // 10 seconds

export const COINGECKO_IDS_ENDPOINT =
  'https://api.coingecko.com/api/v3/coins/list?include_platform=true&asset_platform_id=ethereum';

// -- Constants --------------------------------------- //

const DATA_UPDATE_GENERIC_ASSETS = 'data/DATA_UPDATE_GENERIC_ASSETS';
const DATA_UPDATE_ETH_USD = 'data/DATA_UPDATE_ETH_USD';
const DATA_UPDATE_PORTFOLIOS = 'data/DATA_UPDATE_PORTFOLIOS';

export const DATA_LOAD_ACCOUNT_ASSETS_DATA_REQUEST =
  'data/DATA_LOAD_ACCOUNT_ASSETS_DATA_REQUEST';
export const DATA_LOAD_ACCOUNT_ASSETS_DATA_RECEIVED =
  'data/DATA_LOAD_ACCOUNT_ASSETS_DATA_RECEIVED';
const DATA_LOAD_ACCOUNT_ASSETS_DATA_SUCCESS =
  'data/DATA_LOAD_ACCOUNT_ASSETS_DATA_SUCCESS';
const DATA_LOAD_ACCOUNT_ASSETS_DATA_FAILURE =
  'data/DATA_LOAD_ACCOUNT_ASSETS_DATA_FAILURE';
export const DATA_LOAD_ACCOUNT_ASSETS_DATA_FINALIZED =
  'data/DATA_LOAD_ACCOUNT_ASSETS_DATA_FINALIZED';

const DATA_LOAD_TRANSACTIONS_REQUEST = 'data/DATA_LOAD_TRANSACTIONS_REQUEST';
const DATA_LOAD_TRANSACTIONS_SUCCESS = 'data/DATA_LOAD_TRANSACTIONS_SUCCESS';
const DATA_LOAD_TRANSACTIONS_FAILURE = 'data/DATA_LOAD_TRANSACTIONS_FAILURE';

const DATA_UPDATE_PENDING_TRANSACTIONS_SUCCESS =
  'data/DATA_UPDATE_PENDING_TRANSACTIONS_SUCCESS';

const DATA_UPDATE_REFETCH_SAVINGS = 'data/DATA_UPDATE_REFETCH_SAVINGS';

const DATA_CLEAR_STATE = 'data/DATA_CLEAR_STATE';

// -- Actions ---------------------------------------- //

/**
 * The state for the `data` reducer.
 */
export interface DataState {
  /**
   * Parsed asset information for assets belonging to this account.
   */
  accountAssetsData: {
    [uniqueId: string]: ParsedAddressAsset;
  };

  /**
   * The ETH price in USD.
   */
  ethUSDPrice: number | undefined | null;

  /**
   * Parsed asset information for generic loaded assets.
   */
  genericAssets: {
    [assetAddress: string]: ParsedAddressAsset;
  };

  /**
   * Whether or not assets are currently being loaded.
   */
  isLoadingAssets: boolean;

  /**
   * Whether or not transactions are currently being loaded.
   */
  isLoadingTransactions: boolean;

  /**
   * Pending transactions for this account.
   */
  pendingTransactions: RainbowTransaction[];

  /**
   * Zerion portfolio information keyed by account address.
   */
  portfolios: {
    [accountAddress: string]: ZerionPortfolio;
  };

  /**
   * Whether or not savings should be reset.
   */
  shouldRefetchSavings: boolean;

  /**
   * Transactions for this account.
   */
  transactions: RainbowTransaction[];
}

/**
 * An action for the `data` reducer.
 */
type DataAction =
  | DataUpdateRefetchSavingsAction
  | DataUpdateGenericAssetsAction
  | DataUpdatePortfoliosAction
  | DataUpdateEthUsdAction
  | DataLoadTransactionsRequestAction
  | DataLoadTransactionSuccessAction
  | DataLoadTransactionsFailureAction
  | DataLoadAccountAssetsDataRequestAction
  | DataLoadAccountAssetsDataReceivedAction
  | DataLoadAccountAssetsDataSuccessAction
  | DataLoadAccountAssetsDataFailureAction
  | DataLoadAccountAssetsDataFinalizedAction
  | DataUpdatePendingTransactionSuccessAction
  | DataClearStateAction;

/**
 * The action to change `shouldRefetchSavings`.
 */
interface DataUpdateRefetchSavingsAction {
  type: typeof DATA_UPDATE_REFETCH_SAVINGS;
  payload: boolean;
}

/**
 * The action to update `genericAssets`.
 */
export interface DataUpdateGenericAssetsAction {
  type: typeof DATA_UPDATE_GENERIC_ASSETS;
  payload: DataState['genericAssets'];
}

/**
 * The action to update `portfolios`.
 */
interface DataUpdatePortfoliosAction {
  type: typeof DATA_UPDATE_PORTFOLIOS;
  payload: DataState['portfolios'];
}

/**
 * The action to update `ethUSDPrice`.
 */
interface DataUpdateEthUsdAction {
  type: typeof DATA_UPDATE_ETH_USD;
  payload: number | undefined;
}

/**
 * The action to set `isLoadingTransactions` to `true`.
 */
interface DataLoadTransactionsRequestAction {
  type: typeof DATA_LOAD_TRANSACTIONS_REQUEST;
}

/**
 * The action used to update transactions and indicate that loading transactions
 * was successful.
 */
interface DataLoadTransactionSuccessAction {
  type: typeof DATA_LOAD_TRANSACTIONS_SUCCESS;
  payload: DataState['transactions'];
}

/**
 * The action used to indicate that loading a transaction failed.
 */
interface DataLoadTransactionsFailureAction {
  type: typeof DATA_LOAD_TRANSACTIONS_FAILURE;
}

/**
 * The action to set `isLoadingAssets` to `true`.
 */
interface DataLoadAccountAssetsDataRequestAction {
  type: typeof DATA_LOAD_ACCOUNT_ASSETS_DATA_REQUEST;
}

/**
 * The action to update `accountAssetsData` and indicate that data has been
 * received.
 */
interface DataLoadAccountAssetsDataReceivedAction {
  type: typeof DATA_LOAD_ACCOUNT_ASSETS_DATA_RECEIVED;
  payload: DataState['accountAssetsData'];
}

/**
 * The action to update `accountAssetsData` and indicate that loading was
 * successful.
 */
interface DataLoadAccountAssetsDataSuccessAction {
  type: typeof DATA_LOAD_ACCOUNT_ASSETS_DATA_SUCCESS;
  payload: DataState['accountAssetsData'];
}

/**
 * The action used to incidate that loading account asset data failed.
 */
interface DataLoadAccountAssetsDataFailureAction {
  type: typeof DATA_LOAD_ACCOUNT_ASSETS_DATA_FAILURE;
}

/**
 * The action used to incidate that loading *all* account assets is finished.
 */
export interface DataLoadAccountAssetsDataFinalizedAction {
  type: typeof DATA_LOAD_ACCOUNT_ASSETS_DATA_FINALIZED;
}

/**
 * The action used to indicate that transactions were added successfully,
 * with a payload including the entire new array for `transactions`.
 */
interface DataUpdatePendingTransactionSuccessAction {
  type: typeof DATA_UPDATE_PENDING_TRANSACTIONS_SUCCESS;
  payload: DataState['transactions'];
}

/**
 * The action used to clear the state while maintaining generic asset data.
 */
interface DataClearStateAction {
  type: typeof DATA_CLEAR_STATE;
}

// Coingecko types:

/**
 * Data loaded from the Coingecko API when the `last_updated_at` field is
 * requested. Keys of the format `[currency_id]` and `[currency_id]_24h_change`
 * are also included.
 */
interface CoingeckoApiResponseWithLastUpdate {
  [coingeckoId: string]: {
    [currencyIdOr24hChange: string]: number;
    last_updated_at: number;
  };
}

// Zerion types:

/**
 * Data loaded from the Zerion API for a portfolio. See
 * https://docs.zerion.io/websockets/models#portfolio for details.
 */
interface ZerionPortfolio {
  assets_value: number;
  deposited_value: number;
  borrowed_value: number;
  locked_value: number;
  staked_value: number;
  bsc_assets_value: number;
  polygon_assets_value: number;
  total_value: number;
  absolute_change_24h: number;
  relative_change_24h?: number;
}

/**
 * A message from the Zerion API indicating that assets were received.
 */
export interface AddressAssetsReceivedMessage {
  payload?: {
    assets?: {
      [id: string]: {
        asset: ZerionAsset | ZerionAssetFallback;
      };
    };
  };
  meta?: MessageMeta;
}

/**
 * A message from the Zerion API indicating that portfolio data was received.
 */
export interface PortfolioReceivedMessage {
  payload?: {
    portfolio?: ZerionPortfolio;
  };
  meta?: MessageMeta;
}

/**
 * A message from the Zerion API indicating that transaction data was received.
 */
export interface TransactionsReceivedMessage {
  payload?: {
    transactions?: ZerionTransaction[];
  };
  meta?: MessageMeta;
}

/**
 * A message from the Zerion API indicating that transactions were removed.
 */
export interface TransactionsRemovedMessage {
  payload?: {
    transactions?: ZerionTransaction[];
  };
  meta?: MessageMeta;
}

/**
 * A message from the Zerion API indicating that asset data was received. Note,
 * an actual message directly from Zerion would only include `ZerionAsset`
 * as the value type in the `prices` map, but this message type is also used
 * when manually invoking `assetPricesReceived` with fallback values.
 */
export interface AssetPricesReceivedMessage {
  payload?: {
    prices?: {
      [id: string]: ZerionAsset | ZerionAssetFallback;
    };
  };
  meta?: MessageMeta;
}

/**
 * A message from the Zerion API indicating that asset prices were changed.
 */
export interface AssetPricesChangedMessage {
  payload?: {
    prices?: ZerionAsset[];
  };
  meta?: MessageMeta & { asset_code?: string };
}

/**
 * Metadata for a message from the Zerion API.
 */
export interface MessageMeta {
  address?: string;
  currency?: string;
  status?: string;
  chain_id?: Network; // L2
}

/**
 * A message from the Zerion API.
 */
type DataMessage =
  | AddressAssetsReceivedMessage
  | PortfolioReceivedMessage
  | TransactionsReceivedMessage
  | TransactionsRemovedMessage
  | AssetPricesReceivedMessage
  | AssetPricesChangedMessage;

// The success code used to determine if an incoming message is successful.
export const DISPERSION_SUCCESS_CODE = 'ok';

// Functions:

/**
 * Loads initial state from account local storage.
 */
export const dataLoadState = () => async (
  dispatch: ThunkDispatch<
    AppState,
    unknown,
    | DataLoadAccountAssetsDataRequestAction
    | DataLoadAccountAssetsDataSuccessAction
    | DataLoadAccountAssetsDataFailureAction
    | DataLoadTransactionSuccessAction
    | DataLoadTransactionsRequestAction
    | DataLoadTransactionsFailureAction
    | DataUpdatePendingTransactionSuccessAction
  >,
  getState: AppGetState
) => {
  const { accountAddress, network } = getState().settings;
  try {
    dispatch({ type: DATA_LOAD_ACCOUNT_ASSETS_DATA_REQUEST });
    const accountAssetsData = await getAccountAssetsData(
      accountAddress,
      network
    );

    const isCurrentAccountAddress =
      accountAddress === getState().settings.accountAddress;
    if (!isCurrentAccountAddress) return;

    if (!isEmpty(accountAssetsData)) {
      dispatch({
        payload: accountAssetsData,
        type: DATA_LOAD_ACCOUNT_ASSETS_DATA_SUCCESS,
      });
    }
  } catch (error) {
    dispatch({ type: DATA_LOAD_ACCOUNT_ASSETS_DATA_FAILURE });
  }
  try {
    dispatch({ type: DATA_LOAD_TRANSACTIONS_REQUEST });
    const transactions = await getLocalTransactions(accountAddress, network);
    const pendingTransactions = await getLocalPendingTransactions(
      accountAddress,
      network
    );
    const isCurrentAccountAddress =
      accountAddress === getState().settings.accountAddress;
    if (!isCurrentAccountAddress) return;

    dispatch({
      payload: pendingTransactions,
      type: DATA_UPDATE_PENDING_TRANSACTIONS_SUCCESS,
    });
    dispatch({
      payload: transactions,
      type: DATA_LOAD_TRANSACTIONS_SUCCESS,
    });
  } catch (error) {
    dispatch({ type: DATA_LOAD_TRANSACTIONS_FAILURE });
  }
  genericAssetsHandle = setTimeout(() => {
    dispatch(genericAssetsFallback());
  }, GENERIC_ASSETS_FALLBACK_TIMEOUT);
};

/**
 * Fetches asset prices from the Coingecko API.
 *
 * @param coingeckoIds The Coingecko IDs to fetch asset prices for.
 * @param nativeCurrency The native currency use for reporting asset prices.
 * @returns The Coingecko API response, or undefined if the fetch is
 * unsuccessful.
 */
export const fetchAssetPricesWithCoingecko = async (
  coingeckoIds: (string | undefined)[],
  nativeCurrency: string
): Promise<CoingeckoApiResponseWithLastUpdate | undefined> => {
  try {
    const url = `https://api.coingecko.com/api/v3/simple/price?ids=${coingeckoIds
      .filter(val => !!val)
      .sort()
      .join(
        ','
      )}&vs_currencies=${nativeCurrency}&include_24hr_change=true&include_last_updated_at=true`;
    const priceRequest = await fetch(url);
    return priceRequest.json();
  } catch (e) {
    logger.log(`Error trying to fetch ${coingeckoIds} prices`, e);
  }
};

/**
 * Loads generic asset prices from fallback data and updates state, in the
 * event that Zerion is unavailable.
 */
const genericAssetsFallback = () => async (
  dispatch: ThunkDispatch<AppState, unknown, never>,
  getState: AppGetState
) => {
  logger.log('ZERION IS DOWN! ENABLING GENERIC ASSETS FALLBACK');
  const { nativeCurrency } = getState().settings;
  const formattedNativeCurrency = nativeCurrency.toLowerCase();
  let ids: typeof coingeckoIdsFallback;
  try {
    const request = await fetch(COINGECKO_IDS_ENDPOINT);
    ids = await request.json();
  } catch (e) {
    ids = coingeckoIdsFallback;
  }

  const allAssets: ZerionAssetFallback[] = [
    {
      asset_code: ETH_ADDRESS,
      coingecko_id: ETH_COINGECKO_ID,
      decimals: 18,
      name: 'Ethereum',
      symbol: 'ETH',
    },
    {
      asset_code: DPI_ADDRESS,
      coingecko_id: 'defipulse-index',
      decimals: 18,
      name: 'DefiPulse Index',
      symbol: 'DPI',
    },
  ];

  keys(TokensListenedCache?.[nativeCurrency]).forEach(address => {
    const coingeckoAsset = ids.find(
      ({ platforms: { ethereum: tokenAddress } }) =>
        tokenAddress.toLowerCase() === address
    );

    if (coingeckoAsset) {
      allAssets.push({
        asset_code: address,
        coingecko_id: coingeckoAsset?.id,
        name: coingeckoAsset.name,
        symbol: toUpper(coingeckoAsset.symbol),
      });
    }
  });

  const allAssetsUnique = uniqBy(allAssets, token => token.asset_code);

  let prices: CoingeckoApiResponseWithLastUpdate = {};
  const pricePageSize = 80;
  const pages = Math.ceil(allAssetsUnique.length / pricePageSize);
  try {
    for (let currentPage = 0; currentPage < pages; currentPage++) {
      const from = currentPage * pricePageSize;
      const to = from + pricePageSize;
      const currentPageIds = allAssetsUnique
        .slice(from, to)
        .map(({ coingecko_id }) => coingecko_id);

      const pricesForCurrentPage = await fetchAssetPricesWithCoingecko(
        currentPageIds,
        formattedNativeCurrency
      );
      await delay(1000);
      prices = { ...prices, ...pricesForCurrentPage };
    }
  } catch (e) {
    logger.sentry('error loading generic asset prices from coingecko', e);
  }

  if (!isEmpty(prices)) {
    Object.keys(prices).forEach(key => {
      for (let uniqueAsset of allAssetsUnique) {
        if (uniqueAsset.coingecko_id.toLowerCase() === key.toLowerCase()) {
          uniqueAsset.price = {
            changed_at: prices[key].last_updated_at,
            relative_change_24h:
              prices[key][`${formattedNativeCurrency}_24h_change`],
            value: prices[key][`${formattedNativeCurrency}`],
          };
          break;
        }
      }
    });
  }

  const allPrices: {
    [id: string]: ZerionAssetFallback;
  } = {};

  allAssetsUnique.forEach(asset => {
    allPrices[asset.asset_code] = asset;
  });

  dispatch(
    assetPricesReceived(
      {
        meta: {
          currency: 'usd',
          status: DISPERSION_SUCCESS_CODE,
        },
        payload: { prices: allPrices },
      },
      true
    )
  );

  genericAssetsHandle = setTimeout(() => {
    logger.log('updating generic assets via fallback');
    dispatch(genericAssetsFallback());
  }, GENERIC_ASSETS_REFRESH_INTERVAL);
};

/**
 * Disables the generic asset fallback timeout if one is set.
 */
export const disableGenericAssetsFallbackIfNeeded = () => {
  if (genericAssetsHandle) {
    clearTimeout(genericAssetsHandle);
  }
};

/**
 * Resets state, with the exception of generic asset prices, and unsubscribes
 * from listeners and timeouts.
 */
export const dataResetState = () => (
  dispatch: Dispatch<DataClearStateAction>
) => {
  // cancel any debounced updates so we won't override any new data with stale debounced ones
  cancelDebouncedUpdateGenericAssets();

  pendingTransactionsHandle && clearTimeout(pendingTransactionsHandle);
  genericAssetsHandle && clearTimeout(genericAssetsHandle);

  dispatch({ type: DATA_CLEAR_STATE });
};

/**
 * Updates account asset data in state for a specific asset and saves to account
 * local storage.
 *
 * @param assetData The updated asset, which replaces or adds to the current
 * account's asset data based on it's `uniqueId`.
 */
export const dataUpdateAsset = (assetData: ParsedAddressAsset) => (
  dispatch: Dispatch<DataLoadAccountAssetsDataSuccessAction>,
  getState: AppGetState
) => {
  const { accountAddress, network } = getState().settings;
  const { accountAssetsData } = getState().data;
  const updatedAssetsData = {
    ...accountAssetsData,
    [assetData.uniqueId]: assetData,
  };
  dispatch({
    payload: updatedAssetsData,
    type: DATA_LOAD_ACCOUNT_ASSETS_DATA_SUCCESS,
  });
  saveAccountAssetsData(updatedAssetsData, accountAddress, network);
};

/**
 * Replaces the account asset data in state and saves to account local storage.
 *
 * @param assetsData The new asset data.
 */
export const dataUpdateAssets = (assetsData: {
  [uniqueId: string]: ParsedAddressAsset;
}) => (
  dispatch: Dispatch<DataLoadAccountAssetsDataSuccessAction>,
  getState: AppGetState
) => {
  const { accountAddress, network } = getState().settings;
  if (!isEmpty(assetsData)) {
    saveAccountAssetsData(assetsData, accountAddress, network);
    // Change the state since the account isn't empty anymore
    saveAccountEmptyState(false, accountAddress, network);
    dispatch({
      payload: assetsData,
      type: DATA_LOAD_ACCOUNT_ASSETS_DATA_SUCCESS,
    });
  }
};

/**
 * Checks whether or not metadata received from Zerion is valid.
 *
 * @param message The message received from Zerion.
 */
const checkMeta = (message: DataMessage | undefined) => (
  dispatch: Dispatch<never>,
  getState: AppGetState
) => {
  const { accountAddress, nativeCurrency } = getState().settings;
  const address = message?.meta?.address;
  const currency = message?.meta?.currency;
  return (
    isLowerCaseMatch(address!, accountAddress) &&
    isLowerCaseMatch(currency!, nativeCurrency)
  );
};

/**
 * Checks to see if new savings are available based on incoming transaction data,
 * and if so, updates state to request refetching savings.
 *
 * @param transactionsData Incoming transaction data.
 */
const checkForConfirmedSavingsActions = (
  transactionsData: ZerionTransaction[]
) => (dispatch: ThunkDispatch<AppState, unknown, never>) => {
  const foundConfirmedSavings = find(
    transactionsData,
    (transaction: ZerionTransaction) =>
      (transaction?.type === 'deposit' || transaction?.type === 'withdraw') &&
      transaction?.status === 'confirmed'
  );
  if (foundConfirmedSavings) {
    dispatch(updateRefetchSavings(true));
  }
};

/**
 * Checks to see if a network's nonce should be incremented for an acount
 * based on incoming transaction data, and if so, updates state.
 *
 * @param transactionData Incoming transaction data.
 */
const checkForUpdatedNonce = (transactionData: ZerionTransaction[]) => (
  dispatch: ThunkDispatch<AppState, unknown, never>,
  getState: AppGetState
) => {
  if (transactionData.length) {
    const { accountAddress, network } = getState().settings;
    const txSortedByDescendingNonce = transactionData
      .filter(tx => {
        const addressFrom = tx?.address_from;
        return (
          addressFrom &&
          addressFrom.toLowerCase() === accountAddress.toLowerCase()
        );
      })
      .sort(({ nonce: n1 }, { nonce: n2 }) => (n2 ?? 0) - (n1 ?? 0));
    const [latestTx] = txSortedByDescendingNonce;
    const addressFrom = latestTx?.address_from;
    const nonce = latestTx?.nonce;
    if (addressFrom && nonce) {
      // @ts-ignore-next-line
      dispatch(incrementNonce(addressFrom!, nonce, network));
    }
  }
};

/**
 * Checks to see if a network's nonce should be decremented for an account
 * based on incoming transaction data, and if so, updates state.
 *
 * @param removedTransactions Removed transaction data.
 */
const checkForRemovedNonce = (removedTransactions: RainbowTransaction[]) => (
  dispatch: ThunkDispatch<AppState, unknown, never>,
  getState: AppGetState
) => {
  if (removedTransactions.length) {
    const { accountAddress, network } = getState().settings;
    const txSortedByAscendingNonce = removedTransactions
      .filter(({ from }) => from === accountAddress)
      .sort(({ nonce: n1 }, { nonce: n2 }) => (n1 ?? 0) - (n2 ?? 0));
    const [lowestNonceTx] = txSortedByAscendingNonce;
    const { nonce } = lowestNonceTx;
    // @ts-ignore-next-line
    dispatch(decrementNonce(accountAddress, nonce!, network));
  }
};

/**
 * Handles an incoming portfolio data message from Zerion and updates state
 * accordidngly.
 *
 * @param message The `PortfolioReceivedMessage`, or undefined.
 */
export const portfolioReceived = (
  message: PortfolioReceivedMessage | undefined
) => async (
  dispatch: Dispatch<DataUpdatePortfoliosAction>,
  getState: AppGetState
) => {
  if (message?.meta?.status !== DISPERSION_SUCCESS_CODE) return;
  if (!message?.payload?.portfolio) return;

  const { portfolios } = getState().data;

  const newPortfolios = { ...portfolios };
  newPortfolios[message.meta.address!] = message.payload.portfolio;

  dispatch({
    payload: newPortfolios,
    type: DATA_UPDATE_PORTFOLIOS,
  });
};

/**
 * Handles a `TransactionsReceivedMessage` message from Zerion and updates
 * state and account local storage accordingly.
 *
 * @param message The `TransactionsReceivedMessage`, or undefined.
 * @param appended Whether or not transactions are being appended.
 */
export const transactionsReceived = (
  message: TransactionsReceivedMessage | undefined,
  appended = false
) => async (
  dispatch: ThunkDispatch<
    AppState,
    unknown,
    DataLoadTransactionSuccessAction | DataUpdatePendingTransactionSuccessAction
  >,
  getState: AppGetState
) => {
  const isValidMeta = dispatch(checkMeta(message));
  if (!isValidMeta) return;
  const transactionData = message?.payload?.transactions ?? [];
  if (appended) {
    dispatch(checkForConfirmedSavingsActions(transactionData));
  }

  const { network } = getState().settings;
  let currentNetwork = network;
  if (currentNetwork === Network.mainnet && message?.meta?.chain_id) {
    currentNetwork = message?.meta?.chain_id;
  }
  if (transactionData.length && currentNetwork === Network.mainnet) {
    dispatch(checkForUpdatedNonce(transactionData));
  }

  const { accountAddress, nativeCurrency } = getState().settings;
  const { purchaseTransactions } = getState().addCash;
  const { pendingTransactions, transactions } = getState().data;
  const { selected } = getState().wallets;

  const {
    parsedTransactions,
    potentialNftTransaction,
  } = await parseTransactions(
    transactionData,
    accountAddress,
    nativeCurrency,
    transactions,
    purchaseTransactions,
    currentNetwork,
    appended
  );

  const isCurrentAccountAddress =
    accountAddress === getState().settings.accountAddress;
  if (!isCurrentAccountAddress) return;

  if (appended && potentialNftTransaction) {
    setTimeout(() => {
      dispatch(uniqueTokensRefreshState());
    }, 60000);
  }
  const txHashes = parsedTransactions.map(tx => ethereumUtils.getHash(tx));
  const updatedPendingTransactions = pendingTransactions.filter(
    tx => !txHashes.includes(ethereumUtils.getHash(tx))
  );

  dispatch({
    payload: updatedPendingTransactions,
    type: DATA_UPDATE_PENDING_TRANSACTIONS_SUCCESS,
  });
  dispatch({
    payload: parsedTransactions,
    type: DATA_LOAD_TRANSACTIONS_SUCCESS,
  });
  dispatch(updatePurchases(parsedTransactions));
  saveLocalTransactions(parsedTransactions, accountAddress, network);
  saveLocalPendingTransactions(
    updatedPendingTransactions,
    accountAddress,
    network
  );

  if (appended && parsedTransactions.length) {
    if (
      selected &&
      !selected.backedUp &&
      !selected.imported &&
      selected.type !== WalletTypes.readOnly
    ) {
      setTimeout(() => {
        triggerOnSwipeLayout(() =>
          Navigation.handleAction(Routes.BACKUP_SHEET, { single: true })
        );
      }, BACKUP_SHEET_DELAY_MS);
    }
  }
};

/**
 * Handles a `TransactionsRemovedMessage` from Zerion and updates state and
 * account local storage.
 *
 * @param message The incoming `TransactionsRemovedMessage` or undefined.
 */
export const transactionsRemoved = (
  message: TransactionsRemovedMessage | undefined
) => async (
  dispatch: ThunkDispatch<AppState, unknown, DataLoadTransactionSuccessAction>,
  getState: AppGetState
) => {
  const isValidMeta = dispatch(checkMeta(message));
  if (!isValidMeta) return;

  const transactionData = message?.payload?.transactions ?? [];
  if (!transactionData.length) {
    return;
  }
  const { accountAddress, network } = getState().settings;
  const { transactions } = getState().data;
  const removeHashes = transactionData.map(txn => txn.hash);
  logger.log('[data] - remove txn hashes', removeHashes);
  const [updatedTransactions, removedTransactions] = partition(
    transactions,
    txn => !removeHashes.includes(ethereumUtils.getHash(txn) || '')
  );

  dispatch({
    payload: updatedTransactions,
    type: DATA_LOAD_TRANSACTIONS_SUCCESS,
  });

  dispatch(checkForRemovedNonce(removedTransactions));
  saveLocalTransactions(updatedTransactions, accountAddress, network);
};

/**
 * Handles an `AddressAssetsReceivedMessage` from Zerion and updates state and
 * account local storage.
 *
 * @param message The message.
 * @param append Whether or not the asset data is being appended.
 * @param change Whether or not an existing asset is being changed.
 * @param removed Whether or not an asset is being removed.
 * @param assetsNetwork The asset's network.
 */
export const addressAssetsReceived = (
  message: AddressAssetsReceivedMessage,
  append: boolean = false,
  change: boolean = false,
  removed: boolean = false,
  assetsNetwork: Network | null = null
) => (
  dispatch: ThunkDispatch<
    AppState,
    unknown,
    DataLoadAccountAssetsDataReceivedAction
  >,
  getState: AppGetState
) => {
  const isValidMeta = dispatch(checkMeta(message));
  if (!isValidMeta) return;
  const { accountAddress, network } = getState().settings;
  const responseAddress = message?.meta?.address;
  const addressMatch =
    accountAddress?.toLowerCase() === responseAddress?.toLowerCase();
  if (!addressMatch) return;

  const { uniqueTokens } = getState().uniqueTokens;
  const newAssets = message?.payload?.assets ?? {};
  let updatedAssets = pickBy(
    newAssets,
    asset =>
      asset?.asset?.type !== AssetTypes.compound &&
      asset?.asset?.type !== AssetTypes.trash &&
      !shitcoins.includes(asset?.asset?.asset_code?.toLowerCase())
  );

  if (removed) {
    updatedAssets = mapValues(newAssets, asset => {
      return {
        ...asset,
        quantity: 0,
      };
    });
  }

  let parsedAssets = parseAccountAssets(updatedAssets, uniqueTokens) as {
    [id: string]: ParsedAddressAsset;
  };

  const liquidityTokens = Object.values(parsedAssets).filter(
    asset => asset?.type === AssetTypes.uniswapV2
  );

  // remove V2 LP tokens
  parsedAssets = pickBy(
    parsedAssets,
    asset => asset?.type !== AssetTypes.uniswapV2
  );

  const isL2 = assetsNetwork && isL2Network(assetsNetwork);
  if (!isL2 && !assetsNetwork) {
    dispatch(
      // @ts-ignore
      uniswapUpdateLiquidityTokens(liquidityTokens, append || change || removed)
    );
  }

  const { accountAssetsData: existingAccountAssetsData } = getState().data;
  parsedAssets = {
    ...existingAccountAssetsData,
    ...parsedAssets,
  };

  parsedAssets = pickBy(
    parsedAssets,
    asset => !!Number(asset?.balance?.amount)
  );

  saveAccountAssetsData(parsedAssets, accountAddress, network);
  if (!isEmpty(parsedAssets)) {
    // Change the state since the account isn't empty anymore
    saveAccountEmptyState(false, accountAddress, network);
  }

  const assetsWithScamURL: string[] = Object.values(parsedAssets)
    .filter(
      asset =>
        ((asset?.name && isValidDomain(asset?.name.replaceAll(' ', ''))) ||
          (asset?.symbol && isValidDomain(asset.symbol))) &&
        !asset.isVerified
    )
    .map(asset => asset.uniqueId);

  // we need to store hidden coins before storing parsedAssets
  // so all the selectors that depend on both will have hidden coins by that time
  // to be able to filter them
  addHiddenCoins(assetsWithScamURL, dispatch, accountAddress);

  dispatch({
    payload: parsedAssets,
    type: DATA_LOAD_ACCOUNT_ASSETS_DATA_RECEIVED,
  });
};

const callbacksOnAssetReceived: {
  [address: string]: ((asset: ParsedAddressAsset) => unknown) | undefined;
} = {};

/**
 * Saves a callback function to be called when an asset's price is loaded.
 *
 * @param address The asset's address.
 * @param action The callback.
 */
export function scheduleActionOnAssetReceived(
  address: string,
  action: (asset: ParsedAddressAsset) => unknown
) {
  callbacksOnAssetReceived[address.toLowerCase()] = action;
}

/**
 * Handles a `AssetPricesReceivedMessage` from Zerion and updates state.
 *
 * @param message The message, or undefined.
 * @param fromFallback Whether or not this message is provided as a fallback.
 */
export const assetPricesReceived = (
  message: AssetPricesReceivedMessage | undefined,
  fromFallback: boolean = false
) => (
  dispatch: Dispatch<DataUpdateGenericAssetsAction | DataUpdateEthUsdAction>,
  getState: AppGetState
) => {
  if (!fromFallback) {
    disableGenericAssetsFallbackIfNeeded();
  }
  const newAssetPrices = message?.payload?.prices ?? {};
  const { nativeCurrency } = getState().settings;

  if (nativeCurrency.toLowerCase() === message?.meta?.currency) {
    if (isEmpty(newAssetPrices)) return;
    const parsedAssets = mapValues(newAssetPrices, asset =>
      parseAsset(asset)
    ) as {
      [id: string]: ParsedAddressAsset;
    };
    const { genericAssets } = getState().data;

    const updatedAssets = {
      ...genericAssets,
      ...parsedAssets,
    };

    const assetAddresses = Object.keys(parsedAssets);

    for (let address of assetAddresses) {
      callbacksOnAssetReceived[address.toLowerCase()]?.(parsedAssets[address]);
      callbacksOnAssetReceived[address.toLowerCase()] = undefined;
    }

    dispatch({
      payload: updatedAssets,
      type: DATA_UPDATE_GENERIC_ASSETS,
    });
  }
  if (
    message?.meta?.currency?.toLowerCase() ===
      NativeCurrencyKeys.USD.toLowerCase() &&
    newAssetPrices[ETH_ADDRESS]
  ) {
    const value = newAssetPrices[ETH_ADDRESS]?.price?.value;
    dispatch({
      payload: value,
      type: DATA_UPDATE_ETH_USD,
    });
  }
};

/**
 * Handles a `AssetPricesChangedMessage` from Zerion and updates state.
 *
 * @param message The message.
 */
export const assetPricesChanged = (
  message: AssetPricesChangedMessage | undefined
) => (
  dispatch: Dispatch<DataUpdateGenericAssetsAction | DataUpdateEthUsdAction>,
  getState: AppGetState
) => {
  const { nativeCurrency } = getState().settings;

  const price = message?.payload?.prices?.[0]?.price;
  const assetAddress = message?.meta?.asset_code;
  if (isNil(price) || isNil(assetAddress)) return;

  if (nativeCurrency?.toLowerCase() === message?.meta?.currency) {
    const { genericAssets } = getState().data;
    const genericAsset = {
      ...genericAssets?.[assetAddress],
      price,
    };
    const updatedAssets = {
      ...genericAssets,
      [assetAddress]: genericAsset,
    } as {
      [address: string]: ParsedAddressAsset;
    };

    debouncedUpdateGenericAssets(
      {
        payload: updatedAssets,
        type: DATA_UPDATE_GENERIC_ASSETS,
      },
      dispatch
    );
  }
  if (
    message?.meta?.currency?.toLowerCase() ===
      NativeCurrencyKeys.USD.toLowerCase() &&
    assetAddress === ETH_ADDRESS
  ) {
    dispatch({
      payload: price?.value,
      type: DATA_UPDATE_ETH_USD,
    });
  }
};

/**
 * Updates state and account local storage with a new transaction.
 *
 * @param txDetails The transaction details to parse.
 * @param accountAddressToUpdate The account to add the transaction to, or null
 * to default to the currently selected account.
 * @param disableTxnWatcher Whether or not to disable the pending transaction
 * watcher.
 * @param provider A `StaticJsonRpcProvider` to use for watching the pending
 * transaction, or null to use the default provider.
 */
export const dataAddNewTransaction = (
  txDetails: NewTransactionOrAddCashTransaction,
  accountAddressToUpdate: string | null = null,
  disableTxnWatcher: boolean = false,
  provider: StaticJsonRpcProvider | null = null
) => async (
  dispatch: ThunkDispatch<
    AppState,
    unknown,
    DataUpdatePendingTransactionSuccessAction
  >,
  getState: AppGetState
) => {
  const { pendingTransactions } = getState().data;
  const { accountAddress, nativeCurrency, network } = getState().settings;
  if (
    accountAddressToUpdate &&
    accountAddressToUpdate.toLowerCase() !== accountAddress.toLowerCase()
  )
    return;
  try {
    const parsedTransaction = await parseNewTransaction(
      txDetails,
      nativeCurrency
    );
    const _pendingTransactions = [parsedTransaction, ...pendingTransactions];
    dispatch({
      payload: _pendingTransactions,
      type: DATA_UPDATE_PENDING_TRANSACTIONS_SUCCESS,
    });
    saveLocalPendingTransactions(_pendingTransactions, accountAddress, network);
    if (parsedTransaction.from && parsedTransaction.nonce) {
      dispatch(
        // @ts-ignore-next-line
        incrementNonce(
          parsedTransaction.from,
          parsedTransaction.nonce,
          parsedTransaction.network
        )
      );
    }
    if (
      !disableTxnWatcher ||
      network !== Network.mainnet ||
      parsedTransaction?.network
    ) {
      dispatch(
        watchPendingTransactions(
          accountAddress,
          parsedTransaction.network
            ? TXN_WATCHER_MAX_TRIES_LAYER_2
            : TXN_WATCHER_MAX_TRIES,
          null,
          // @ts-expect-error `watchPendingTransactions` only takes 3 arguments.
          provider
        )
      );
    }
    return parsedTransaction;
    // eslint-disable-next-line no-empty
  } catch (error) {}
};

/**
 * Returns the `TransactionStatus` that represents completion for a given
 * transaction type.
 *
 * @param type The transaction type.
 * @returns The confirmed status.
 */
const getConfirmedState = (type: TransactionType): TransactionStatus => {
  switch (type) {
    case TransactionTypes.authorize:
      return TransactionStatus.approved;
    case TransactionTypes.deposit:
      return TransactionStatus.deposited;
    case TransactionTypes.withdraw:
      return TransactionStatus.withdrew;
    case TransactionTypes.receive:
      return TransactionStatus.received;
    case TransactionTypes.purchase:
      return TransactionStatus.purchased;
    default:
      return TransactionStatus.sent;
  }
};

/**
 * Watches pending transactions and updates state and account local storage
 * when new data is available.
 *
 * @param provider A `StaticJsonRpcProvider`, or null to use the default
 * provider.
 * @param currentNonce The nonce of the last confirmed transaction, used to
 * determine if a transaction has been dropped.
 */
export const dataWatchPendingTransactions = (
  provider: StaticJsonRpcProvider | null = null,
  currentNonce: number = -1
) => async (
  dispatch: ThunkDispatch<
    AppState,
    unknown,
    DataLoadTransactionSuccessAction | DataUpdatePendingTransactionSuccessAction
  >,
  getState: AppGetState
) => {
  const { pendingTransactions: pending } = getState().data;
  if (isEmpty(pending)) {
    return true;
  }
  let txStatusesDidChange = false;
  const updatedPendingTransactions = await Promise.all(
    pending.map(async tx => {
      const updatedPending = { ...tx };
      const txHash = ethereumUtils.getHash(tx);
      try {
        logger.log('Checking pending tx with hash', txHash);
        const p =
          provider || (await getProviderForNetwork(updatedPending.network));
        const txObj = await p.getTransaction(txHash!);
        // if the nonce of last confirmed tx is higher than this pending tx then it got dropped
        const nonceAlreadyIncluded = currentNonce > tx.nonce!;
        if ((txObj?.blockNumber && txObj?.blockHash) || nonceAlreadyIncluded) {
          // When speeding up a non "normal tx" we need to resubscribe
          // because zerion "append" event isn't reliable
          logger.log('TX CONFIRMED!', txObj);
          if (!nonceAlreadyIncluded) {
            appEvents.emit('transactionConfirmed', {
              ...txObj,
              internalType: tx.type,
            });
          }
          if (tx?.ensRegistration) {
            const fetchWalletENSData = async () => {
              await dispatch(fetchWalletENSAvatars());
              dispatch(fetchWalletNames());
            };
            fetchWalletENSData();
          }
          const minedAt = Math.floor(Date.now() / 1000);
          txStatusesDidChange = true;
          let receipt;
          try {
            if (txObj) {
              receipt = await txObj.wait();
            }
          } catch (e: any) {
            // https://docs.ethers.io/v5/api/providers/types/#providers-TransactionResponse
            if (e.transaction) {
              // if a transaction field exists, it was confirmed but failed
              updatedPending.status = TransactionStatus.failed;
            } else {
              // cancelled or replaced
              updatedPending.status = TransactionStatus.cancelled;
            }
          }
          const status = receipt?.status || 0;
          if (!isZero(status)) {
            const isSelf = tx?.from!.toLowerCase() === tx?.to!.toLowerCase();
            const newStatus = getTransactionLabel({
              direction: isSelf
                ? TransactionDirection.self
                : TransactionDirection.out,
              pending: false,
              protocol: tx?.protocol,
              status:
                tx.status === TransactionStatus.cancelling
                  ? TransactionStatus.cancelled
                  : getConfirmedState(tx.type),
              type: tx?.type,
            });
            updatedPending.status = newStatus;
          } else if (nonceAlreadyIncluded) {
            updatedPending.status = TransactionStatus.unknown;
          } else {
            updatedPending.status = TransactionStatus.failed;
          }
          const title = getTitle({
            protocol: tx.protocol,
            status: updatedPending.status,
            type: tx.type,
          });
          updatedPending.title = title;
          updatedPending.pending = false;
          updatedPending.minedAt = minedAt;
        } else {
          if (tx.flashbots) {
            const fbStatus = await fetch(
              `https://protect.flashbots.net/tx/${txHash}`
            );
            const fbResponse = await fbStatus.json();
            logger.debug('Flashbots response', fbResponse);
            // Make sure it wasn't dropped after 25 blocks or never made it
            if (
              fbResponse.status === 'FAILED' ||
              fbResponse.status === 'CANCELLED'
            ) {
              txStatusesDidChange = true;
              updatedPending.status = TransactionStatus.dropped;
              const title = getTitle({
                protocol: tx.protocol,
                status: updatedPending.status,
                type: tx.type,
              });
              updatedPending.title = title;
              updatedPending.pending = false;
              const minedAt = Math.floor(Date.now() / 1000);
              updatedPending.minedAt = minedAt;
              // decrement the nonce since it was dropped
              // @ts-ignore-next-line
              dispatch(decrementNonce(tx.from!, tx.nonce!, Network.mainnet));
            }
          }
        }
      } catch (error) {
        logger.log('Error watching pending txn', error);
      }
      return updatedPending;
    })
  );

  if (txStatusesDidChange) {
    const { accountAddress, network } = getState().settings;
    const [newDataTransactions, pendingTransactions] = partition(
      updatedPendingTransactions.filter(
        ({ status }) => status !== TransactionStatus.unknown
      ),
      tx => !tx.pending
    );
    dispatch({
      payload: pendingTransactions,
      type: DATA_UPDATE_PENDING_TRANSACTIONS_SUCCESS,
    });
    saveLocalPendingTransactions(pendingTransactions, accountAddress, network);

    const { transactions } = getState().data;
    const updatedTransactions = newDataTransactions.concat(transactions);
    dispatch({
      payload: updatedTransactions,
      type: DATA_LOAD_TRANSACTIONS_SUCCESS,
    });
    saveLocalTransactions(updatedTransactions, accountAddress, network);
    dispatch(updatePurchases(updatedTransactions));

    if (!pendingTransactions?.length) {
      return true;
    }
  }
  return false;
};

/**
 * Updates a transaction in state and account local storage and watches it,
 * if `watch` is true.
 *
 * @param txHash The transaction hash to update.
 * @param txObj The updated transaction data.
 * @param watch Whether or not to watch the new transaction.
 * @param provider A `StaticJsonRpcProvider`, or null to use the default
 * provider.
 */
export const dataUpdateTransaction = (
  txHash: string,
  txObj: RainbowTransaction,
  watch: boolean,
  provider: StaticJsonRpcProvider | null = null
) => async (
  dispatch: ThunkDispatch<
    AppState,
    unknown,
    DataUpdatePendingTransactionSuccessAction
  >,
  getState: AppGetState
) => {
  const { pendingTransactions } = getState().data;

  const allOtherTx = pendingTransactions.filter(tx => tx.hash !== txHash);
  const updatedTransactions = [txObj].concat(allOtherTx);

  dispatch({
    payload: updatedTransactions,
    type: DATA_UPDATE_PENDING_TRANSACTIONS_SUCCESS,
  });
  const { accountAddress, network } = getState().settings;
  saveLocalPendingTransactions(updatedTransactions, accountAddress, network);
  // Always watch cancellation and speed up
  if (watch) {
    dispatch(
      watchPendingTransactions(
        accountAddress,
        txObj.network ? TXN_WATCHER_MAX_TRIES_LAYER_2 : TXN_WATCHER_MAX_TRIES,
        provider
      )
    );
  }
};

/**
 * Updates purchases using the `addCash` reducer to reflect new transaction data.
 * Called when new transaction information is loaded.
 *
 * @param updatedTransactions The array of updated transactions.
 */
const updatePurchases = (updatedTransactions: RainbowTransaction[]) => (
  dispatch: ThunkDispatch<AppState, unknown, never>
) => {
  const confirmedPurchases = updatedTransactions.filter(txn => {
    return (
      txn.type === TransactionTypes.purchase &&
      txn.status !== TransactionStatus.purchasing
    );
  });
  dispatch(addCashUpdatePurchases(confirmedPurchases));
};

/**
 * Checks the current account's transaction count and subscribes to pending
 * transaction updates using `dataWatchPendingTransactions`.
 *
 * @param accountAddressToWatch The address to watch. If this does not match
 * the currently selected address, the subscription is not started.
 * @param provider A `StaticJsonRpcProvider`, or null to use the default
 * provider.
 */
export const checkPendingTransactionsOnInitialize = (
  accountAddressToWatch: string,
  provider: StaticJsonRpcProvider | null = null
) => async (
  dispatch: ThunkDispatch<AppState, unknown, never>,
  getState: AppGetState
) => {
  const { accountAddress: currentAccountAddress } = getState().settings;
  if (currentAccountAddress !== accountAddressToWatch) return;
  const currentNonce = await (provider || web3Provider).getTransactionCount(
    currentAccountAddress,
    'latest'
  );
  await dispatch(dataWatchPendingTransactions(provider, currentNonce));
};

/**
 * Repeatedly attempts to subscribe to transaction updates using
 * `dataWatchPendingTransactions` until there are no more pending transactions
 * or `remainingTries` attempts are exhausted.
 *
 * @param accountAddressToWatch The account address to watch. If this does
 * not match the currently selected address, the subscription is not started.
 * @param remainingTries The remaining number of attempts.
 * @param provider A `StaticJsonRpcProvider`, or null to use the default
 * provider.
 */
export const watchPendingTransactions = (
  accountAddressToWatch: string,
  remainingTries: number = TXN_WATCHER_MAX_TRIES,
  provider: StaticJsonRpcProvider | null = null
) => async (
  dispatch: ThunkDispatch<AppState, unknown, never>,
  getState: AppGetState
) => {
  pendingTransactionsHandle && clearTimeout(pendingTransactionsHandle);
  if (remainingTries === 0) return;

  const { accountAddress: currentAccountAddress } = getState().settings;
  if (currentAccountAddress !== accountAddressToWatch) return;

  const done = await dispatch(dataWatchPendingTransactions(provider));

  if (!done) {
    pendingTransactionsHandle = setTimeout(() => {
      dispatch(
        watchPendingTransactions(
          accountAddressToWatch,
          remainingTries - 1,
          provider
        )
      );
    }, TXN_WATCHER_POLL_INTERVAL);
  }
};

/**
 * Updates state to indicate whether or not savings data should be refetched.
 *
 * @param fetch Whether or not savings should be refetched.
 */
export const updateRefetchSavings = (fetch: boolean) => (
  dispatch: Dispatch<DataUpdateRefetchSavingsAction>
) =>
  dispatch({
    payload: fetch,
    type: DATA_UPDATE_REFETCH_SAVINGS,
  });

// -- Reducer ----------------------------------------- //
const INITIAL_STATE: DataState = {
  accountAssetsData: {}, // for account-specific assets
  ethUSDPrice: null,
  genericAssets: {},
  isLoadingAssets: true,
  isLoadingTransactions: true,
  pendingTransactions: [],
  portfolios: {},
  shouldRefetchSavings: false,
  transactions: [],
};

export default (state: DataState = INITIAL_STATE, action: DataAction) => {
  switch (action.type) {
    case DATA_UPDATE_REFETCH_SAVINGS:
      return { ...state, shouldRefetchSavings: action.payload };
    case DATA_UPDATE_GENERIC_ASSETS:
      return { ...state, genericAssets: action.payload };
    case DATA_UPDATE_PORTFOLIOS:
      return {
        ...state,
        portfolios: action.payload,
      };
    case DATA_UPDATE_ETH_USD:
      return {
        ...state,
        ethUSDPrice: action.payload,
      };
    case DATA_LOAD_TRANSACTIONS_REQUEST:
      return {
        ...state,
        isLoadingTransactions: true,
      };
    case DATA_LOAD_TRANSACTIONS_SUCCESS:
      return {
        ...state,
        isLoadingTransactions: false,
        transactions: action.payload,
      };
    case DATA_LOAD_TRANSACTIONS_FAILURE:
      return {
        ...state,
        isLoadingTransactions: false,
      };
    case DATA_LOAD_ACCOUNT_ASSETS_DATA_REQUEST:
      return {
        ...state,
        isLoadingAssets: true,
      };
    case DATA_LOAD_ACCOUNT_ASSETS_DATA_RECEIVED: {
      return {
        ...state,
        accountAssetsData: action.payload,
      };
    }
    case DATA_LOAD_ACCOUNT_ASSETS_DATA_SUCCESS: {
      return {
        ...state,
        accountAssetsData: action.payload,
        isLoadingAssets: false,
      };
    }
    case DATA_LOAD_ACCOUNT_ASSETS_DATA_FAILURE:
      return {
        ...state,
        isLoadingAssets: false,
      };
    case DATA_LOAD_ACCOUNT_ASSETS_DATA_FINALIZED: {
      return {
        ...state,
        isLoadingAssets: false,
      };
    }
    case DATA_UPDATE_PENDING_TRANSACTIONS_SUCCESS:
      return {
        ...state,
        pendingTransactions: action.payload,
      };
    case DATA_CLEAR_STATE:
      return {
        ...state,
        ...INITIAL_STATE,
        genericAssets: state.genericAssets,
      };
    default:
      return state;
  }
};<|MERGE_RESOLUTION|>--- conflicted
+++ resolved
@@ -1,17 +1,11 @@
 import { StaticJsonRpcProvider } from '@ethersproject/providers';
 import isValidDomain from 'is-valid-domain';
-<<<<<<< HEAD
 import find from 'lodash/find';
-import isEmpty from 'lodash/isEmpty';
-import isNil from 'lodash/isNil';
 import keys from 'lodash/keys';
 import mapValues from 'lodash/mapValues';
 import partition from 'lodash/partition';
 import toUpper from 'lodash/toUpper';
 import uniqBy from 'lodash/uniqBy';
-=======
-import { find, keys, mapValues, partition, toUpper, uniqBy } from 'lodash';
->>>>>>> 5bbc8848
 import { MMKV } from 'react-native-mmkv';
 import { Dispatch } from 'redux';
 import { ThunkDispatch } from 'redux-thunk';
