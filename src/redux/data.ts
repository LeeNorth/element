--- conflicted
+++ resolved
@@ -1409,25 +1409,11 @@
   const price = message?.payload?.prices?.[0]?.price;
   const assetAddress = message?.meta?.asset_code;
   if (isNil(price) || isNil(assetAddress)) return;
-<<<<<<< HEAD
-  const { genericAssets } = getState().data;
-  const genericAsset = {
-    ...genericAssets?.[assetAddress],
-    price,
-  };
-  const updatedAssets = {
-    ...genericAssets,
-    [assetAddress]: genericAsset,
-  } as {
-    [address: string]: ParsedAddressAsset;
-  };
-=======
->>>>>>> 0547056b
 
   if (nativeCurrency?.toLowerCase() === message?.meta?.currency) {
     const { genericAssets } = getState().data;
     const genericAsset = {
-      ...get(genericAssets, assetAddress),
+      ...genericAssets?.[assetAddress],
       price,
     };
     const updatedAssets = {
