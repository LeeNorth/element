--- conflicted
+++ resolved
@@ -4,11 +4,6 @@
 import isValidDomain from 'is-valid-domain';
 import {
   find,
-<<<<<<< HEAD
-  get,
-=======
-  includes,
->>>>>>> 5b151eb4
   isEmpty,
   isNil,
   keyBy,
@@ -1173,34 +1168,17 @@
     type: DATA_LOAD_ACCOUNT_ASSETS_DATA_RECEIVED,
   });
   if (!change) {
-<<<<<<< HEAD
-    const missingPriceAssetAddresses: string[] = map(
-      Object.values(parsedAssets).filter(asset => isNil(asset?.price)),
-      property('address')
-    );
-=======
-    const missingPriceAssetAddresses: string[] = filter(parsedAssets, asset =>
-      isNil(asset?.price)
-    ).map(asset => asset.address);
->>>>>>> 5b151eb4
+    const missingPriceAssetAddresses: string[] = Object.values(parsedAssets)
+      .filter(asset => isNil(asset?.price))
+      .map(asset => asset.address);
+
     dispatch(subscribeToMissingPrices(missingPriceAssetAddresses));
   }
 
-  //Hide tokens with a url as their token name
-<<<<<<< HEAD
-  const assetsWithScamURL: string[] = map(
-    Object.values(parsedAssets).filter(
-      asset => isValidDomain(asset.name) && !asset.isVerified
-    ),
-    property('uniqueId')
-  );
-=======
-  const assetsWithScamURL: string[] = filter(
-    parsedAssets,
-    asset => isValidDomain(asset.name) && !asset.isVerified
-  ).map(asset => asset.uniqueId);
-
->>>>>>> 5b151eb4
+  const assetsWithScamURL: string[] = Object.values(parsedAssets)
+    .filter(asset => isValidDomain(asset.name) && !asset.isVerified)
+    .map(asset => asset.uniqueId);
+
   addHiddenCoins(assetsWithScamURL, dispatch, accountAddress);
 };
 
