import { ObservableQuery } from '@apollo/client';
import { StaticJsonRpcProvider } from '@ethersproject/providers';
import { getUnixTime, startOfMinute, sub } from 'date-fns';
import isValidDomain from 'is-valid-domain';
import {
  filter,
  find,
  includes,
  isEmpty,
  isNil,
  keyBy,
  keys,
  mapKeys,
  mapValues,
  partition,
  pickBy,
<<<<<<< HEAD
  property,
=======
  toLower,
>>>>>>> 5b151eb4
  toUpper,
  uniqBy,
} from 'lodash';
import debounce from 'lodash/debounce';
import { MMKV } from 'react-native-mmkv';
import { AnyAction, Dispatch } from 'redux';
import { ThunkDispatch } from 'redux-thunk';
import { uniswapClient } from '../apollo/client';
import {
  UNISWAP_24HOUR_PRICE_QUERY,
  UNISWAP_PRICES_QUERY,
} from '../apollo/queries';
import { BooleanMap } from '../hooks/useCoinListEditOptions';
import { addCashUpdatePurchases } from './addCash';
import { decrementNonce, incrementNonce } from './nonceManager';
import { AppGetState, AppState } from './store';
import { uniqueTokensRefreshState } from './uniqueTokens';
import { uniswapUpdateLiquidityTokens } from './uniswapLiquidity';
import {
  AssetTypes,
  NativeCurrencyKeys,
  NewTransactionOrAddCashTransaction,
  ParsedAddressAsset,
  RainbowTransaction,
  TransactionDirection,
  TransactionStatus,
  TransactionType,
  TransactionTypes,
  ZerionAsset,
  ZerionAssetFallback,
  ZerionTransaction,
} from '@rainbow-me/entities';
import appEvents from '@rainbow-me/handlers/appEvents';
import {
  getAccountAssetsData,
  getAssetPricesFromUniswap,
  getLocalPendingTransactions,
  getLocalTransactions,
  saveAccountAssetsData,
  saveAccountEmptyState,
  saveAssetPricesFromUniswap,
  saveLocalPendingTransactions,
  saveLocalTransactions,
} from '@rainbow-me/handlers/localstorage/accountLocal';
import {
  getProviderForNetwork,
  isL2Network,
  web3Provider,
} from '@rainbow-me/handlers/web3';
import WalletTypes from '@rainbow-me/helpers/walletTypes';
import { Navigation } from '@rainbow-me/navigation';
import { triggerOnSwipeLayout } from '@rainbow-me/navigation/onNavigationStateChange';
import { Network } from '@rainbow-me/networkTypes';
import {
  getTitle,
  getTransactionLabel,
  parseAccountAssets,
  parseAsset,
  parseNewTransaction,
  parseTransactions,
} from '@rainbow-me/parsers';
import { setHiddenCoins } from '@rainbow-me/redux/editOptions';
import {
  coingeckoIdsFallback,
  DPI_ADDRESS,
  ETH_ADDRESS,
  ETH_COINGECKO_ID,
  shitcoins,
} from '@rainbow-me/references';
import Routes from '@rainbow-me/routes';
import { delay, isZero, multiply } from '@rainbow-me/utilities';
import {
  ethereumUtils,
  getBlocksFromTimestamps,
  isLowerCaseMatch,
  TokensListenedCache,
} from '@rainbow-me/utils';
import logger from 'logger';

const storage = new MMKV();

/**
 * Adds new hidden coins for an address and updates key-value storage.
 *
 * @param coins New coin IDs.
 * @param dispatch The Redux dispatch.
 * @param address The address to hide coins for.
 */
function addHiddenCoins(
  coins: string[],
  dispatch: ThunkDispatch<AppState, unknown, never>,
  address: string
) {
  const storageKey = 'hidden-coins-obj-' + address;
  const storageEntity = storage.getString(storageKey);
  const list = Object.keys(storageEntity ? JSON.parse(storageEntity) : {});
  const newHiddenCoins = [
    ...list.filter((i: string) => !coins.includes(i)),
    ...coins,
  ].reduce((acc, curr) => {
    acc[curr] = true;
    return acc;
  }, {} as BooleanMap);
  dispatch(setHiddenCoins(newHiddenCoins));
  storage.set(storageKey, JSON.stringify(newHiddenCoins));
}

const BACKUP_SHEET_DELAY_MS = android ? 10000 : 3000;

let pendingTransactionsHandle: ReturnType<typeof setTimeout> | null = null;
let genericAssetsHandle: ReturnType<typeof setTimeout> | null = null;
const TXN_WATCHER_MAX_TRIES = 60;
const TXN_WATCHER_MAX_TRIES_LAYER_2 = 200;
const TXN_WATCHER_POLL_INTERVAL = 5000; // 5 seconds
const GENERIC_ASSETS_REFRESH_INTERVAL = 60000; // 1 minute
const GENERIC_ASSETS_FALLBACK_TIMEOUT = 10000; // 10 seconds

export const COINGECKO_IDS_ENDPOINT =
  'https://api.coingecko.com/api/v3/coins/list?include_platform=true&asset_platform_id=ethereum';

// -- Constants --------------------------------------- //

const DATA_UPDATE_GENERIC_ASSETS = 'data/DATA_UPDATE_GENERIC_ASSETS';
const DATA_UPDATE_ETH_USD = 'data/DATA_UPDATE_ETH_USD';
const DATA_UPDATE_PORTFOLIOS = 'data/DATA_UPDATE_PORTFOLIOS';
const DATA_UPDATE_UNISWAP_PRICES_SUBSCRIPTION =
  'data/DATA_UPDATE_UNISWAP_PRICES_SUBSCRIPTION';

const DATA_LOAD_ACCOUNT_ASSETS_DATA_REQUEST =
  'data/DATA_LOAD_ACCOUNT_ASSETS_DATA_REQUEST';
const DATA_LOAD_ACCOUNT_ASSETS_DATA_RECEIVED =
  'data/DATA_LOAD_ACCOUNT_ASSETS_DATA_RECEIVED';
const DATA_LOAD_ACCOUNT_ASSETS_DATA_SUCCESS =
  'data/DATA_LOAD_ACCOUNT_ASSETS_DATA_SUCCESS';
const DATA_LOAD_ACCOUNT_ASSETS_DATA_FAILURE =
  'data/DATA_LOAD_ACCOUNT_ASSETS_DATA_FAILURE';
const DATA_LOAD_ACCOUNT_ASSETS_DATA_FINALIZED =
  'data/DATA_LOAD_ACCOUNT_ASSETS_DATA_FINALIZED';

const DATA_LOAD_ASSET_PRICES_FROM_UNISWAP_SUCCESS =
  'data/DATA_LOAD_ASSET_PRICES_FROM_UNISWAP_SUCCESS';

const DATA_LOAD_TRANSACTIONS_REQUEST = 'data/DATA_LOAD_TRANSACTIONS_REQUEST';
const DATA_LOAD_TRANSACTIONS_SUCCESS = 'data/DATA_LOAD_TRANSACTIONS_SUCCESS';
const DATA_LOAD_TRANSACTIONS_FAILURE = 'data/DATA_LOAD_TRANSACTIONS_FAILURE';

const DATA_UPDATE_PENDING_TRANSACTIONS_SUCCESS =
  'data/DATA_UPDATE_PENDING_TRANSACTIONS_SUCCESS';

const DATA_UPDATE_REFETCH_SAVINGS = 'data/DATA_UPDATE_REFETCH_SAVINGS';

const DATA_CLEAR_STATE = 'data/DATA_CLEAR_STATE';

// -- Actions ---------------------------------------- //

/**
 * The state for the `data` reducer.
 */
interface DataState {
  /**
   * Parsed asset information for assets belonging to this account.
   */
  accountAssetsData: {
    [uniqueId: string]: ParsedAddressAsset;
  };

  /**
   * Uniswap price data for assets.
   */
  assetPricesFromUniswap: {
    [assetAddress: string]: UniswapAssetPriceData;
  };

  /**
   * The ETH price in USD.
   */
  ethUSDPrice: number | undefined | null;

  /**
   * Parsed asset information for generic loaded assets.
   */
  genericAssets: {
    [assetAddress: string]: ParsedAddressAsset;
  };

  /**
   * Whether or not assets are currently being loaded.
   */
  isLoadingAssets: boolean;

  /**
   * Whether or not transactions are currently being loaded.
   */
  isLoadingTransactions: boolean;

  /**
   * Pending transactions for this account.
   */
  pendingTransactions: RainbowTransaction[];

  /**
   * Zerion portfolio information keyed by account address.
   */
  portfolios: {
    [accountAddress: string]: ZerionPortfolio;
  };

  /**
   * Whether or not savings should be reset.
   */
  shouldRefetchSavings: boolean;

  /**
   * Transactions for this account.
   */
  transactions: RainbowTransaction[];

  /**
   * A GraphQL query for Uniswap data.
   */
  uniswapPricesQuery: ObservableQuery<
    UniswapPricesQueryData,
    UniswapPricesQueryVariables
  > | null;

  /**
   * An active subscription for data from `uniswapPricesQuery`.
   */
  uniswapPricesSubscription: ZenObservable.Subscription | null;
}

/**
 * An action for the `data` reducer.
 */
type DataAction =
  | DataUpdateUniswapPricesSubscriptionAction
  | DataUpdateRefetchSavingsAction
  | DataUpdateGenericAssetsAction
  | DataUpdatePortfoliosAction
  | DataUpdateEthUsdAction
  | DataLoadTransactionsRequestAction
  | DataLoadTransactionSuccessAction
  | DataLoadTransactionsFailureAction
  | DataLoadAccountAssetsDataRequestAction
  | DataLoadAssetPricesFromUniswapSuccessAction
  | DataLoadAccountAssetsDataReceivedAction
  | DataLoadAccountAssetsDataSuccessAction
  | DataLoadAccountAssetsDataFailureAction
  | DataLoadAccountAssetsDataFinalizedAction
  | DataUpdatePendingTransactionSuccessAction
  | DataClearStateAction;

/**
 * The action to update the Uniswap prices query and subscription.
 */
interface DataUpdateUniswapPricesSubscriptionAction {
  type: typeof DATA_UPDATE_UNISWAP_PRICES_SUBSCRIPTION;
  payload: {
    uniswapPricesQuery: DataState['uniswapPricesQuery'];
    uniswapPricesSubscription: DataState['uniswapPricesSubscription'];
  };
}

/**
 * The action to change `shouldRefetchSavings`.
 */
interface DataUpdateRefetchSavingsAction {
  type: typeof DATA_UPDATE_REFETCH_SAVINGS;
  payload: boolean;
}

/**
 * The action to update `genericAssets`.
 */
interface DataUpdateGenericAssetsAction {
  type: typeof DATA_UPDATE_GENERIC_ASSETS;
  payload: DataState['genericAssets'];
}

/**
 * The action to update `portfolios`.
 */
interface DataUpdatePortfoliosAction {
  type: typeof DATA_UPDATE_PORTFOLIOS;
  payload: DataState['portfolios'];
}

/**
 * The action to update `ethUSDPrice`.
 */
interface DataUpdateEthUsdAction {
  type: typeof DATA_UPDATE_ETH_USD;
  payload: number | undefined;
}

/**
 * The action to set `isLoadingTransactions` to `true`.
 */
interface DataLoadTransactionsRequestAction {
  type: typeof DATA_LOAD_TRANSACTIONS_REQUEST;
}

/**
 * The action used to update transactions and indicate that loading transactions
 * was successful.
 */
interface DataLoadTransactionSuccessAction {
  type: typeof DATA_LOAD_TRANSACTIONS_SUCCESS;
  payload: DataState['transactions'];
}

/**
 * The action used to indicate that loading a transaction failed.
 */
interface DataLoadTransactionsFailureAction {
  type: typeof DATA_LOAD_TRANSACTIONS_FAILURE;
}

/**
 * The action to set `isLoadingAssets` to `true`.
 */
interface DataLoadAccountAssetsDataRequestAction {
  type: typeof DATA_LOAD_ACCOUNT_ASSETS_DATA_REQUEST;
}

/**
 * The action to update `accountAssetsData` and indicate that data has been
 * received.
 */
interface DataLoadAccountAssetsDataReceivedAction {
  type: typeof DATA_LOAD_ACCOUNT_ASSETS_DATA_RECEIVED;
  payload: DataState['accountAssetsData'];
}

/**
 * The action to update `assetPricesFromUniswap` and indicate data has been
 * fetched successfully.
 */
interface DataLoadAssetPricesFromUniswapSuccessAction {
  type: typeof DATA_LOAD_ASSET_PRICES_FROM_UNISWAP_SUCCESS;
  payload: DataState['assetPricesFromUniswap'];
}

/**
 * The action to update `accountAssetsData` and indicate that loading was
 * successful.
 */
interface DataLoadAccountAssetsDataSuccessAction {
  type: typeof DATA_LOAD_ACCOUNT_ASSETS_DATA_SUCCESS;
  payload: DataState['accountAssetsData'];
}

/**
 * The action used to incidate that loading account asset data failed.
 */
interface DataLoadAccountAssetsDataFailureAction {
  type: typeof DATA_LOAD_ACCOUNT_ASSETS_DATA_FAILURE;
}

/**
 * The action used to incidate that loading *all* account assets is finished.
 */
interface DataLoadAccountAssetsDataFinalizedAction {
  type: typeof DATA_LOAD_ACCOUNT_ASSETS_DATA_FINALIZED;
}

/**
 * The action used to indicate that transactions were added successfully,
 * with a payload including the entire new array for `transactions`.
 */
interface DataUpdatePendingTransactionSuccessAction {
  type: typeof DATA_UPDATE_PENDING_TRANSACTIONS_SUCCESS;
  payload: DataState['transactions'];
}

/**
 * The action used to clear the state while maintaining generic asset data.
 */
interface DataClearStateAction {
  type: typeof DATA_CLEAR_STATE;
}

// Uniswap types:

/**
 * Price data loaded from a Uniswap query.
 */
interface UniswapPricesQueryData {
  tokens: {
    id: string;
    derivedETH: string;
    symbol: string;
    name: string;
    decimals: string;
  }[];
}

/**
 * Variables included in the Uniswap price query.
 */
interface UniswapPricesQueryVariables {
  addresses: string[];
}

/**
 * Data stored following a successful Uniswap query.
 */
interface UniswapAssetPriceData {
  price: string;
  relativePriceChange: number;
  tokenAddress: string;
}

// Coingecko types:

/**
 * Data loaded from the Coingecko API when the `last_updated_at` field is
 * requested. Keys of the format `[currency_id]` and `[currency_id]_24h_change`
 * are also included.
 */
interface CoingeckoApiResponseWithLastUpdate {
  [coingeckoId: string]: {
    [currencyIdOr24hChange: string]: number;
    last_updated_at: number;
  };
}

// Zerion types:

/**
 * Data loaded from the Zerion API for a portfolio. See
 * https://docs.zerion.io/websockets/models#portfolio for details.
 */
interface ZerionPortfolio {
  assets_value: number;
  deposited_value: number;
  borrowed_value: number;
  locked_value: number;
  staked_value: number;
  bsc_assets_value: number;
  polygon_assets_value: number;
  total_value: number;
  absolute_change_24h: number;
  relative_change_24h?: number;
}

/**
 * A message from the Zerion API indicating that assets were received.
 */
interface AddressAssetsReceivedMessage {
  payload?: {
    assets?: {
      [id: string]: {
        asset: ZerionAsset;
      };
    };
  };
  meta?: MessageMeta;
}

/**
 * A message from the Zerion API indicating that portfolio data was received.
 */
interface PortfolioReceivedMessage {
  payload?: {
    portfolio?: ZerionPortfolio;
  };
  meta?: MessageMeta;
}

/**
 * A message from the Zerion API indicating that transaction data was received.
 */
interface TransactionsReceivedMessage {
  payload?: {
    transactions?: ZerionTransaction[];
  };
  meta?: MessageMeta;
}

/**
 * A message from the Zerion API indicating that transactions were removed.
 */
interface TransactionsRemovedMessage {
  payload?: {
    transactions?: ZerionTransaction[];
  };
  meta?: MessageMeta;
}

/**
 * A message from the Zerion API indicating that asset data was received. Note,
 * an actual message directly from Zerion would only include `ZerionAsset`
 * as the value type in the `prices` map, but this message type is also used
 * when manually invoking `assetPricesReceived` with fallback values.
 */
interface AssetPricesReceivedMessage {
  payload?: {
    prices?: {
      [id: string]: ZerionAsset | ZerionAssetFallback;
    };
  };
  meta?: MessageMeta;
}

/**
 * A message from the Zerion API indicating that asset prices were changed.
 */
interface AssetPricesChangedMessage {
  payload?: {
    prices?: ZerionAsset[];
  };
  meta?: MessageMeta & { asset_code?: string };
}

/**
 * Metadata for a message from the Zerion API.
 */
interface MessageMeta {
  address?: string;
  currency?: string;
  status?: string;
  chain_id?: Network; // L2
}

/**
 * A message from the Zerion API.
 */
type DataMessage =
  | AddressAssetsReceivedMessage
  | PortfolioReceivedMessage
  | TransactionsReceivedMessage
  | TransactionsRemovedMessage
  | AssetPricesReceivedMessage
  | AssetPricesChangedMessage;

// Functions:

/**
 * Loads initial state from account local storage.
 */
export const dataLoadState = () => async (
  dispatch: ThunkDispatch<
    AppState,
    unknown,
    | DataLoadAssetPricesFromUniswapSuccessAction
    | DataLoadAccountAssetsDataRequestAction
    | DataLoadAccountAssetsDataSuccessAction
    | DataLoadAccountAssetsDataFailureAction
    | DataLoadTransactionSuccessAction
    | DataLoadTransactionsRequestAction
    | DataLoadTransactionsFailureAction
    | DataUpdatePendingTransactionSuccessAction
  >,
  getState: AppGetState
) => {
  const { accountAddress, network } = getState().settings;
  try {
    const assetPricesFromUniswap = await getAssetPricesFromUniswap(
      accountAddress,
      network
    );
    dispatch({
      payload: assetPricesFromUniswap,
      type: DATA_LOAD_ASSET_PRICES_FROM_UNISWAP_SUCCESS,
    });
    // eslint-disable-next-line no-empty
  } catch (error) {}
  try {
    dispatch({ type: DATA_LOAD_ACCOUNT_ASSETS_DATA_REQUEST });
    const accountAssetsData = await getAccountAssetsData(
      accountAddress,
      network
    );

    if (!isEmpty(accountAssetsData)) {
      dispatch({
        payload: accountAssetsData,
        type: DATA_LOAD_ACCOUNT_ASSETS_DATA_SUCCESS,
      });
    }
  } catch (error) {
    dispatch({ type: DATA_LOAD_ACCOUNT_ASSETS_DATA_FAILURE });
  }
  try {
    dispatch({ type: DATA_LOAD_TRANSACTIONS_REQUEST });
    const transactions = await getLocalTransactions(accountAddress, network);
    const pendingTransactions = await getLocalPendingTransactions(
      accountAddress,
      network
    );
    dispatch({
      payload: pendingTransactions,
      type: DATA_UPDATE_PENDING_TRANSACTIONS_SUCCESS,
    });
    dispatch({
      payload: transactions,
      type: DATA_LOAD_TRANSACTIONS_SUCCESS,
    });
  } catch (error) {
    dispatch({ type: DATA_LOAD_TRANSACTIONS_FAILURE });
  }
  genericAssetsHandle = setTimeout(() => {
    dispatch(genericAssetsFallback());
  }, GENERIC_ASSETS_FALLBACK_TIMEOUT);
};

/**
 * Fetches asset prices from the Coingecko API.
 *
 * @param coingeckoIds The Coingecko IDs to fetch asset prices for.
 * @param nativeCurrency The native currency use for reporting asset prices.
 * @returns The Coingecko API response, or undefined if the fetch is
 * unsuccessful.
 */
export const fetchAssetPricesWithCoingecko = async (
  coingeckoIds: string[],
  nativeCurrency: string
): Promise<CoingeckoApiResponseWithLastUpdate | undefined> => {
  try {
    const url = `https://api.coingecko.com/api/v3/simple/price?ids=${coingeckoIds
      .filter(val => !!val)
      .sort()
      .join(
        ','
      )}&vs_currencies=${nativeCurrency}&include_24hr_change=true&include_last_updated_at=true`;
    const priceRequest = await fetch(url);
    return priceRequest.json();
  } catch (e) {
    logger.log(`Error trying to fetch ${coingeckoIds} prices`, e);
  }
};

/**
 * Loads generic asset prices from fallback data and updates state, in the
 * event that Zerion is unavailable.
 */
const genericAssetsFallback = () => async (
  dispatch: ThunkDispatch<AppState, unknown, never>,
  getState: AppGetState
) => {
  logger.log('ZERION IS DOWN! ENABLING GENERIC ASSETS FALLBACK');
  const { nativeCurrency } = getState().settings;
  const formattedNativeCurrency = nativeCurrency.toLowerCase();
  let ids: typeof coingeckoIdsFallback;
  try {
    const request = await fetch(COINGECKO_IDS_ENDPOINT);
    ids = await request.json();
  } catch (e) {
    ids = coingeckoIdsFallback;
  }

  const allAssets: ZerionAssetFallback[] = [
    {
      asset_code: ETH_ADDRESS,
      coingecko_id: ETH_COINGECKO_ID,
      decimals: 18,
      name: 'Ethereum',
      symbol: 'ETH',
    },
    {
      asset_code: DPI_ADDRESS,
      coingecko_id: 'defipulse-index',
      decimals: 18,
      name: 'DefiPulse Index',
      symbol: 'DPI',
    },
  ];

  keys(TokensListenedCache?.[nativeCurrency]).forEach(address => {
    const coingeckoAsset = ids.find(
      ({ platforms: { ethereum: tokenAddress } }) =>
        tokenAddress.toLowerCase() === address
    );

    if (coingeckoAsset) {
      allAssets.push({
        asset_code: address,
        coingecko_id: coingeckoAsset?.id,
        name: coingeckoAsset.name,
        symbol: toUpper(coingeckoAsset.symbol),
      });
    }
  });

  const allAssetsUnique = uniqBy(allAssets, token => token.asset_code);

  let prices: CoingeckoApiResponseWithLastUpdate = {};
  const pricePageSize = 80;
  const pages = Math.ceil(allAssetsUnique.length / pricePageSize);
  try {
    for (let currentPage = 0; currentPage < pages; currentPage++) {
      const from = currentPage * pricePageSize;
      const to = from + pricePageSize;
      const currentPageIds = allAssetsUnique
        .slice(from, to)
        .map(({ coingecko_id }) => coingecko_id);

      const pricesForCurrentPage = await fetchAssetPricesWithCoingecko(
        currentPageIds,
        formattedNativeCurrency
      );
      await delay(1000);
      prices = { ...prices, ...pricesForCurrentPage };
    }
  } catch (e) {
    logger.sentry('error loading generic asset prices from coingecko', e);
  }

  if (!isEmpty(prices)) {
    Object.keys(prices).forEach(key => {
      for (let uniqueAsset of allAssetsUnique) {
        if (uniqueAsset.coingecko_id.toLowerCase() === key.toLowerCase()) {
          uniqueAsset.price = {
            changed_at: prices[key].last_updated_at,
            relative_change_24h:
              prices[key][`${formattedNativeCurrency}_24h_change`],
            value: prices[key][`${formattedNativeCurrency}`],
          };
          break;
        }
      }
    });
  }

  const allPrices: {
    [id: string]: ZerionAssetFallback;
  } = {};

  allAssetsUnique.forEach(asset => {
    allPrices[asset.asset_code] = asset;
  });

  dispatch(
    assetPricesReceived(
      {
        meta: {
          currency: 'usd',
          status: 'ok',
        },
        payload: { prices: allPrices },
      },
      true
    )
  );

  genericAssetsHandle = setTimeout(() => {
    logger.log('updating generic assets via fallback');
    dispatch(genericAssetsFallback());
  }, GENERIC_ASSETS_REFRESH_INTERVAL);
};

/**
 * Disables the generic asset fallback timeout if one is set.
 */
export const disableGenericAssetsFallbackIfNeeded = () => {
  if (genericAssetsHandle) {
    clearTimeout(genericAssetsHandle);
  }
};

/**
 * Resets state, with the exception of generic asset prices, and unsubscribes
 * from listeners and timeouts.
 */
export const dataResetState = () => (
  dispatch: Dispatch<DataClearStateAction>,
  getState: AppGetState
) => {
  const { uniswapPricesSubscription } = getState().data;
  uniswapPricesSubscription?.unsubscribe?.();
  pendingTransactionsHandle && clearTimeout(pendingTransactionsHandle);
  genericAssetsHandle && clearTimeout(genericAssetsHandle);
  dispatch({ type: DATA_CLEAR_STATE });
};

/**
 * Updates account asset data in state for a specific asset and saves to account
 * local storage.
 *
 * @param assetData The updated asset, which replaces or adds to the current
 * account's asset data based on it's `uniqueId`.
 */
export const dataUpdateAsset = (assetData: ParsedAddressAsset) => (
  dispatch: Dispatch<DataLoadAccountAssetsDataSuccessAction>,
  getState: AppGetState
) => {
  const { accountAddress, network } = getState().settings;
  const { accountAssetsData } = getState().data;
  const updatedAssetsData = {
    ...accountAssetsData,
    [assetData.uniqueId]: assetData,
  };
  dispatch({
    payload: updatedAssetsData,
    type: DATA_LOAD_ACCOUNT_ASSETS_DATA_SUCCESS,
  });
  saveAccountAssetsData(updatedAssetsData, accountAddress, network);
};

/**
 * Replaces the account asset data in state and saves to account local storage.
 *
 * @param assetsData The new asset data.
 */
export const dataUpdateAssets = (assetsData: {
  [uniqueId: string]: ParsedAddressAsset;
}) => (
  dispatch: Dispatch<DataLoadAccountAssetsDataSuccessAction>,
  getState: AppGetState
) => {
  const { accountAddress, network } = getState().settings;
  if (!isEmpty(assetsData)) {
    saveAccountAssetsData(assetsData, accountAddress, network);
    // Change the state since the account isn't empty anymore
    saveAccountEmptyState(false, accountAddress, network);
    dispatch({
      payload: assetsData,
      type: DATA_LOAD_ACCOUNT_ASSETS_DATA_SUCCESS,
    });
  }
};

/**
 * Checks whether or not metadata received from Zerion is valid.
 *
 * @param message The message received from Zerion.
 */
const checkMeta = (message: DataMessage | undefined) => (
  dispatch: Dispatch<never>,
  getState: AppGetState
) => {
  const { accountAddress, nativeCurrency } = getState().settings;
  const address = message?.meta?.address;
  const currency = message?.meta?.currency;
  return (
    isLowerCaseMatch(address!, accountAddress) &&
    isLowerCaseMatch(currency!, nativeCurrency)
  );
};

/**
 * Checks to see if new savings are available based on incoming transaction data,
 * and if so, updates state to request refetching savings.
 *
 * @param transactionsData Incoming transaction data.
 */
const checkForConfirmedSavingsActions = (
  transactionsData: ZerionTransaction[]
) => (dispatch: ThunkDispatch<AppState, unknown, never>) => {
  const foundConfirmedSavings = find(
    transactionsData,
    (transaction: ZerionTransaction) =>
      (transaction?.type === 'deposit' || transaction?.type === 'withdraw') &&
      transaction?.status === 'confirmed'
  );
  if (foundConfirmedSavings) {
    dispatch(updateRefetchSavings(true));
  }
};

/**
 * Checks to see if a network's nonce should be incremented for an acount
 * based on incoming transaction data, and if so, updates state.
 *
 * @param transactionData Incoming transaction data.
 */
const checkForUpdatedNonce = (transactionData: ZerionTransaction[]) => (
  dispatch: ThunkDispatch<AppState, unknown, never>,
  getState: AppGetState
) => {
  if (transactionData.length) {
    const { accountAddress, network } = getState().settings;
    const txSortedByDescendingNonce = transactionData
      .filter(
        ({ address_from }) =>
          address_from?.toLowerCase() === accountAddress.toLowerCase()
      )
      .sort(({ nonce: n1 }, { nonce: n2 }) => (n2 ?? 0) - (n1 ?? 0));
    const [latestTx] = txSortedByDescendingNonce;
    const { address_from, nonce } = latestTx;
    if (nonce) {
      dispatch(incrementNonce(address_from!, nonce, network));
    }
  }
};

/**
 * Checks to see if a network's nonce should be decremented for an account
 * based on incoming transaction data, and if so, updates state.
 *
 * @param removedTransactions Removed transaction data.
 */
const checkForRemovedNonce = (removedTransactions: RainbowTransaction[]) => (
  dispatch: ThunkDispatch<AppState, unknown, never>,
  getState: AppGetState
) => {
  if (removedTransactions.length) {
    const { accountAddress, network } = getState().settings;
    const txSortedByAscendingNonce = removedTransactions
      .filter(({ from }) => from === accountAddress)
      .sort(({ nonce: n1 }, { nonce: n2 }) => (n1 ?? 0) - (n2 ?? 0));
    const [lowestNonceTx] = txSortedByAscendingNonce;
    const { nonce } = lowestNonceTx;
    dispatch(decrementNonce(accountAddress, nonce!, network));
  }
};

/**
 * Handles an incoming portfolio data message from Zerion and updates state
 * accordidngly.
 *
 * @param message The `PortfolioReceivedMessage`, or undefined.
 */
export const portfolioReceived = (
  message: PortfolioReceivedMessage | undefined
) => async (
  dispatch: Dispatch<DataUpdatePortfoliosAction>,
  getState: AppGetState
) => {
  if (message?.meta?.status !== 'ok') return;
  if (!message?.payload?.portfolio) return;

  const { portfolios } = getState().data;

  const newPortfolios = { ...portfolios };
  newPortfolios[message.meta.address!] = message.payload.portfolio;

  dispatch({
    payload: newPortfolios,
    type: DATA_UPDATE_PORTFOLIOS,
  });
};

/**
 * Handles a `TransactionsReceivedMessage` message from Zerion and updates
 * state and account local storage accordingly.
 *
 * @param message The `TransactionsReceivedMessage`, or undefined.
 * @param appended Whether or not transactions are being appended.
 */
export const transactionsReceived = (
  message: TransactionsReceivedMessage | undefined,
  appended = false
) => async (
  dispatch: ThunkDispatch<
    AppState,
    unknown,
    DataLoadTransactionSuccessAction | DataUpdatePendingTransactionSuccessAction
  >,
  getState: AppGetState
) => {
  const isValidMeta = dispatch(checkMeta(message));
  if (!isValidMeta) return;
  const transactionData = message?.payload?.transactions ?? [];
  if (appended) {
    dispatch(checkForConfirmedSavingsActions(transactionData));
  }
  if (transactionData.length) {
    dispatch(checkForUpdatedNonce(transactionData));
  }

  const { accountAddress, nativeCurrency } = getState().settings;
  const { purchaseTransactions } = getState().addCash;
  const { pendingTransactions, transactions } = getState().data;
  const { selected } = getState().wallets;

  let { network } = getState().settings;
  if (network === Network.mainnet && message?.meta?.chain_id) {
    network = message?.meta?.chain_id;
  }
  const {
    parsedTransactions,
    potentialNftTransaction,
  } = await parseTransactions(
    transactionData,
    accountAddress,
    nativeCurrency,
    transactions,
    purchaseTransactions,
    network,
    appended
  );
  if (appended && potentialNftTransaction) {
    setTimeout(() => {
      dispatch(uniqueTokensRefreshState());
    }, 60000);
  }
  const txHashes = parsedTransactions.map(tx => ethereumUtils.getHash(tx));
  const updatedPendingTransactions = pendingTransactions.filter(
    tx => !txHashes.includes(ethereumUtils.getHash(tx))
  );
  dispatch({
    payload: updatedPendingTransactions,
    type: DATA_UPDATE_PENDING_TRANSACTIONS_SUCCESS,
  });
  dispatch({
    payload: parsedTransactions,
    type: DATA_LOAD_TRANSACTIONS_SUCCESS,
  });
  dispatch(updatePurchases(parsedTransactions));
  saveLocalTransactions(parsedTransactions, accountAddress, network);
  saveLocalPendingTransactions(
    updatedPendingTransactions,
    accountAddress,
    network
  );

  if (appended && parsedTransactions.length) {
    if (
      selected &&
      !selected.backedUp &&
      !selected.imported &&
      selected.type !== WalletTypes.readOnly
    ) {
      setTimeout(() => {
        triggerOnSwipeLayout(() =>
          Navigation.handleAction(Routes.BACKUP_SHEET, { single: true })
        );
      }, BACKUP_SHEET_DELAY_MS);
    }
  }
};

/**
 * Handles a `TransactionsRemovedMessage` from Zerion and updates state and
 * account local storage.
 *
 * @param message The incoming `TransactionsRemovedMessage` or undefined.
 */
export const transactionsRemoved = (
  message: TransactionsRemovedMessage | undefined
) => async (
  dispatch: ThunkDispatch<AppState, unknown, DataLoadTransactionSuccessAction>,
  getState: AppGetState
) => {
  const isValidMeta = dispatch(checkMeta(message));
  if (!isValidMeta) return;

  const transactionData = message?.payload?.transactions ?? [];
  if (!transactionData.length) {
    return;
  }
  const { accountAddress, network } = getState().settings;
  const { transactions } = getState().data;
  const removeHashes = transactionData.map(txn => txn.hash);
  logger.log('[data] - remove txn hashes', removeHashes);
  const [updatedTransactions, removedTransactions] = partition(
    transactions,
    txn => !includes(removeHashes, ethereumUtils.getHash(txn))
  );

  dispatch({
    payload: updatedTransactions,
    type: DATA_LOAD_TRANSACTIONS_SUCCESS,
  });

  dispatch(checkForRemovedNonce(removedTransactions));
  saveLocalTransactions(updatedTransactions, accountAddress, network);
};

/**
 * Handles an `AddressAssetsReceivedMessage` from Zerion and updates state and
 * account local storage.
 *
 * @param message The message.
 * @param append Whether or not the asset data is being appended.
 * @param change Whether or not an existing asset is being changed.
 * @param removed Whether or not an asset is being removed.
 * @param assetsNetwork The asset's network.
 */
export const addressAssetsReceived = (
  message: AddressAssetsReceivedMessage,
  append: boolean = false,
  change: boolean = false,
  removed: boolean = false,
  assetsNetwork: Network | null = null
) => (
  dispatch: ThunkDispatch<
    AppState,
    unknown,
    DataLoadAccountAssetsDataReceivedAction
  >,
  getState: AppGetState
) => {
  const isValidMeta = dispatch(checkMeta(message));
  if (!isValidMeta) return;
  const { accountAddress, network } = getState().settings;
  const responseAddress = message?.meta?.address;
  const addressMatch =
    accountAddress?.toLowerCase() === responseAddress?.toLowerCase();
  if (!addressMatch) return;

  const { uniqueTokens } = getState().uniqueTokens;
  const newAssets = message?.payload?.assets ?? {};
  let updatedAssets = pickBy(
    newAssets,
    asset =>
      asset?.asset?.type !== AssetTypes.compound &&
      asset?.asset?.type !== AssetTypes.trash &&
      !shitcoins.includes(asset?.asset?.asset_code?.toLowerCase())
  );

  if (removed) {
    updatedAssets = mapValues(newAssets, asset => {
      return {
        ...asset,
        quantity: 0,
      };
    });
  }

  let parsedAssets = parseAccountAssets(updatedAssets, uniqueTokens) as {
    [id: string]: ParsedAddressAsset;
  };

  const liquidityTokens = filter(
    parsedAssets,
    asset => asset?.type === AssetTypes.uniswapV2
  );

  // remove V2 LP tokens
  parsedAssets = pickBy(
    parsedAssets,
    asset => asset?.type !== AssetTypes.uniswapV2
  );

  const isL2 = assetsNetwork && isL2Network(assetsNetwork);
  if (!isL2 && !assetsNetwork) {
    dispatch(
      uniswapUpdateLiquidityTokens(liquidityTokens, append || change || removed)
    );
  }

  const { accountAssetsData: existingAccountAssetsData } = getState().data;
  parsedAssets = {
    ...existingAccountAssetsData,
    ...parsedAssets,
  };

  parsedAssets = pickBy(
    parsedAssets,
    asset => !!Number(asset?.balance?.amount)
  );

  saveAccountAssetsData(parsedAssets, accountAddress, network);
  if (!isEmpty(parsedAssets)) {
    // Change the state since the account isn't empty anymore
    saveAccountEmptyState(false, accountAddress, network);
  }

  dispatch({
    payload: parsedAssets,
    type: DATA_LOAD_ACCOUNT_ASSETS_DATA_RECEIVED,
  });
  if (!change) {
    const missingPriceAssetAddresses: string[] = filter(parsedAssets, asset =>
      isNil(asset?.price)
    ).map(asset => asset.address);
    dispatch(subscribeToMissingPrices(missingPriceAssetAddresses));
  }

  //Hide tokens with a url as their token name
  const assetsWithScamURL: string[] = filter(
    parsedAssets,
    asset => isValidDomain(asset.name) && !asset.isVerified
  ).map(asset => asset.uniqueId);

  addHiddenCoins(assetsWithScamURL, dispatch, accountAddress);
};

/**
 * Subscribes to asset prices on Uniswap and updates state and local storage
 * when price data is loaded.
 *
 * @param addresses The asset addresses to subscribe to.
 */
const subscribeToMissingPrices = (addresses: string[]) => (
  dispatch: Dispatch<
    | DataLoadAssetPricesFromUniswapSuccessAction
    | DataUpdateUniswapPricesSubscriptionAction
  >,
  getState: AppGetState
) => {
  const { accountAddress, network } = getState().settings;
  const { uniswapPricesQuery } = getState().data;

  if (uniswapPricesQuery) {
    uniswapPricesQuery.refetch({ addresses });
  } else {
    const newQuery = uniswapClient.watchQuery<
      UniswapPricesQueryData,
      UniswapPricesQueryVariables
    >({
      fetchPolicy: 'no-cache',
      pollInterval: 30000, // 30 seconds
      query: UNISWAP_PRICES_QUERY,
      variables: {
        addresses,
      },
    });

    const newSubscription = newQuery.subscribe({
      next: async ({ data }) => {
        try {
          if (data?.tokens) {
            const nativePriceOfEth = ethereumUtils.getEthPriceUnit();
            const tokenAddresses: string[] = data.tokens.map(token => token.id);

            const yesterday = getUnixTime(
              startOfMinute(sub(Date.now(), { days: 1 }))
            );
            const [{ number: yesterdayBlock }] = await getBlocksFromTimestamps([
              yesterday,
            ]);

            const historicalPriceCalls = tokenAddresses.map(address =>
              get24HourPrice(address, yesterdayBlock)
            );
            const historicalPriceResults = await Promise.all(
              historicalPriceCalls
            );
            const mappedHistoricalData = keyBy(historicalPriceResults, 'id');
            const { chartsEthUSDDay } = getState().charts;
            const ethereumPriceOneDayAgo = chartsEthUSDDay?.[0]?.[1];

            const missingHistoricalPrices = mapValues(
              mappedHistoricalData,
              value => multiply(ethereumPriceOneDayAgo, value?.derivedETH!)
            );

            const mappedPricingData = keyBy(data.tokens, 'id');
            const missingPrices = mapValues(mappedPricingData, token =>
              multiply(nativePriceOfEth, token.derivedETH)
            );
            const missingPriceInfo = mapValues(
              missingPrices,
              (currentPrice, key) => {
                const historicalPrice = missingHistoricalPrices?.[key];
                // mappedPricingData[key].id will be a `string`, assuming `key`
                // is present, but `get` resolves to an incorrect type, so must
                // be casted.
                const tokenAddress: string = mappedPricingData?.[key]
                  ?.id as any;
                const relativePriceChange = historicalPrice
                  ? // @ts-expect-error TypeScript disallows string arithmetic,
                    // even though it works correctly.
                    ((currentPrice - historicalPrice) / currentPrice) * 100
                  : 0;
                return {
                  price: currentPrice,
                  relativePriceChange,
                  tokenAddress,
                };
              }
            );
            const tokenPricingInfo = mapKeys(missingPriceInfo, 'tokenAddress');

            saveAssetPricesFromUniswap(
              tokenPricingInfo,
              accountAddress,
              network
            );
            dispatch({
              payload: tokenPricingInfo,
              type: DATA_LOAD_ASSET_PRICES_FROM_UNISWAP_SUCCESS,
            });
          }
        } catch (error) {
          logger.log(
            'Error fetching historical prices from the subgraph',
            error
          );
        }
      },
    });
    dispatch({
      payload: {
        uniswapPricesQuery: newQuery,
        uniswapPricesSubscription: newSubscription,
      },
      type: DATA_UPDATE_UNISWAP_PRICES_SUBSCRIPTION,
    });
  }
};

/**
 * Fetches a single asset's 24-hour price data from Uniswap.
 *
 * @param address The asset address.
 * @param yesterday The numerical representation of yesterday's date.
 * @returns The loaded price data, or null on failure.
 */
const get24HourPrice = async (
  address: string,
  yesterday: number
): Promise<UniswapPricesQueryData['tokens'][0] | null> => {
  try {
    const result = await uniswapClient.query({
      fetchPolicy: 'no-cache',
      query: UNISWAP_24HOUR_PRICE_QUERY(address, yesterday),
    });
    return result?.data?.tokens?.[0];
  } catch (error) {
    logger.log('Error getting missing 24hour price', error);
    return null;
  }
};

const callbacksOnAssetReceived: {
  [address: string]: ((asset: ParsedAddressAsset) => unknown) | undefined;
} = {};

/**
 * Saves a callback function to be called when an asset's price is loaded.
 *
 * @param address The asset's address.
 * @param action The callback.
 */
export function scheduleActionOnAssetReceived(
  address: string,
  action: (asset: ParsedAddressAsset) => unknown
) {
  callbacksOnAssetReceived[address.toLowerCase()] = action;
}

/**
 * Handles a `AssetPricesReceivedMessage` from Zerion and updates state.
 *
 * @param message The message, or undefined.
 * @param fromFallback Whether or not this message is provided as a fallback.
 */
export const assetPricesReceived = (
  message: AssetPricesReceivedMessage | undefined,
  fromFallback: boolean = false
) => (
  dispatch: Dispatch<DataUpdateGenericAssetsAction | DataUpdateEthUsdAction>,
  getState: AppGetState
) => {
  if (!fromFallback) {
    disableGenericAssetsFallbackIfNeeded();
  }
  const newAssetPrices = message?.payload?.prices ?? {};
  const { nativeCurrency } = getState().settings;

  if (nativeCurrency.toLowerCase() === message?.meta?.currency) {
    if (isEmpty(newAssetPrices)) return;
    const parsedAssets = mapValues(newAssetPrices, asset =>
      parseAsset(asset)
    ) as {
      [id: string]: ParsedAddressAsset;
    };
    const { genericAssets } = getState().data;

    const updatedAssets = {
      ...genericAssets,
      ...parsedAssets,
    };

    const assetAddresses = Object.keys(parsedAssets);

    for (let address of assetAddresses) {
      callbacksOnAssetReceived[address.toLowerCase()]?.(parsedAssets[address]);
      callbacksOnAssetReceived[address.toLowerCase()] = undefined;
    }

    dispatch({
      payload: updatedAssets,
      type: DATA_UPDATE_GENERIC_ASSETS,
    });
  }
  if (
    message?.meta?.currency?.toLowerCase() ===
      NativeCurrencyKeys.USD.toLowerCase() &&
    newAssetPrices[ETH_ADDRESS]
  ) {
    const value = newAssetPrices[ETH_ADDRESS]?.price?.value;
    dispatch({
      payload: value,
      type: DATA_UPDATE_ETH_USD,
    });
  }
};

/**
 * Handles a `AssetPricesChangedMessage` from Zerion and updates state.
 *
 * @param message The message.
 */
export const assetPricesChanged = (
  message: AssetPricesChangedMessage | undefined
) => (
  dispatch: Dispatch<DataUpdateGenericAssetsAction | DataUpdateEthUsdAction>,
  getState: AppGetState
) => {
  const { nativeCurrency } = getState().settings;

  const price = message?.payload?.prices?.[0]?.price;
  const assetAddress = message?.meta?.asset_code;
  if (isNil(price) || isNil(assetAddress)) return;

  if (nativeCurrency?.toLowerCase() === message?.meta?.currency) {
    const { genericAssets } = getState().data;
    const genericAsset = {
      ...genericAssets?.[assetAddress],
      price,
    };
    const updatedAssets = {
      ...genericAssets,
      [assetAddress]: genericAsset,
    } as {
      [address: string]: ParsedAddressAsset;
    };

    dispatch({
      payload: updatedAssets,
      type: DATA_UPDATE_GENERIC_ASSETS,
    });
  }
  if (
    message?.meta?.currency?.toLowerCase() ===
      NativeCurrencyKeys.USD.toLowerCase() &&
    assetAddress === ETH_ADDRESS
  ) {
    dispatch({
      payload: price?.value,
      type: DATA_UPDATE_ETH_USD,
    });
  }
};

/**
 * Updates state and account local storage with a new transaction.
 *
 * @param txDetails The transaction details to parse.
 * @param accountAddressToUpdate The account to add the transaction to, or null
 * to default to the currently selected account.
 * @param disableTxnWatcher Whether or not to disable the pending transaction
 * watcher.
 * @param provider A `StaticJsonRpcProvider` to use for watching the pending
 * transaction, or null to use the default provider.
 */
export const dataAddNewTransaction = (
  txDetails: NewTransactionOrAddCashTransaction,
  accountAddressToUpdate: string | null = null,
  disableTxnWatcher: boolean = false,
  provider: StaticJsonRpcProvider | null = null
) => async (
  dispatch: ThunkDispatch<
    AppState,
    unknown,
    DataUpdatePendingTransactionSuccessAction
  >,
  getState: AppGetState
) => {
  const { pendingTransactions } = getState().data;
  const { accountAddress, nativeCurrency, network } = getState().settings;
  if (
    accountAddressToUpdate &&
    accountAddressToUpdate.toLowerCase() !== accountAddress.toLowerCase()
  )
    return;
  try {
    const parsedTransaction = await parseNewTransaction(
      txDetails,
      nativeCurrency
    );
    const _pendingTransactions = [parsedTransaction, ...pendingTransactions];
    dispatch({
      payload: _pendingTransactions,
      type: DATA_UPDATE_PENDING_TRANSACTIONS_SUCCESS,
    });
    saveLocalPendingTransactions(_pendingTransactions, accountAddress, network);
    if (parsedTransaction.from && parsedTransaction.nonce) {
      dispatch(
        incrementNonce(
          parsedTransaction.from,
          parsedTransaction.nonce,
          parsedTransaction.network
        )
      );
    }
    if (
      !disableTxnWatcher ||
      network !== Network.mainnet ||
      parsedTransaction?.network
    ) {
      dispatch(
        watchPendingTransactions(
          accountAddress,
          parsedTransaction.network
            ? TXN_WATCHER_MAX_TRIES_LAYER_2
            : TXN_WATCHER_MAX_TRIES,
          null,
          // @ts-expect-error `watchPendingTransactions` only takes 3 arguments.
          provider
        )
      );
    }
    return parsedTransaction;
    // eslint-disable-next-line no-empty
  } catch (error) {}
};

/**
 * Returns the `TransactionStatus` that represents completion for a given
 * transaction type.
 *
 * @param type The transaction type.
 * @returns The confirmed status.
 */
const getConfirmedState = (type: TransactionType): TransactionStatus => {
  switch (type) {
    case TransactionTypes.authorize:
      return TransactionStatus.approved;
    case TransactionTypes.deposit:
      return TransactionStatus.deposited;
    case TransactionTypes.withdraw:
      return TransactionStatus.withdrew;
    case TransactionTypes.receive:
      return TransactionStatus.received;
    case TransactionTypes.purchase:
      return TransactionStatus.purchased;
    default:
      return TransactionStatus.sent;
  }
};

/**
 * Watches pending transactions and updates state and account local storage
 * when new data is available.
 *
 * @param provider A `StaticJsonRpcProvider`, or null to use the default
 * provider.
 * @param currentNonce The nonce of the last confirmed transaction, used to
 * determine if a transaction has been dropped.
 */
export const dataWatchPendingTransactions = (
  provider: StaticJsonRpcProvider | null = null,
  currentNonce: number = -1
) => async (
  dispatch: ThunkDispatch<
    AppState,
    unknown,
    DataLoadTransactionSuccessAction | DataUpdatePendingTransactionSuccessAction
  >,
  getState: AppGetState
) => {
  const { pendingTransactions: pending } = getState().data;
  if (isEmpty(pending)) {
    return true;
  }
  let txStatusesDidChange = false;
  const updatedPendingTransactions = await Promise.all(
    pending.map(async tx => {
      const updatedPending = { ...tx };
      const txHash = ethereumUtils.getHash(tx);
      try {
        logger.log('Checking pending tx with hash', txHash);
        const p =
          provider || (await getProviderForNetwork(updatedPending.network));
        const txObj = await p.getTransaction(txHash!);
        // if the nonce of last confirmed tx is higher than this pending tx then it got dropped
        const nonceAlreadyIncluded = currentNonce > tx.nonce!;
        if ((txObj?.blockNumber && txObj?.blockHash) || nonceAlreadyIncluded) {
          // When speeding up a non "normal tx" we need to resubscribe
          // because zerion "append" event isn't reliable
          logger.log('TX CONFIRMED!', txObj);
          if (!nonceAlreadyIncluded) {
            appEvents.emit('transactionConfirmed', txObj);
          }
          const minedAt = Math.floor(Date.now() / 1000);
          txStatusesDidChange = true;
          // @ts-expect-error `txObj` is not typed as having a `status` field.
          if (txObj && !isZero(txObj.status)) {
            const isSelf = tx?.from!.toLowerCase() === tx?.to!.toLowerCase();
            const newStatus = getTransactionLabel({
              direction: isSelf
                ? TransactionDirection.self
                : TransactionDirection.out,
              pending: false,
              protocol: tx?.protocol,
              status:
                tx.status === TransactionStatus.cancelling
                  ? TransactionStatus.cancelled
                  : getConfirmedState(tx.type),
              type: tx?.type,
            });
            updatedPending.status = newStatus;
          } else if (nonceAlreadyIncluded) {
            updatedPending.status = TransactionStatus.unknown;
          } else {
            updatedPending.status = TransactionStatus.failed;
          }
          const title = getTitle({
            protocol: tx.protocol,
            status: updatedPending.status,
            type: tx.type,
          });
          updatedPending.title = title;
          updatedPending.pending = false;
          updatedPending.minedAt = minedAt;
        }
      } catch (error) {
        logger.log('Error watching pending txn', error);
      }
      return updatedPending;
    })
  );

  if (txStatusesDidChange) {
    const { accountAddress, network } = getState().settings;
    const [newDataTransactions, pendingTransactions] = partition(
      updatedPendingTransactions.filter(
        ({ status }) => status !== TransactionStatus.unknown
      ),
      tx => !tx.pending
    );
    dispatch({
      payload: pendingTransactions,
      type: DATA_UPDATE_PENDING_TRANSACTIONS_SUCCESS,
    });
    saveLocalPendingTransactions(pendingTransactions, accountAddress, network);

    const { transactions } = getState().data;
    const updatedTransactions = newDataTransactions.concat(transactions);
    dispatch({
      payload: updatedTransactions,
      type: DATA_LOAD_TRANSACTIONS_SUCCESS,
    });
    saveLocalTransactions(updatedTransactions, accountAddress, network);
    dispatch(updatePurchases(updatedTransactions));

    if (!pendingTransactions?.length) {
      return true;
    }
  }
  return false;
};

/**
 * Updates a transaction in state and account local storage and watches it,
 * if `watch` is true.
 *
 * @param txHash The transaction hash to update.
 * @param txObj The updated transaction data.
 * @param watch Whether or not to watch the new transaction.
 * @param provider A `StaticJsonRpcProvider`, or null to use the default
 * provider.
 */
export const dataUpdateTransaction = (
  txHash: string,
  txObj: RainbowTransaction,
  watch: boolean,
  provider: StaticJsonRpcProvider | null = null
) => async (
  dispatch: ThunkDispatch<
    AppState,
    unknown,
    DataUpdatePendingTransactionSuccessAction
  >,
  getState: AppGetState
) => {
  const { pendingTransactions } = getState().data;

  const allOtherTx = pendingTransactions.filter(tx => tx.hash !== txHash);
  const updatedTransactions = [txObj].concat(allOtherTx);

  dispatch({
    payload: updatedTransactions,
    type: DATA_UPDATE_PENDING_TRANSACTIONS_SUCCESS,
  });
  const { accountAddress, network } = getState().settings;
  saveLocalPendingTransactions(updatedTransactions, accountAddress, network);
  // Always watch cancellation and speed up
  if (watch) {
    dispatch(
      watchPendingTransactions(
        accountAddress,
        txObj.network ? TXN_WATCHER_MAX_TRIES_LAYER_2 : TXN_WATCHER_MAX_TRIES,
        provider
      )
    );
  }
};

/**
 * Updates purchases using the `addCash` reducer to reflect new transaction data.
 * Called when new transaction information is loaded.
 *
 * @param updatedTransactions The array of updated transactions.
 */
const updatePurchases = (updatedTransactions: RainbowTransaction[]) => (
  dispatch: ThunkDispatch<AppState, unknown, never>
) => {
  const confirmedPurchases = filter(updatedTransactions, txn => {
    return (
      txn.type === TransactionTypes.purchase &&
      txn.status !== TransactionStatus.purchasing
    );
  });
  dispatch(addCashUpdatePurchases(confirmedPurchases));
};

/**
 * Checks the current account's transaction count and subscribes to pending
 * transaction updates using `dataWatchPendingTransactions`.
 *
 * @param accountAddressToWatch The address to watch. If this does not match
 * the currently selected address, the subscription is not started.
 * @param provider A `StaticJsonRpcProvider`, or null to use the default
 * provider.
 */
export const checkPendingTransactionsOnInitialize = (
  accountAddressToWatch: string,
  provider: StaticJsonRpcProvider | null = null
) => async (
  dispatch: ThunkDispatch<AppState, unknown, never>,
  getState: AppGetState
) => {
  const { accountAddress: currentAccountAddress } = getState().settings;
  if (currentAccountAddress !== accountAddressToWatch) return;
  const currentNonce = await (provider || web3Provider).getTransactionCount(
    currentAccountAddress,
    'latest'
  );
  await dispatch(dataWatchPendingTransactions(provider, currentNonce));
};

/**
 * Repeatedly attempts to subscribe to transaction updates using
 * `dataWatchPendingTransactions` until there are no more pending transactions
 * or `remainingTries` attempts are exhausted.
 *
 * @param accountAddressToWatch The account address to watch. If this does
 * not match the currently selected address, the subscription is not started.
 * @param remainingTries The remaining number of attempts.
 * @param provider A `StaticJsonRpcProvider`, or null to use the default
 * provider.
 */
export const watchPendingTransactions = (
  accountAddressToWatch: string,
  remainingTries: number = TXN_WATCHER_MAX_TRIES,
  provider: StaticJsonRpcProvider | null = null
) => async (
  dispatch: ThunkDispatch<AppState, unknown, never>,
  getState: AppGetState
) => {
  pendingTransactionsHandle && clearTimeout(pendingTransactionsHandle);
  if (remainingTries === 0) return;

  const { accountAddress: currentAccountAddress } = getState().settings;
  if (currentAccountAddress !== accountAddressToWatch) return;

  const done = await dispatch(dataWatchPendingTransactions(provider));

  if (!done) {
    pendingTransactionsHandle = setTimeout(() => {
      dispatch(
        watchPendingTransactions(
          accountAddressToWatch,
          remainingTries - 1,
          provider
        )
      );
    }, TXN_WATCHER_POLL_INTERVAL);
  }
};

/**
 * Updates state to indicate whether or not savings data should be refetched.
 *
 * @param fetch Whether or not savings should be refetched.
 */
export const updateRefetchSavings = (fetch: boolean) => (
  dispatch: Dispatch<DataUpdateRefetchSavingsAction>
) =>
  dispatch({
    payload: fetch,
    type: DATA_UPDATE_REFETCH_SAVINGS,
  });

// -- Reducer ----------------------------------------- //
const INITIAL_STATE: DataState = {
  accountAssetsData: {}, // for account-specific assets
  assetPricesFromUniswap: {},
  ethUSDPrice: null,
  genericAssets: {},
  isLoadingAssets: true,
  isLoadingTransactions: true,
  pendingTransactions: [],
  portfolios: {},
  shouldRefetchSavings: false,
  transactions: [],
  uniswapPricesQuery: null,
  uniswapPricesSubscription: null,
};

export default (state: DataState = INITIAL_STATE, action: DataAction) => {
  switch (action.type) {
    case DATA_UPDATE_UNISWAP_PRICES_SUBSCRIPTION:
      return {
        ...state,
        uniswapPricesQuery: action.payload.uniswapPricesQuery,
        uniswapPricesSubscription: action.payload.uniswapPricesSubscription,
      };
    case DATA_UPDATE_REFETCH_SAVINGS:
      return { ...state, shouldRefetchSavings: action.payload };
    case DATA_UPDATE_GENERIC_ASSETS:
      return { ...state, genericAssets: action.payload };
    case DATA_UPDATE_PORTFOLIOS:
      return {
        ...state,
        portfolios: action.payload,
      };
    case DATA_UPDATE_ETH_USD:
      return {
        ...state,
        ethUSDPrice: action.payload,
      };
    case DATA_LOAD_TRANSACTIONS_REQUEST:
      return {
        ...state,
        isLoadingTransactions: true,
      };
    case DATA_LOAD_TRANSACTIONS_SUCCESS:
      return {
        ...state,
        isLoadingTransactions: false,
        transactions: action.payload,
      };
    case DATA_LOAD_TRANSACTIONS_FAILURE:
      return {
        ...state,
        isLoadingTransactions: false,
      };
    case DATA_LOAD_ACCOUNT_ASSETS_DATA_REQUEST:
      return {
        ...state,
        isLoadingAssets: true,
      };
    case DATA_LOAD_ASSET_PRICES_FROM_UNISWAP_SUCCESS:
      return {
        ...state,
        assetPricesFromUniswap: action.payload,
      };
    case DATA_LOAD_ACCOUNT_ASSETS_DATA_RECEIVED: {
      return {
        ...state,
        accountAssetsData: action.payload,
      };
    }
    case DATA_LOAD_ACCOUNT_ASSETS_DATA_SUCCESS: {
      return {
        ...state,
        accountAssetsData: action.payload,
        isLoadingAssets: false,
      };
    }
    case DATA_LOAD_ACCOUNT_ASSETS_DATA_FAILURE:
      return {
        ...state,
        isLoadingAssets: false,
      };
    case DATA_LOAD_ACCOUNT_ASSETS_DATA_FINALIZED: {
      return {
        ...state,
        isLoadingAssets: false,
      };
    }
    case DATA_UPDATE_PENDING_TRANSACTIONS_SUCCESS:
      return {
        ...state,
        pendingTransactions: action.payload,
      };
    case DATA_CLEAR_STATE:
      return {
        ...state,
        ...INITIAL_STATE,
        genericAssets: state.genericAssets,
      };
    default:
      return state;
  }
};

// -- Middlewares ---------------------------------------- //

const FETCHING_TIMEOUT = 10000;
const WAIT_FOR_WEBSOCKET_DATA_TIMEOUT = 3000;

/**
 * Waits until data has finished streaming from the websockets. When finished,
 * the assets loading state will be marked as finalized.
 */
export function loadingAssetsMiddleware({
  dispatch,
}: {
  dispatch: Dispatch<DataLoadAccountAssetsDataFinalizedAction>;
}) {
  let accountAssetsDataFetchingTimeout: NodeJS.Timeout;

  const setLoadingFinished = () => {
    clearTimeout(accountAssetsDataFetchingTimeout);
    dispatch({ type: DATA_LOAD_ACCOUNT_ASSETS_DATA_FINALIZED });
  };
  const debouncedSetLoadingFinished = debounce(
    setLoadingFinished,
    WAIT_FOR_WEBSOCKET_DATA_TIMEOUT
  );

  return (next: Dispatch<AnyAction>) => (action: any) => {
    // If we have received data from the websockets, we want to debounce
    // the finalize state as there could be another event streaming in
    // shortly after.
    if (action.type === DATA_LOAD_ACCOUNT_ASSETS_DATA_RECEIVED) {
      debouncedSetLoadingFinished();
    }

    // On the rare occasion that we can't receive any events from the
    // websocket, we want to set the loading states back to falsy
    // after the timeout has elapsed.
    if (action.type === DATA_LOAD_ACCOUNT_ASSETS_DATA_REQUEST) {
      accountAssetsDataFetchingTimeout = setTimeout(() => {
        setLoadingFinished();
      }, FETCHING_TIMEOUT);
    }

    return next(action);
  };
}<|MERGE_RESOLUTION|>--- conflicted
+++ resolved
@@ -14,11 +14,6 @@
   mapValues,
   partition,
   pickBy,
-<<<<<<< HEAD
-  property,
-=======
-  toLower,
->>>>>>> 5b151eb4
   toUpper,
   uniqBy,
 } from 'lodash';
