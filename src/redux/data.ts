import { StaticJsonRpcProvider } from '@ethersproject/providers';
import isValidDomain from 'is-valid-domain';
import { find, keys, mapValues, partition, toUpper, uniqBy } from 'lodash';
import { MMKV } from 'react-native-mmkv';
import { Dispatch } from 'redux';
import { ThunkDispatch } from 'redux-thunk';
import { BooleanMap } from '../hooks/useCoinListEditOptions';
import { addCashUpdatePurchases } from './addCash';
import {
  cancelDebouncedUpdateGenericAssets,
  debouncedUpdateGenericAssets,
} from './helpers/debouncedUpdateGenericAssets';
import { decrementNonce, incrementNonce } from './nonceManager';
import { AppGetState, AppState } from './store';
import { uniqueTokensRefreshState } from './uniqueTokens';
import { uniswapUpdateLiquidityTokens } from './uniswapLiquidity';
import { fetchWalletENSAvatars, fetchWalletNames } from './wallets';
import {
  AssetTypes,
  NativeCurrencyKeys,
  NewTransactionOrAddCashTransaction,
  ParsedAddressAsset,
  RainbowTransaction,
  TransactionDirection,
  TransactionStatus,
  TransactionType,
  TransactionTypes,
  ZerionAsset,
  ZerionAssetFallback,
  ZerionTransaction,
} from '@/entities';
import appEvents from '@/handlers/appEvents';
import {
  getAccountAssetsData,
  getLocalPendingTransactions,
  getLocalTransactions,
  saveAccountAssetsData,
  saveAccountEmptyState,
  saveLocalPendingTransactions,
  saveLocalTransactions,
} from '@/handlers/localstorage/accountLocal';
import {
  getProviderForNetwork,
  isL2Network,
  web3Provider,
} from '@/handlers/web3';
import WalletTypes from '@/helpers/walletTypes';
import { Navigation } from '@/navigation';
import { triggerOnSwipeLayout } from '@/navigation/onNavigationStateChange';
import { Network } from '@/helpers/networkTypes';
import {
  getTitle,
  getTransactionLabel,
  parseAccountAssets,
  parseAsset,
  parseNewTransaction,
  parseTransactions,
} from '@/parsers';
import { setHiddenCoins } from '@/redux/editOptions';
import {
  coingeckoIdsFallback,
  DPI_ADDRESS,
  ETH_ADDRESS,
  ETH_COINGECKO_ID,
  shitcoins,
<<<<<<< HEAD
} from '@rainbow-me/references';
import Routes from '@rainbow-me/routes';
import { delay, isEmpty, isNil, isZero, pickBy } from '@rainbow-me/utilities';
=======
} from '@/references';
import Routes from '@/navigation/routesNames';
import { delay, isZero, pickBy } from '@/helpers/utilities';
>>>>>>> c0ef4cbd
import {
  ethereumUtils,
  isLowerCaseMatch,
  TokensListenedCache,
} from '@/utils';
import logger from '@/utils/logger';

const storage = new MMKV();

/**
 * Adds new hidden coins for an address and updates key-value storage.
 *
 * @param coins New coin IDs.
 * @param dispatch The Redux dispatch.
 * @param address The address to hide coins for.
 */
function addHiddenCoins(
  coins: string[],
  dispatch: ThunkDispatch<AppState, unknown, never>,
  address: string
) {
  const storageKey = 'hidden-coins-obj-' + address;
  const storageEntity = storage.getString(storageKey);
  const list = Object.keys(storageEntity ? JSON.parse(storageEntity) : {});
  const newHiddenCoins = [
    ...list.filter((i: string) => !coins.includes(i)),
    ...coins,
  ].reduce((acc, curr) => {
    acc[curr] = true;
    return acc;
  }, {} as BooleanMap);
  dispatch(setHiddenCoins(newHiddenCoins));
  storage.set(storageKey, JSON.stringify(newHiddenCoins));
}

const BACKUP_SHEET_DELAY_MS = android ? 10000 : 3000;

let pendingTransactionsHandle: ReturnType<typeof setTimeout> | null = null;
let genericAssetsHandle: ReturnType<typeof setTimeout> | null = null;
const TXN_WATCHER_MAX_TRIES = 60;
const TXN_WATCHER_MAX_TRIES_LAYER_2 = 200;
const TXN_WATCHER_POLL_INTERVAL = 5000; // 5 seconds
const GENERIC_ASSETS_REFRESH_INTERVAL = 60000; // 1 minute
const GENERIC_ASSETS_FALLBACK_TIMEOUT = 10000; // 10 seconds

export const COINGECKO_IDS_ENDPOINT =
  'https://api.coingecko.com/api/v3/coins/list?include_platform=true&asset_platform_id=ethereum';

// -- Constants --------------------------------------- //

const DATA_UPDATE_GENERIC_ASSETS = 'data/DATA_UPDATE_GENERIC_ASSETS';
const DATA_UPDATE_ETH_USD = 'data/DATA_UPDATE_ETH_USD';
const DATA_UPDATE_PORTFOLIOS = 'data/DATA_UPDATE_PORTFOLIOS';

export const DATA_LOAD_ACCOUNT_ASSETS_DATA_REQUEST =
  'data/DATA_LOAD_ACCOUNT_ASSETS_DATA_REQUEST';
export const DATA_LOAD_ACCOUNT_ASSETS_DATA_RECEIVED =
  'data/DATA_LOAD_ACCOUNT_ASSETS_DATA_RECEIVED';
const DATA_LOAD_ACCOUNT_ASSETS_DATA_SUCCESS =
  'data/DATA_LOAD_ACCOUNT_ASSETS_DATA_SUCCESS';
const DATA_LOAD_ACCOUNT_ASSETS_DATA_FAILURE =
  'data/DATA_LOAD_ACCOUNT_ASSETS_DATA_FAILURE';
export const DATA_LOAD_ACCOUNT_ASSETS_DATA_FINALIZED =
  'data/DATA_LOAD_ACCOUNT_ASSETS_DATA_FINALIZED';

const DATA_LOAD_TRANSACTIONS_REQUEST = 'data/DATA_LOAD_TRANSACTIONS_REQUEST';
const DATA_LOAD_TRANSACTIONS_SUCCESS = 'data/DATA_LOAD_TRANSACTIONS_SUCCESS';
const DATA_LOAD_TRANSACTIONS_FAILURE = 'data/DATA_LOAD_TRANSACTIONS_FAILURE';

const DATA_UPDATE_PENDING_TRANSACTIONS_SUCCESS =
  'data/DATA_UPDATE_PENDING_TRANSACTIONS_SUCCESS';

const DATA_UPDATE_REFETCH_SAVINGS = 'data/DATA_UPDATE_REFETCH_SAVINGS';

const DATA_CLEAR_STATE = 'data/DATA_CLEAR_STATE';

// -- Actions ---------------------------------------- //

/**
 * The state for the `data` reducer.
 */
export interface DataState {
  /**
   * Parsed asset information for assets belonging to this account.
   */
  accountAssetsData: {
    [uniqueId: string]: ParsedAddressAsset;
  };

  /**
   * The ETH price in USD.
   */
  ethUSDPrice: number | undefined | null;

  /**
   * Parsed asset information for generic loaded assets.
   */
  genericAssets: {
    [assetAddress: string]: ParsedAddressAsset;
  };

  /**
   * Whether or not assets are currently being loaded.
   */
  isLoadingAssets: boolean;

  /**
   * Whether or not transactions are currently being loaded.
   */
  isLoadingTransactions: boolean;

  /**
   * Pending transactions for this account.
   */
  pendingTransactions: RainbowTransaction[];

  /**
   * Zerion portfolio information keyed by account address.
   */
  portfolios: {
    [accountAddress: string]: ZerionPortfolio;
  };

  /**
   * Whether or not savings should be reset.
   */
  shouldRefetchSavings: boolean;

  /**
   * Transactions for this account.
   */
  transactions: RainbowTransaction[];
}

/**
 * An action for the `data` reducer.
 */
type DataAction =
  | DataUpdateRefetchSavingsAction
  | DataUpdateGenericAssetsAction
  | DataUpdatePortfoliosAction
  | DataUpdateEthUsdAction
  | DataLoadTransactionsRequestAction
  | DataLoadTransactionSuccessAction
  | DataLoadTransactionsFailureAction
  | DataLoadAccountAssetsDataRequestAction
  | DataLoadAccountAssetsDataReceivedAction
  | DataLoadAccountAssetsDataSuccessAction
  | DataLoadAccountAssetsDataFailureAction
  | DataLoadAccountAssetsDataFinalizedAction
  | DataUpdatePendingTransactionSuccessAction
  | DataClearStateAction;

/**
 * The action to change `shouldRefetchSavings`.
 */
interface DataUpdateRefetchSavingsAction {
  type: typeof DATA_UPDATE_REFETCH_SAVINGS;
  payload: boolean;
}

/**
 * The action to update `genericAssets`.
 */
export interface DataUpdateGenericAssetsAction {
  type: typeof DATA_UPDATE_GENERIC_ASSETS;
  payload: DataState['genericAssets'];
}

/**
 * The action to update `portfolios`.
 */
interface DataUpdatePortfoliosAction {
  type: typeof DATA_UPDATE_PORTFOLIOS;
  payload: DataState['portfolios'];
}

/**
 * The action to update `ethUSDPrice`.
 */
interface DataUpdateEthUsdAction {
  type: typeof DATA_UPDATE_ETH_USD;
  payload: number | undefined;
}

/**
 * The action to set `isLoadingTransactions` to `true`.
 */
interface DataLoadTransactionsRequestAction {
  type: typeof DATA_LOAD_TRANSACTIONS_REQUEST;
}

/**
 * The action used to update transactions and indicate that loading transactions
 * was successful.
 */
interface DataLoadTransactionSuccessAction {
  type: typeof DATA_LOAD_TRANSACTIONS_SUCCESS;
  payload: DataState['transactions'];
}

/**
 * The action used to indicate that loading a transaction failed.
 */
interface DataLoadTransactionsFailureAction {
  type: typeof DATA_LOAD_TRANSACTIONS_FAILURE;
}

/**
 * The action to set `isLoadingAssets` to `true`.
 */
interface DataLoadAccountAssetsDataRequestAction {
  type: typeof DATA_LOAD_ACCOUNT_ASSETS_DATA_REQUEST;
}

/**
 * The action to update `accountAssetsData` and indicate that data has been
 * received.
 */
interface DataLoadAccountAssetsDataReceivedAction {
  type: typeof DATA_LOAD_ACCOUNT_ASSETS_DATA_RECEIVED;
  payload: DataState['accountAssetsData'];
}

/**
 * The action to update `accountAssetsData` and indicate that loading was
 * successful.
 */
interface DataLoadAccountAssetsDataSuccessAction {
  type: typeof DATA_LOAD_ACCOUNT_ASSETS_DATA_SUCCESS;
  payload: DataState['accountAssetsData'];
}

/**
 * The action used to incidate that loading account asset data failed.
 */
interface DataLoadAccountAssetsDataFailureAction {
  type: typeof DATA_LOAD_ACCOUNT_ASSETS_DATA_FAILURE;
}

/**
 * The action used to incidate that loading *all* account assets is finished.
 */
export interface DataLoadAccountAssetsDataFinalizedAction {
  type: typeof DATA_LOAD_ACCOUNT_ASSETS_DATA_FINALIZED;
}

/**
 * The action used to indicate that transactions were added successfully,
 * with a payload including the entire new array for `transactions`.
 */
interface DataUpdatePendingTransactionSuccessAction {
  type: typeof DATA_UPDATE_PENDING_TRANSACTIONS_SUCCESS;
  payload: DataState['transactions'];
}

/**
 * The action used to clear the state while maintaining generic asset data.
 */
interface DataClearStateAction {
  type: typeof DATA_CLEAR_STATE;
}

// Coingecko types:

/**
 * Data loaded from the Coingecko API when the `last_updated_at` field is
 * requested. Keys of the format `[currency_id]` and `[currency_id]_24h_change`
 * are also included.
 */
interface CoingeckoApiResponseWithLastUpdate {
  [coingeckoId: string]: {
    [currencyIdOr24hChange: string]: number;
    last_updated_at: number;
  };
}

// Zerion types:

/**
 * Data loaded from the Zerion API for a portfolio. See
 * https://docs.zerion.io/websockets/models#portfolio for details.
 */
interface ZerionPortfolio {
  assets_value: number;
  deposited_value: number;
  borrowed_value: number;
  locked_value: number;
  staked_value: number;
  bsc_assets_value: number;
  polygon_assets_value: number;
  total_value: number;
  absolute_change_24h: number;
  relative_change_24h?: number;
}

/**
 * A message from the Zerion API indicating that assets were received.
 */
export interface AddressAssetsReceivedMessage {
  payload?: {
    assets?: {
      [id: string]: {
        asset: ZerionAsset | ZerionAssetFallback;
      };
    };
  };
  meta?: MessageMeta;
}

/**
 * A message from the Zerion API indicating that portfolio data was received.
 */
export interface PortfolioReceivedMessage {
  payload?: {
    portfolio?: ZerionPortfolio;
  };
  meta?: MessageMeta;
}

/**
 * A message from the Zerion API indicating that transaction data was received.
 */
export interface TransactionsReceivedMessage {
  payload?: {
    transactions?: ZerionTransaction[];
  };
  meta?: MessageMeta;
}

/**
 * A message from the Zerion API indicating that transactions were removed.
 */
export interface TransactionsRemovedMessage {
  payload?: {
    transactions?: ZerionTransaction[];
  };
  meta?: MessageMeta;
}

/**
 * A message from the Zerion API indicating that asset data was received. Note,
 * an actual message directly from Zerion would only include `ZerionAsset`
 * as the value type in the `prices` map, but this message type is also used
 * when manually invoking `assetPricesReceived` with fallback values.
 */
export interface AssetPricesReceivedMessage {
  payload?: {
    prices?: {
      [id: string]: ZerionAsset | ZerionAssetFallback;
    };
  };
  meta?: MessageMeta;
}

/**
 * A message from the Zerion API indicating that asset prices were changed.
 */
export interface AssetPricesChangedMessage {
  payload?: {
    prices?: ZerionAsset[];
  };
  meta?: MessageMeta & { asset_code?: string };
}

/**
 * Metadata for a message from the Zerion API.
 */
export interface MessageMeta {
  address?: string;
  currency?: string;
  status?: string;
  chain_id?: Network; // L2
}

/**
 * A message from the Zerion API.
 */
type DataMessage =
  | AddressAssetsReceivedMessage
  | PortfolioReceivedMessage
  | TransactionsReceivedMessage
  | TransactionsRemovedMessage
  | AssetPricesReceivedMessage
  | AssetPricesChangedMessage;

// The success code used to determine if an incoming message is successful.
export const DISPERSION_SUCCESS_CODE = 'ok';

// Functions:

/**
 * Loads initial state from account local storage.
 */
export const dataLoadState = () => async (
  dispatch: ThunkDispatch<
    AppState,
    unknown,
    | DataLoadAccountAssetsDataRequestAction
    | DataLoadAccountAssetsDataSuccessAction
    | DataLoadAccountAssetsDataFailureAction
    | DataLoadTransactionSuccessAction
    | DataLoadTransactionsRequestAction
    | DataLoadTransactionsFailureAction
    | DataUpdatePendingTransactionSuccessAction
  >,
  getState: AppGetState
) => {
  const { accountAddress, network } = getState().settings;
  try {
    dispatch({ type: DATA_LOAD_ACCOUNT_ASSETS_DATA_REQUEST });
    const accountAssetsData = await getAccountAssetsData(
      accountAddress,
      network
    );

    const isCurrentAccountAddress =
      accountAddress === getState().settings.accountAddress;
    if (!isCurrentAccountAddress) return;

    if (!isEmpty(accountAssetsData)) {
      dispatch({
        payload: accountAssetsData,
        type: DATA_LOAD_ACCOUNT_ASSETS_DATA_SUCCESS,
      });
    }
  } catch (error) {
    dispatch({ type: DATA_LOAD_ACCOUNT_ASSETS_DATA_FAILURE });
  }
  try {
    dispatch({ type: DATA_LOAD_TRANSACTIONS_REQUEST });
    const transactions = await getLocalTransactions(accountAddress, network);
    const pendingTransactions = await getLocalPendingTransactions(
      accountAddress,
      network
    );
    const isCurrentAccountAddress =
      accountAddress === getState().settings.accountAddress;
    if (!isCurrentAccountAddress) return;

    dispatch({
      payload: pendingTransactions,
      type: DATA_UPDATE_PENDING_TRANSACTIONS_SUCCESS,
    });
    dispatch({
      payload: transactions,
      type: DATA_LOAD_TRANSACTIONS_SUCCESS,
    });
  } catch (error) {
    dispatch({ type: DATA_LOAD_TRANSACTIONS_FAILURE });
  }
  genericAssetsHandle = setTimeout(() => {
    dispatch(genericAssetsFallback());
  }, GENERIC_ASSETS_FALLBACK_TIMEOUT);
};

/**
 * Fetches asset prices from the Coingecko API.
 *
 * @param coingeckoIds The Coingecko IDs to fetch asset prices for.
 * @param nativeCurrency The native currency use for reporting asset prices.
 * @returns The Coingecko API response, or undefined if the fetch is
 * unsuccessful.
 */
export const fetchAssetPricesWithCoingecko = async (
  coingeckoIds: (string | undefined)[],
  nativeCurrency: string
): Promise<CoingeckoApiResponseWithLastUpdate | undefined> => {
  try {
    const url = `https://api.coingecko.com/api/v3/simple/price?ids=${coingeckoIds
      .filter(val => !!val)
      .sort()
      .join(
        ','
      )}&vs_currencies=${nativeCurrency}&include_24hr_change=true&include_last_updated_at=true`;
    const priceRequest = await fetch(url);
    return priceRequest.json();
  } catch (e) {
    logger.log(`Error trying to fetch ${coingeckoIds} prices`, e);
  }
};

/**
 * Loads generic asset prices from fallback data and updates state, in the
 * event that Zerion is unavailable.
 */
const genericAssetsFallback = () => async (
  dispatch: ThunkDispatch<AppState, unknown, never>,
  getState: AppGetState
) => {
  logger.log('ZERION IS DOWN! ENABLING GENERIC ASSETS FALLBACK');
  const { nativeCurrency } = getState().settings;
  const formattedNativeCurrency = nativeCurrency.toLowerCase();
  let ids: typeof coingeckoIdsFallback;
  try {
    const request = await fetch(COINGECKO_IDS_ENDPOINT);
    ids = await request.json();
  } catch (e) {
    ids = coingeckoIdsFallback;
  }

  const allAssets: ZerionAssetFallback[] = [
    {
      asset_code: ETH_ADDRESS,
      coingecko_id: ETH_COINGECKO_ID,
      decimals: 18,
      name: 'Ethereum',
      symbol: 'ETH',
    },
    {
      asset_code: DPI_ADDRESS,
      coingecko_id: 'defipulse-index',
      decimals: 18,
      name: 'DefiPulse Index',
      symbol: 'DPI',
    },
  ];

  keys(TokensListenedCache?.[nativeCurrency]).forEach(address => {
    const coingeckoAsset = ids.find(
      ({ platforms: { ethereum: tokenAddress } }) =>
        tokenAddress.toLowerCase() === address
    );

    if (coingeckoAsset) {
      allAssets.push({
        asset_code: address,
        coingecko_id: coingeckoAsset?.id,
        name: coingeckoAsset.name,
        symbol: toUpper(coingeckoAsset.symbol),
      });
    }
  });

  const allAssetsUnique = uniqBy(allAssets, token => token.asset_code);

  let prices: CoingeckoApiResponseWithLastUpdate = {};
  const pricePageSize = 80;
  const pages = Math.ceil(allAssetsUnique.length / pricePageSize);
  try {
    for (let currentPage = 0; currentPage < pages; currentPage++) {
      const from = currentPage * pricePageSize;
      const to = from + pricePageSize;
      const currentPageIds = allAssetsUnique
        .slice(from, to)
        .map(({ coingecko_id }) => coingecko_id);

      const pricesForCurrentPage = await fetchAssetPricesWithCoingecko(
        currentPageIds,
        formattedNativeCurrency
      );
      await delay(1000);
      prices = { ...prices, ...pricesForCurrentPage };
    }
  } catch (e) {
    logger.sentry('error loading generic asset prices from coingecko', e);
  }

  if (!isEmpty(prices)) {
    Object.keys(prices).forEach(key => {
      for (let uniqueAsset of allAssetsUnique) {
        if (uniqueAsset.coingecko_id.toLowerCase() === key.toLowerCase()) {
          uniqueAsset.price = {
            changed_at: prices[key].last_updated_at,
            relative_change_24h:
              prices[key][`${formattedNativeCurrency}_24h_change`],
            value: prices[key][`${formattedNativeCurrency}`],
          };
          break;
        }
      }
    });
  }

  const allPrices: {
    [id: string]: ZerionAssetFallback;
  } = {};

  allAssetsUnique.forEach(asset => {
    allPrices[asset.asset_code] = asset;
  });

  dispatch(
    assetPricesReceived(
      {
        meta: {
          currency: 'usd',
          status: DISPERSION_SUCCESS_CODE,
        },
        payload: { prices: allPrices },
      },
      true
    )
  );

  genericAssetsHandle = setTimeout(() => {
    logger.log('updating generic assets via fallback');
    dispatch(genericAssetsFallback());
  }, GENERIC_ASSETS_REFRESH_INTERVAL);
};

/**
 * Disables the generic asset fallback timeout if one is set.
 */
export const disableGenericAssetsFallbackIfNeeded = () => {
  if (genericAssetsHandle) {
    clearTimeout(genericAssetsHandle);
  }
};

/**
 * Resets state, with the exception of generic asset prices, and unsubscribes
 * from listeners and timeouts.
 */
export const dataResetState = () => (
  dispatch: Dispatch<DataClearStateAction>
) => {
  // cancel any debounced updates so we won't override any new data with stale debounced ones
  cancelDebouncedUpdateGenericAssets();

  pendingTransactionsHandle && clearTimeout(pendingTransactionsHandle);
  genericAssetsHandle && clearTimeout(genericAssetsHandle);

  dispatch({ type: DATA_CLEAR_STATE });
};

/**
 * Updates account asset data in state for a specific asset and saves to account
 * local storage.
 *
 * @param assetData The updated asset, which replaces or adds to the current
 * account's asset data based on it's `uniqueId`.
 */
export const dataUpdateAsset = (assetData: ParsedAddressAsset) => (
  dispatch: Dispatch<DataLoadAccountAssetsDataSuccessAction>,
  getState: AppGetState
) => {
  const { accountAddress, network } = getState().settings;
  const { accountAssetsData } = getState().data;
  const updatedAssetsData = {
    ...accountAssetsData,
    [assetData.uniqueId]: assetData,
  };
  dispatch({
    payload: updatedAssetsData,
    type: DATA_LOAD_ACCOUNT_ASSETS_DATA_SUCCESS,
  });
  saveAccountAssetsData(updatedAssetsData, accountAddress, network);
};

/**
 * Replaces the account asset data in state and saves to account local storage.
 *
 * @param assetsData The new asset data.
 */
export const dataUpdateAssets = (assetsData: {
  [uniqueId: string]: ParsedAddressAsset;
}) => (
  dispatch: Dispatch<DataLoadAccountAssetsDataSuccessAction>,
  getState: AppGetState
) => {
  const { accountAddress, network } = getState().settings;
  if (!isEmpty(assetsData)) {
    saveAccountAssetsData(assetsData, accountAddress, network);
    // Change the state since the account isn't empty anymore
    saveAccountEmptyState(false, accountAddress, network);
    dispatch({
      payload: assetsData,
      type: DATA_LOAD_ACCOUNT_ASSETS_DATA_SUCCESS,
    });
  }
};

/**
 * Checks whether or not metadata received from Zerion is valid.
 *
 * @param message The message received from Zerion.
 */
const checkMeta = (message: DataMessage | undefined) => (
  dispatch: Dispatch<never>,
  getState: AppGetState
) => {
  const { accountAddress, nativeCurrency } = getState().settings;
  const address = message?.meta?.address;
  const currency = message?.meta?.currency;
  return (
    isLowerCaseMatch(address!, accountAddress) &&
    isLowerCaseMatch(currency!, nativeCurrency)
  );
};

/**
 * Checks to see if new savings are available based on incoming transaction data,
 * and if so, updates state to request refetching savings.
 *
 * @param transactionsData Incoming transaction data.
 */
const checkForConfirmedSavingsActions = (
  transactionsData: ZerionTransaction[]
) => (dispatch: ThunkDispatch<AppState, unknown, never>) => {
  const foundConfirmedSavings = find(
    transactionsData,
    (transaction: ZerionTransaction) =>
      (transaction?.type === 'deposit' || transaction?.type === 'withdraw') &&
      transaction?.status === 'confirmed'
  );
  if (foundConfirmedSavings) {
    dispatch(updateRefetchSavings(true));
  }
};

/**
 * Checks to see if a network's nonce should be incremented for an acount
 * based on incoming transaction data, and if so, updates state.
 *
 * @param transactionData Incoming transaction data.
 */
const checkForUpdatedNonce = (transactionData: ZerionTransaction[]) => (
  dispatch: ThunkDispatch<AppState, unknown, never>,
  getState: AppGetState
) => {
  if (transactionData.length) {
    const { accountAddress, network } = getState().settings;
    const txSortedByDescendingNonce = transactionData
      .filter(tx => {
        const addressFrom = tx?.address_from;
        return (
          addressFrom &&
          addressFrom.toLowerCase() === accountAddress.toLowerCase()
        );
      })
      .sort(({ nonce: n1 }, { nonce: n2 }) => (n2 ?? 0) - (n1 ?? 0));
    const [latestTx] = txSortedByDescendingNonce;
    const addressFrom = latestTx?.address_from;
    const nonce = latestTx?.nonce;
    if (addressFrom && nonce) {
      // @ts-ignore-next-line
      dispatch(incrementNonce(addressFrom!, nonce, network));
    }
  }
};

/**
 * Checks to see if a network's nonce should be decremented for an account
 * based on incoming transaction data, and if so, updates state.
 *
 * @param removedTransactions Removed transaction data.
 */
const checkForRemovedNonce = (removedTransactions: RainbowTransaction[]) => (
  dispatch: ThunkDispatch<AppState, unknown, never>,
  getState: AppGetState
) => {
  if (removedTransactions.length) {
    const { accountAddress, network } = getState().settings;
    const txSortedByAscendingNonce = removedTransactions
      .filter(({ from }) => from === accountAddress)
      .sort(({ nonce: n1 }, { nonce: n2 }) => (n1 ?? 0) - (n2 ?? 0));
    const [lowestNonceTx] = txSortedByAscendingNonce;
    const { nonce } = lowestNonceTx;
    // @ts-ignore-next-line
    dispatch(decrementNonce(accountAddress, nonce!, network));
  }
};

/**
 * Handles an incoming portfolio data message from Zerion and updates state
 * accordidngly.
 *
 * @param message The `PortfolioReceivedMessage`, or undefined.
 */
export const portfolioReceived = (
  message: PortfolioReceivedMessage | undefined
) => async (
  dispatch: Dispatch<DataUpdatePortfoliosAction>,
  getState: AppGetState
) => {
  if (message?.meta?.status !== DISPERSION_SUCCESS_CODE) return;
  if (!message?.payload?.portfolio) return;

  const { portfolios } = getState().data;

  const newPortfolios = { ...portfolios };
  newPortfolios[message.meta.address!] = message.payload.portfolio;

  dispatch({
    payload: newPortfolios,
    type: DATA_UPDATE_PORTFOLIOS,
  });
};

/**
 * Handles a `TransactionsReceivedMessage` message from Zerion and updates
 * state and account local storage accordingly.
 *
 * @param message The `TransactionsReceivedMessage`, or undefined.
 * @param appended Whether or not transactions are being appended.
 */
export const transactionsReceived = (
  message: TransactionsReceivedMessage | undefined,
  appended = false
) => async (
  dispatch: ThunkDispatch<
    AppState,
    unknown,
    DataLoadTransactionSuccessAction | DataUpdatePendingTransactionSuccessAction
  >,
  getState: AppGetState
) => {
  const isValidMeta = dispatch(checkMeta(message));
  if (!isValidMeta) return;
  const transactionData = message?.payload?.transactions ?? [];
  if (appended) {
    dispatch(checkForConfirmedSavingsActions(transactionData));
  }

  const { network } = getState().settings;
  let currentNetwork = network;
  if (currentNetwork === Network.mainnet && message?.meta?.chain_id) {
    currentNetwork = message?.meta?.chain_id;
  }
  if (transactionData.length && currentNetwork === Network.mainnet) {
    dispatch(checkForUpdatedNonce(transactionData));
  }

  const { accountAddress, nativeCurrency } = getState().settings;
  const { purchaseTransactions } = getState().addCash;
  const { pendingTransactions, transactions } = getState().data;
  const { selected } = getState().wallets;

  const {
    parsedTransactions,
    potentialNftTransaction,
  } = await parseTransactions(
    transactionData,
    accountAddress,
    nativeCurrency,
    transactions,
    purchaseTransactions,
    currentNetwork,
    appended
  );

  const isCurrentAccountAddress =
    accountAddress === getState().settings.accountAddress;
  if (!isCurrentAccountAddress) return;

  if (appended && potentialNftTransaction) {
    setTimeout(() => {
      dispatch(uniqueTokensRefreshState());
    }, 60000);
  }
  const txHashes = parsedTransactions.map(tx => ethereumUtils.getHash(tx));
  const updatedPendingTransactions = pendingTransactions.filter(
    tx => !txHashes.includes(ethereumUtils.getHash(tx))
  );

  dispatch({
    payload: updatedPendingTransactions,
    type: DATA_UPDATE_PENDING_TRANSACTIONS_SUCCESS,
  });
  dispatch({
    payload: parsedTransactions,
    type: DATA_LOAD_TRANSACTIONS_SUCCESS,
  });
  dispatch(updatePurchases(parsedTransactions));
  saveLocalTransactions(parsedTransactions, accountAddress, network);
  saveLocalPendingTransactions(
    updatedPendingTransactions,
    accountAddress,
    network
  );

  if (appended && parsedTransactions.length) {
    if (
      selected &&
      !selected.backedUp &&
      !selected.imported &&
      selected.type !== WalletTypes.readOnly
    ) {
      setTimeout(() => {
        triggerOnSwipeLayout(() =>
          Navigation.handleAction(Routes.BACKUP_SHEET, { single: true })
        );
      }, BACKUP_SHEET_DELAY_MS);
    }
  }
};

/**
 * Handles a `TransactionsRemovedMessage` from Zerion and updates state and
 * account local storage.
 *
 * @param message The incoming `TransactionsRemovedMessage` or undefined.
 */
export const transactionsRemoved = (
  message: TransactionsRemovedMessage | undefined
) => async (
  dispatch: ThunkDispatch<AppState, unknown, DataLoadTransactionSuccessAction>,
  getState: AppGetState
) => {
  const isValidMeta = dispatch(checkMeta(message));
  if (!isValidMeta) return;

  const transactionData = message?.payload?.transactions ?? [];
  if (!transactionData.length) {
    return;
  }
  const { accountAddress, network } = getState().settings;
  const { transactions } = getState().data;
  const removeHashes = transactionData.map(txn => txn.hash);
  logger.log('[data] - remove txn hashes', removeHashes);
  const [updatedTransactions, removedTransactions] = partition(
    transactions,
    txn => !removeHashes.includes(ethereumUtils.getHash(txn) || '')
  );

  dispatch({
    payload: updatedTransactions,
    type: DATA_LOAD_TRANSACTIONS_SUCCESS,
  });

  dispatch(checkForRemovedNonce(removedTransactions));
  saveLocalTransactions(updatedTransactions, accountAddress, network);
};

/**
 * Handles an `AddressAssetsReceivedMessage` from Zerion and updates state and
 * account local storage.
 *
 * @param message The message.
 * @param append Whether or not the asset data is being appended.
 * @param change Whether or not an existing asset is being changed.
 * @param removed Whether or not an asset is being removed.
 * @param assetsNetwork The asset's network.
 */
export const addressAssetsReceived = (
  message: AddressAssetsReceivedMessage,
  append: boolean = false,
  change: boolean = false,
  removed: boolean = false,
  assetsNetwork: Network | null = null
) => (
  dispatch: ThunkDispatch<
    AppState,
    unknown,
    DataLoadAccountAssetsDataReceivedAction
  >,
  getState: AppGetState
) => {
  const isValidMeta = dispatch(checkMeta(message));
  if (!isValidMeta) return;
  const { accountAddress, network } = getState().settings;
  const responseAddress = message?.meta?.address;
  const addressMatch =
    accountAddress?.toLowerCase() === responseAddress?.toLowerCase();
  if (!addressMatch) return;

  const { uniqueTokens } = getState().uniqueTokens;
  const newAssets = message?.payload?.assets ?? {};
  let updatedAssets = pickBy(
    newAssets,
    asset =>
      asset?.asset?.type !== AssetTypes.compound &&
      asset?.asset?.type !== AssetTypes.trash &&
      !shitcoins.includes(asset?.asset?.asset_code?.toLowerCase())
  );

  if (removed) {
    updatedAssets = mapValues(newAssets, asset => {
      return {
        ...asset,
        quantity: 0,
      };
    });
  }

  let parsedAssets = parseAccountAssets(updatedAssets, uniqueTokens) as {
    [id: string]: ParsedAddressAsset;
  };

  const liquidityTokens = Object.values(parsedAssets).filter(
    asset => asset?.type === AssetTypes.uniswapV2
  );

  // remove V2 LP tokens
  parsedAssets = pickBy(
    parsedAssets,
    asset => asset?.type !== AssetTypes.uniswapV2
  );

  const isL2 = assetsNetwork && isL2Network(assetsNetwork);
  if (!isL2 && !assetsNetwork) {
    dispatch(
      // @ts-ignore
      uniswapUpdateLiquidityTokens(liquidityTokens, append || change || removed)
    );
  }

  const { accountAssetsData: existingAccountAssetsData } = getState().data;
  parsedAssets = {
    ...existingAccountAssetsData,
    ...parsedAssets,
  };

  parsedAssets = pickBy(
    parsedAssets,
    asset => !!Number(asset?.balance?.amount)
  );

  saveAccountAssetsData(parsedAssets, accountAddress, network);
  if (!isEmpty(parsedAssets)) {
    // Change the state since the account isn't empty anymore
    saveAccountEmptyState(false, accountAddress, network);
  }

  const assetsWithScamURL: string[] = Object.values(parsedAssets)
    .filter(
      asset =>
        ((asset?.name && isValidDomain(asset?.name.replaceAll(' ', ''))) ||
          (asset?.symbol && isValidDomain(asset.symbol))) &&
        !asset.isVerified
    )
    .map(asset => asset.uniqueId);

  // we need to store hidden coins before storing parsedAssets
  // so all the selectors that depend on both will have hidden coins by that time
  // to be able to filter them
  addHiddenCoins(assetsWithScamURL, dispatch, accountAddress);

  dispatch({
    payload: parsedAssets,
    type: DATA_LOAD_ACCOUNT_ASSETS_DATA_RECEIVED,
  });
};

const callbacksOnAssetReceived: {
  [address: string]: ((asset: ParsedAddressAsset) => unknown) | undefined;
} = {};

/**
 * Saves a callback function to be called when an asset's price is loaded.
 *
 * @param address The asset's address.
 * @param action The callback.
 */
export function scheduleActionOnAssetReceived(
  address: string,
  action: (asset: ParsedAddressAsset) => unknown
) {
  callbacksOnAssetReceived[address.toLowerCase()] = action;
}

/**
 * Handles a `AssetPricesReceivedMessage` from Zerion and updates state.
 *
 * @param message The message, or undefined.
 * @param fromFallback Whether or not this message is provided as a fallback.
 */
export const assetPricesReceived = (
  message: AssetPricesReceivedMessage | undefined,
  fromFallback: boolean = false
) => (
  dispatch: Dispatch<DataUpdateGenericAssetsAction | DataUpdateEthUsdAction>,
  getState: AppGetState
) => {
  if (!fromFallback) {
    disableGenericAssetsFallbackIfNeeded();
  }
  const newAssetPrices = message?.payload?.prices ?? {};
  const { nativeCurrency } = getState().settings;

  if (nativeCurrency.toLowerCase() === message?.meta?.currency) {
    if (isEmpty(newAssetPrices)) return;
    const parsedAssets = mapValues(newAssetPrices, asset =>
      parseAsset(asset)
    ) as {
      [id: string]: ParsedAddressAsset;
    };
    const { genericAssets } = getState().data;

    const updatedAssets = {
      ...genericAssets,
      ...parsedAssets,
    };

    const assetAddresses = Object.keys(parsedAssets);

    for (let address of assetAddresses) {
      callbacksOnAssetReceived[address.toLowerCase()]?.(parsedAssets[address]);
      callbacksOnAssetReceived[address.toLowerCase()] = undefined;
    }

    dispatch({
      payload: updatedAssets,
      type: DATA_UPDATE_GENERIC_ASSETS,
    });
  }
  if (
    message?.meta?.currency?.toLowerCase() ===
      NativeCurrencyKeys.USD.toLowerCase() &&
    newAssetPrices[ETH_ADDRESS]
  ) {
    const value = newAssetPrices[ETH_ADDRESS]?.price?.value;
    dispatch({
      payload: value,
      type: DATA_UPDATE_ETH_USD,
    });
  }
};

/**
 * Handles a `AssetPricesChangedMessage` from Zerion and updates state.
 *
 * @param message The message.
 */
export const assetPricesChanged = (
  message: AssetPricesChangedMessage | undefined
) => (
  dispatch: Dispatch<DataUpdateGenericAssetsAction | DataUpdateEthUsdAction>,
  getState: AppGetState
) => {
  const { nativeCurrency } = getState().settings;

  const price = message?.payload?.prices?.[0]?.price;
  const assetAddress = message?.meta?.asset_code;
  if (isNil(price) || isNil(assetAddress)) return;

  if (nativeCurrency?.toLowerCase() === message?.meta?.currency) {
    const { genericAssets } = getState().data;
    const genericAsset = {
      ...genericAssets?.[assetAddress],
      price,
    };
    const updatedAssets = {
      ...genericAssets,
      [assetAddress]: genericAsset,
    } as {
      [address: string]: ParsedAddressAsset;
    };

    debouncedUpdateGenericAssets(
      {
        payload: updatedAssets,
        type: DATA_UPDATE_GENERIC_ASSETS,
      },
      dispatch
    );
  }
  if (
    message?.meta?.currency?.toLowerCase() ===
      NativeCurrencyKeys.USD.toLowerCase() &&
    assetAddress === ETH_ADDRESS
  ) {
    dispatch({
      payload: price?.value,
      type: DATA_UPDATE_ETH_USD,
    });
  }
};

/**
 * Updates state and account local storage with a new transaction.
 *
 * @param txDetails The transaction details to parse.
 * @param accountAddressToUpdate The account to add the transaction to, or null
 * to default to the currently selected account.
 * @param disableTxnWatcher Whether or not to disable the pending transaction
 * watcher.
 * @param provider A `StaticJsonRpcProvider` to use for watching the pending
 * transaction, or null to use the default provider.
 */
export const dataAddNewTransaction = (
  txDetails: NewTransactionOrAddCashTransaction,
  accountAddressToUpdate: string | null = null,
  disableTxnWatcher: boolean = false,
  provider: StaticJsonRpcProvider | null = null
) => async (
  dispatch: ThunkDispatch<
    AppState,
    unknown,
    DataUpdatePendingTransactionSuccessAction
  >,
  getState: AppGetState
) => {
  const { pendingTransactions } = getState().data;
  const { accountAddress, nativeCurrency, network } = getState().settings;
  if (
    accountAddressToUpdate &&
    accountAddressToUpdate.toLowerCase() !== accountAddress.toLowerCase()
  )
    return;
  try {
    const parsedTransaction = await parseNewTransaction(
      txDetails,
      nativeCurrency
    );
    const _pendingTransactions = [parsedTransaction, ...pendingTransactions];
    dispatch({
      payload: _pendingTransactions,
      type: DATA_UPDATE_PENDING_TRANSACTIONS_SUCCESS,
    });
    saveLocalPendingTransactions(_pendingTransactions, accountAddress, network);
    if (parsedTransaction.from && parsedTransaction.nonce) {
      dispatch(
        // @ts-ignore-next-line
        incrementNonce(
          parsedTransaction.from,
          parsedTransaction.nonce,
          parsedTransaction.network
        )
      );
    }
    if (
      !disableTxnWatcher ||
      network !== Network.mainnet ||
      parsedTransaction?.network
    ) {
      dispatch(
        watchPendingTransactions(
          accountAddress,
          parsedTransaction.network
            ? TXN_WATCHER_MAX_TRIES_LAYER_2
            : TXN_WATCHER_MAX_TRIES,
          null,
          // @ts-expect-error `watchPendingTransactions` only takes 3 arguments.
          provider
        )
      );
    }
    return parsedTransaction;
    // eslint-disable-next-line no-empty
  } catch (error) {}
};

/**
 * Returns the `TransactionStatus` that represents completion for a given
 * transaction type.
 *
 * @param type The transaction type.
 * @returns The confirmed status.
 */
const getConfirmedState = (type: TransactionType): TransactionStatus => {
  switch (type) {
    case TransactionTypes.authorize:
      return TransactionStatus.approved;
    case TransactionTypes.deposit:
      return TransactionStatus.deposited;
    case TransactionTypes.withdraw:
      return TransactionStatus.withdrew;
    case TransactionTypes.receive:
      return TransactionStatus.received;
    case TransactionTypes.purchase:
      return TransactionStatus.purchased;
    default:
      return TransactionStatus.sent;
  }
};

/**
 * Watches pending transactions and updates state and account local storage
 * when new data is available.
 *
 * @param provider A `StaticJsonRpcProvider`, or null to use the default
 * provider.
 * @param currentNonce The nonce of the last confirmed transaction, used to
 * determine if a transaction has been dropped.
 */
export const dataWatchPendingTransactions = (
  provider: StaticJsonRpcProvider | null = null,
  currentNonce: number = -1
) => async (
  dispatch: ThunkDispatch<
    AppState,
    unknown,
    DataLoadTransactionSuccessAction | DataUpdatePendingTransactionSuccessAction
  >,
  getState: AppGetState
) => {
  const { pendingTransactions: pending } = getState().data;
  if (isEmpty(pending)) {
    return true;
  }
  let txStatusesDidChange = false;
  const updatedPendingTransactions = await Promise.all(
    pending.map(async tx => {
      const updatedPending = { ...tx };
      const txHash = ethereumUtils.getHash(tx);
      try {
        logger.log('Checking pending tx with hash', txHash);
        const p =
          provider || (await getProviderForNetwork(updatedPending.network));
        const txObj = await p.getTransaction(txHash!);
        // if the nonce of last confirmed tx is higher than this pending tx then it got dropped
        const nonceAlreadyIncluded = currentNonce > tx.nonce!;
        if ((txObj?.blockNumber && txObj?.blockHash) || nonceAlreadyIncluded) {
          // When speeding up a non "normal tx" we need to resubscribe
          // because zerion "append" event isn't reliable
          logger.log('TX CONFIRMED!', txObj);
          if (!nonceAlreadyIncluded) {
            appEvents.emit('transactionConfirmed', {
              ...txObj,
              internalType: tx.type,
            });
          }
          if (tx?.ensRegistration) {
            const fetchWalletENSData = async () => {
              await dispatch(fetchWalletENSAvatars());
              dispatch(fetchWalletNames());
            };
            fetchWalletENSData();
          }
          const minedAt = Math.floor(Date.now() / 1000);
          txStatusesDidChange = true;
          let receipt;
          try {
            if (txObj) {
              receipt = await txObj.wait();
            }
          } catch (e: any) {
            // https://docs.ethers.io/v5/api/providers/types/#providers-TransactionResponse
            if (e.transaction) {
              // if a transaction field exists, it was confirmed but failed
              updatedPending.status = TransactionStatus.failed;
            } else {
              // cancelled or replaced
              updatedPending.status = TransactionStatus.cancelled;
            }
          }
          const status = receipt?.status || 0;
          if (!isZero(status)) {
            const isSelf = tx?.from!.toLowerCase() === tx?.to!.toLowerCase();
            const newStatus = getTransactionLabel({
              direction: isSelf
                ? TransactionDirection.self
                : TransactionDirection.out,
              pending: false,
              protocol: tx?.protocol,
              status:
                tx.status === TransactionStatus.cancelling
                  ? TransactionStatus.cancelled
                  : getConfirmedState(tx.type),
              type: tx?.type,
            });
            updatedPending.status = newStatus;
          } else if (nonceAlreadyIncluded) {
            updatedPending.status = TransactionStatus.unknown;
          } else {
            updatedPending.status = TransactionStatus.failed;
          }
          const title = getTitle({
            protocol: tx.protocol,
            status: updatedPending.status,
            type: tx.type,
          });
          updatedPending.title = title;
          updatedPending.pending = false;
          updatedPending.minedAt = minedAt;
        } else {
          if (tx.flashbots) {
            const fbStatus = await fetch(
              `https://protect.flashbots.net/tx/${txHash}`
            );
            const fbResponse = await fbStatus.json();
            logger.debug('Flashbots response', fbResponse);
            // Make sure it wasn't dropped after 25 blocks or never made it
            if (
              fbResponse.status === 'FAILED' ||
              fbResponse.status === 'CANCELLED'
            ) {
              txStatusesDidChange = true;
              updatedPending.status = TransactionStatus.dropped;
              const title = getTitle({
                protocol: tx.protocol,
                status: updatedPending.status,
                type: tx.type,
              });
              updatedPending.title = title;
              updatedPending.pending = false;
              const minedAt = Math.floor(Date.now() / 1000);
              updatedPending.minedAt = minedAt;
              // decrement the nonce since it was dropped
              // @ts-ignore-next-line
              dispatch(decrementNonce(tx.from!, tx.nonce!, Network.mainnet));
            }
          }
        }
      } catch (error) {
        logger.log('Error watching pending txn', error);
      }
      return updatedPending;
    })
  );

  if (txStatusesDidChange) {
    const { accountAddress, network } = getState().settings;
    const [newDataTransactions, pendingTransactions] = partition(
      updatedPendingTransactions.filter(
        ({ status }) => status !== TransactionStatus.unknown
      ),
      tx => !tx.pending
    );
    dispatch({
      payload: pendingTransactions,
      type: DATA_UPDATE_PENDING_TRANSACTIONS_SUCCESS,
    });
    saveLocalPendingTransactions(pendingTransactions, accountAddress, network);

    const { transactions } = getState().data;
    const updatedTransactions = newDataTransactions.concat(transactions);
    dispatch({
      payload: updatedTransactions,
      type: DATA_LOAD_TRANSACTIONS_SUCCESS,
    });
    saveLocalTransactions(updatedTransactions, accountAddress, network);
    dispatch(updatePurchases(updatedTransactions));

    if (!pendingTransactions?.length) {
      return true;
    }
  }
  return false;
};

/**
 * Updates a transaction in state and account local storage and watches it,
 * if `watch` is true.
 *
 * @param txHash The transaction hash to update.
 * @param txObj The updated transaction data.
 * @param watch Whether or not to watch the new transaction.
 * @param provider A `StaticJsonRpcProvider`, or null to use the default
 * provider.
 */
export const dataUpdateTransaction = (
  txHash: string,
  txObj: RainbowTransaction,
  watch: boolean,
  provider: StaticJsonRpcProvider | null = null
) => async (
  dispatch: ThunkDispatch<
    AppState,
    unknown,
    DataUpdatePendingTransactionSuccessAction
  >,
  getState: AppGetState
) => {
  const { pendingTransactions } = getState().data;

  const allOtherTx = pendingTransactions.filter(tx => tx.hash !== txHash);
  const updatedTransactions = [txObj].concat(allOtherTx);

  dispatch({
    payload: updatedTransactions,
    type: DATA_UPDATE_PENDING_TRANSACTIONS_SUCCESS,
  });
  const { accountAddress, network } = getState().settings;
  saveLocalPendingTransactions(updatedTransactions, accountAddress, network);
  // Always watch cancellation and speed up
  if (watch) {
    dispatch(
      watchPendingTransactions(
        accountAddress,
        txObj.network ? TXN_WATCHER_MAX_TRIES_LAYER_2 : TXN_WATCHER_MAX_TRIES,
        provider
      )
    );
  }
};

/**
 * Updates purchases using the `addCash` reducer to reflect new transaction data.
 * Called when new transaction information is loaded.
 *
 * @param updatedTransactions The array of updated transactions.
 */
const updatePurchases = (updatedTransactions: RainbowTransaction[]) => (
  dispatch: ThunkDispatch<AppState, unknown, never>
) => {
  const confirmedPurchases = updatedTransactions.filter(txn => {
    return (
      txn.type === TransactionTypes.purchase &&
      txn.status !== TransactionStatus.purchasing
    );
  });
  dispatch(addCashUpdatePurchases(confirmedPurchases));
};

/**
 * Checks the current account's transaction count and subscribes to pending
 * transaction updates using `dataWatchPendingTransactions`.
 *
 * @param accountAddressToWatch The address to watch. If this does not match
 * the currently selected address, the subscription is not started.
 * @param provider A `StaticJsonRpcProvider`, or null to use the default
 * provider.
 */
export const checkPendingTransactionsOnInitialize = (
  accountAddressToWatch: string,
  provider: StaticJsonRpcProvider | null = null
) => async (
  dispatch: ThunkDispatch<AppState, unknown, never>,
  getState: AppGetState
) => {
  const { accountAddress: currentAccountAddress } = getState().settings;
  if (currentAccountAddress !== accountAddressToWatch) return;
  const currentNonce = await (provider || web3Provider).getTransactionCount(
    currentAccountAddress,
    'latest'
  );
  await dispatch(dataWatchPendingTransactions(provider, currentNonce));
};

/**
 * Repeatedly attempts to subscribe to transaction updates using
 * `dataWatchPendingTransactions` until there are no more pending transactions
 * or `remainingTries` attempts are exhausted.
 *
 * @param accountAddressToWatch The account address to watch. If this does
 * not match the currently selected address, the subscription is not started.
 * @param remainingTries The remaining number of attempts.
 * @param provider A `StaticJsonRpcProvider`, or null to use the default
 * provider.
 */
export const watchPendingTransactions = (
  accountAddressToWatch: string,
  remainingTries: number = TXN_WATCHER_MAX_TRIES,
  provider: StaticJsonRpcProvider | null = null
) => async (
  dispatch: ThunkDispatch<AppState, unknown, never>,
  getState: AppGetState
) => {
  pendingTransactionsHandle && clearTimeout(pendingTransactionsHandle);
  if (remainingTries === 0) return;

  const { accountAddress: currentAccountAddress } = getState().settings;
  if (currentAccountAddress !== accountAddressToWatch) return;

  const done = await dispatch(dataWatchPendingTransactions(provider));

  if (!done) {
    pendingTransactionsHandle = setTimeout(() => {
      dispatch(
        watchPendingTransactions(
          accountAddressToWatch,
          remainingTries - 1,
          provider
        )
      );
    }, TXN_WATCHER_POLL_INTERVAL);
  }
};

/**
 * Updates state to indicate whether or not savings data should be refetched.
 *
 * @param fetch Whether or not savings should be refetched.
 */
export const updateRefetchSavings = (fetch: boolean) => (
  dispatch: Dispatch<DataUpdateRefetchSavingsAction>
) =>
  dispatch({
    payload: fetch,
    type: DATA_UPDATE_REFETCH_SAVINGS,
  });

// -- Reducer ----------------------------------------- //
const INITIAL_STATE: DataState = {
  accountAssetsData: {}, // for account-specific assets
  ethUSDPrice: null,
  genericAssets: {},
  isLoadingAssets: true,
  isLoadingTransactions: true,
  pendingTransactions: [],
  portfolios: {},
  shouldRefetchSavings: false,
  transactions: [],
};

export default (state: DataState = INITIAL_STATE, action: DataAction) => {
  switch (action.type) {
    case DATA_UPDATE_REFETCH_SAVINGS:
      return { ...state, shouldRefetchSavings: action.payload };
    case DATA_UPDATE_GENERIC_ASSETS:
      return { ...state, genericAssets: action.payload };
    case DATA_UPDATE_PORTFOLIOS:
      return {
        ...state,
        portfolios: action.payload,
      };
    case DATA_UPDATE_ETH_USD:
      return {
        ...state,
        ethUSDPrice: action.payload,
      };
    case DATA_LOAD_TRANSACTIONS_REQUEST:
      return {
        ...state,
        isLoadingTransactions: true,
      };
    case DATA_LOAD_TRANSACTIONS_SUCCESS:
      return {
        ...state,
        isLoadingTransactions: false,
        transactions: action.payload,
      };
    case DATA_LOAD_TRANSACTIONS_FAILURE:
      return {
        ...state,
        isLoadingTransactions: false,
      };
    case DATA_LOAD_ACCOUNT_ASSETS_DATA_REQUEST:
      return {
        ...state,
        isLoadingAssets: true,
      };
    case DATA_LOAD_ACCOUNT_ASSETS_DATA_RECEIVED: {
      return {
        ...state,
        accountAssetsData: action.payload,
      };
    }
    case DATA_LOAD_ACCOUNT_ASSETS_DATA_SUCCESS: {
      return {
        ...state,
        accountAssetsData: action.payload,
        isLoadingAssets: false,
      };
    }
    case DATA_LOAD_ACCOUNT_ASSETS_DATA_FAILURE:
      return {
        ...state,
        isLoadingAssets: false,
      };
    case DATA_LOAD_ACCOUNT_ASSETS_DATA_FINALIZED: {
      return {
        ...state,
        isLoadingAssets: false,
      };
    }
    case DATA_UPDATE_PENDING_TRANSACTIONS_SUCCESS:
      return {
        ...state,
        pendingTransactions: action.payload,
      };
    case DATA_CLEAR_STATE:
      return {
        ...state,
        ...INITIAL_STATE,
        genericAssets: state.genericAssets,
      };
    default:
      return state;
  }
};<|MERGE_RESOLUTION|>--- conflicted
+++ resolved
@@ -63,21 +63,11 @@
   ETH_ADDRESS,
   ETH_COINGECKO_ID,
   shitcoins,
-<<<<<<< HEAD
-} from '@rainbow-me/references';
-import Routes from '@rainbow-me/routes';
-import { delay, isEmpty, isNil, isZero, pickBy } from '@rainbow-me/utilities';
-=======
 } from '@/references';
 import Routes from '@/navigation/routesNames';
-import { delay, isZero, pickBy } from '@/helpers/utilities';
->>>>>>> c0ef4cbd
-import {
-  ethereumUtils,
-  isLowerCaseMatch,
-  TokensListenedCache,
-} from '@/utils';
+import { ethereumUtils, isLowerCaseMatch, TokensListenedCache } from '@/utils';
 import logger from '@/utils/logger';
+import { delay, isEmpty, isNil, isZero, pickBy } from '@/helpers/utilities';
 
 const storage = new MMKV();
 
