import { ObservableQuery } from '@apollo/client';
import { StaticJsonRpcProvider } from '@ethersproject/providers';
import { getUnixTime, startOfMinute, sub } from 'date-fns';
import isValidDomain from 'is-valid-domain';
import {
  find,
<<<<<<< HEAD
  isEmpty,
  isNil,
=======
  keyBy,
>>>>>>> ef779d42
  keys,
  partition,
  toLower,
  toUpper,
  uniqBy,
} from 'lodash';
import debounce from 'lodash/debounce';
import { MMKV } from 'react-native-mmkv';
import { AnyAction, Dispatch } from 'redux';
import { ThunkDispatch } from 'redux-thunk';
import { uniswapClient } from '../apollo/client';
import {
  UNISWAP_24HOUR_PRICE_QUERY,
  UNISWAP_PRICES_QUERY,
} from '../apollo/queries';
import { BooleanMap } from '../hooks/useCoinListEditOptions';
import { addCashUpdatePurchases } from './addCash';
import { decrementNonce, incrementNonce } from './nonceManager';
import { AppGetState, AppState } from './store';
import { uniqueTokensRefreshState } from './uniqueTokens';
import { uniswapUpdateLiquidityTokens } from './uniswapLiquidity';
import {
  AssetTypes,
  NativeCurrencyKeys,
  NewTransactionOrAddCashTransaction,
  ParsedAddressAsset,
  RainbowTransaction,
  TransactionDirection,
  TransactionStatus,
  TransactionType,
  TransactionTypes,
  ZerionAsset,
  ZerionAssetFallback,
  ZerionTransaction,
} from '@rainbow-me/entities';
import appEvents from '@rainbow-me/handlers/appEvents';
import {
  getAccountAssetsData,
  getAssetPricesFromUniswap,
  getLocalPendingTransactions,
  getLocalTransactions,
  saveAccountAssetsData,
  saveAccountEmptyState,
  saveAssetPricesFromUniswap,
  saveLocalPendingTransactions,
  saveLocalTransactions,
} from '@rainbow-me/handlers/localstorage/accountLocal';
import {
  getProviderForNetwork,
  isL2Network,
  web3Provider,
} from '@rainbow-me/handlers/web3';
import WalletTypes from '@rainbow-me/helpers/walletTypes';
import { Navigation } from '@rainbow-me/navigation';
import { triggerOnSwipeLayout } from '@rainbow-me/navigation/onNavigationStateChange';
import { Network } from '@rainbow-me/networkTypes';
import {
  getTitle,
  getTransactionLabel,
  parseAccountAssets,
  parseAsset,
  parseNewTransaction,
  parseTransactions,
} from '@rainbow-me/parsers';
import { setHiddenCoins } from '@rainbow-me/redux/editOptions';
import {
  coingeckoIdsFallback,
  DPI_ADDRESS,
  ETH_ADDRESS,
  ETH_COINGECKO_ID,
  shitcoins,
} from '@rainbow-me/references';
import Routes from '@rainbow-me/routes';
import {
  delay,
  isEmpty,
  isNil,
  isZero,
  multiply,
  pickBy,
} from '@rainbow-me/utilities';
import {
  ethereumUtils,
  getBlocksFromTimestamps,
  isLowerCaseMatch,
  TokensListenedCache,
} from '@rainbow-me/utils';
import logger from 'logger';

const storage = new MMKV();

/**
 * Adds new hidden coins for an address and updates key-value storage.
 *
 * @param coins New coin IDs.
 * @param dispatch The Redux dispatch.
 * @param address The address to hide coins for.
 */
function addHiddenCoins(
  coins: string[],
  dispatch: ThunkDispatch<AppState, unknown, never>,
  address: string
) {
  const storageKey = 'hidden-coins-obj-' + address;
  const storageEntity = storage.getString(storageKey);
  const list = Object.keys(storageEntity ? JSON.parse(storageEntity) : {});
  const newHiddenCoins = [
    ...list.filter((i: string) => !coins.includes(i)),
    ...coins,
  ].reduce((acc, curr) => {
    acc[curr] = true;
    return acc;
  }, {} as BooleanMap);
  dispatch(setHiddenCoins(newHiddenCoins));
  storage.set(storageKey, JSON.stringify(newHiddenCoins));
}

const BACKUP_SHEET_DELAY_MS = android ? 10000 : 3000;

let pendingTransactionsHandle: ReturnType<typeof setTimeout> | null = null;
let genericAssetsHandle: ReturnType<typeof setTimeout> | null = null;
const TXN_WATCHER_MAX_TRIES = 60;
const TXN_WATCHER_MAX_TRIES_LAYER_2 = 200;
const TXN_WATCHER_POLL_INTERVAL = 5000; // 5 seconds
const GENERIC_ASSETS_REFRESH_INTERVAL = 60000; // 1 minute
const GENERIC_ASSETS_FALLBACK_TIMEOUT = 10000; // 10 seconds

export const COINGECKO_IDS_ENDPOINT =
  'https://api.coingecko.com/api/v3/coins/list?include_platform=true&asset_platform_id=ethereum';

// -- Constants --------------------------------------- //

const DATA_UPDATE_GENERIC_ASSETS = 'data/DATA_UPDATE_GENERIC_ASSETS';
const DATA_UPDATE_ETH_USD = 'data/DATA_UPDATE_ETH_USD';
const DATA_UPDATE_PORTFOLIOS = 'data/DATA_UPDATE_PORTFOLIOS';
const DATA_UPDATE_UNISWAP_PRICES_SUBSCRIPTION =
  'data/DATA_UPDATE_UNISWAP_PRICES_SUBSCRIPTION';

const DATA_LOAD_ACCOUNT_ASSETS_DATA_REQUEST =
  'data/DATA_LOAD_ACCOUNT_ASSETS_DATA_REQUEST';
const DATA_LOAD_ACCOUNT_ASSETS_DATA_RECEIVED =
  'data/DATA_LOAD_ACCOUNT_ASSETS_DATA_RECEIVED';
const DATA_LOAD_ACCOUNT_ASSETS_DATA_SUCCESS =
  'data/DATA_LOAD_ACCOUNT_ASSETS_DATA_SUCCESS';
const DATA_LOAD_ACCOUNT_ASSETS_DATA_FAILURE =
  'data/DATA_LOAD_ACCOUNT_ASSETS_DATA_FAILURE';
const DATA_LOAD_ACCOUNT_ASSETS_DATA_FINALIZED =
  'data/DATA_LOAD_ACCOUNT_ASSETS_DATA_FINALIZED';

const DATA_LOAD_ASSET_PRICES_FROM_UNISWAP_SUCCESS =
  'data/DATA_LOAD_ASSET_PRICES_FROM_UNISWAP_SUCCESS';

const DATA_LOAD_TRANSACTIONS_REQUEST = 'data/DATA_LOAD_TRANSACTIONS_REQUEST';
const DATA_LOAD_TRANSACTIONS_SUCCESS = 'data/DATA_LOAD_TRANSACTIONS_SUCCESS';
const DATA_LOAD_TRANSACTIONS_FAILURE = 'data/DATA_LOAD_TRANSACTIONS_FAILURE';

const DATA_UPDATE_PENDING_TRANSACTIONS_SUCCESS =
  'data/DATA_UPDATE_PENDING_TRANSACTIONS_SUCCESS';

const DATA_UPDATE_REFETCH_SAVINGS = 'data/DATA_UPDATE_REFETCH_SAVINGS';

const DATA_CLEAR_STATE = 'data/DATA_CLEAR_STATE';

// -- Actions ---------------------------------------- //

/**
 * The state for the `data` reducer.
 */
export interface DataState {
  /**
   * Parsed asset information for assets belonging to this account.
   */
  accountAssetsData: {
    [uniqueId: string]: ParsedAddressAsset;
  };

  /**
   * Uniswap price data for assets.
   */
  assetPricesFromUniswap: {
    [assetAddress: string]: UniswapAssetPriceData;
  };

  /**
   * The ETH price in USD.
   */
  ethUSDPrice: number | undefined | null;

  /**
   * Parsed asset information for generic loaded assets.
   */
  genericAssets: {
    [assetAddress: string]: ParsedAddressAsset;
  };

  /**
   * Whether or not assets are currently being loaded.
   */
  isLoadingAssets: boolean;

  /**
   * Whether or not transactions are currently being loaded.
   */
  isLoadingTransactions: boolean;

  /**
   * Pending transactions for this account.
   */
  pendingTransactions: RainbowTransaction[];

  /**
   * Zerion portfolio information keyed by account address.
   */
  portfolios: {
    [accountAddress: string]: ZerionPortfolio;
  };

  /**
   * Whether or not savings should be reset.
   */
  shouldRefetchSavings: boolean;

  /**
   * Transactions for this account.
   */
  transactions: RainbowTransaction[];

  /**
   * A GraphQL query for Uniswap data.
   */
  uniswapPricesQuery: ObservableQuery<
    UniswapPricesQueryData,
    UniswapPricesQueryVariables
  > | null;

  /**
   * An active subscription for data from `uniswapPricesQuery`.
   */
  uniswapPricesSubscription: ZenObservable.Subscription | null;
}

/**
 * An action for the `data` reducer.
 */
type DataAction =
  | DataUpdateUniswapPricesSubscriptionAction
  | DataUpdateRefetchSavingsAction
  | DataUpdateGenericAssetsAction
  | DataUpdatePortfoliosAction
  | DataUpdateEthUsdAction
  | DataLoadTransactionsRequestAction
  | DataLoadTransactionSuccessAction
  | DataLoadTransactionsFailureAction
  | DataLoadAccountAssetsDataRequestAction
  | DataLoadAssetPricesFromUniswapSuccessAction
  | DataLoadAccountAssetsDataReceivedAction
  | DataLoadAccountAssetsDataSuccessAction
  | DataLoadAccountAssetsDataFailureAction
  | DataLoadAccountAssetsDataFinalizedAction
  | DataUpdatePendingTransactionSuccessAction
  | DataClearStateAction;

/**
 * The action to update the Uniswap prices query and subscription.
 */
interface DataUpdateUniswapPricesSubscriptionAction {
  type: typeof DATA_UPDATE_UNISWAP_PRICES_SUBSCRIPTION;
  payload: {
    uniswapPricesQuery: DataState['uniswapPricesQuery'];
    uniswapPricesSubscription: DataState['uniswapPricesSubscription'];
  };
}

/**
 * The action to change `shouldRefetchSavings`.
 */
interface DataUpdateRefetchSavingsAction {
  type: typeof DATA_UPDATE_REFETCH_SAVINGS;
  payload: boolean;
}

/**
 * The action to update `genericAssets`.
 */
interface DataUpdateGenericAssetsAction {
  type: typeof DATA_UPDATE_GENERIC_ASSETS;
  payload: DataState['genericAssets'];
}

/**
 * The action to update `portfolios`.
 */
interface DataUpdatePortfoliosAction {
  type: typeof DATA_UPDATE_PORTFOLIOS;
  payload: DataState['portfolios'];
}

/**
 * The action to update `ethUSDPrice`.
 */
interface DataUpdateEthUsdAction {
  type: typeof DATA_UPDATE_ETH_USD;
  payload: number | undefined;
}

/**
 * The action to set `isLoadingTransactions` to `true`.
 */
interface DataLoadTransactionsRequestAction {
  type: typeof DATA_LOAD_TRANSACTIONS_REQUEST;
}

/**
 * The action used to update transactions and indicate that loading transactions
 * was successful.
 */
interface DataLoadTransactionSuccessAction {
  type: typeof DATA_LOAD_TRANSACTIONS_SUCCESS;
  payload: DataState['transactions'];
}

/**
 * The action used to indicate that loading a transaction failed.
 */
interface DataLoadTransactionsFailureAction {
  type: typeof DATA_LOAD_TRANSACTIONS_FAILURE;
}

/**
 * The action to set `isLoadingAssets` to `true`.
 */
interface DataLoadAccountAssetsDataRequestAction {
  type: typeof DATA_LOAD_ACCOUNT_ASSETS_DATA_REQUEST;
}

/**
 * The action to update `accountAssetsData` and indicate that data has been
 * received.
 */
interface DataLoadAccountAssetsDataReceivedAction {
  type: typeof DATA_LOAD_ACCOUNT_ASSETS_DATA_RECEIVED;
  payload: DataState['accountAssetsData'];
}

/**
 * The action to update `assetPricesFromUniswap` and indicate data has been
 * fetched successfully.
 */
interface DataLoadAssetPricesFromUniswapSuccessAction {
  type: typeof DATA_LOAD_ASSET_PRICES_FROM_UNISWAP_SUCCESS;
  payload: DataState['assetPricesFromUniswap'];
}

/**
 * The action to update `accountAssetsData` and indicate that loading was
 * successful.
 */
interface DataLoadAccountAssetsDataSuccessAction {
  type: typeof DATA_LOAD_ACCOUNT_ASSETS_DATA_SUCCESS;
  payload: DataState['accountAssetsData'];
}

/**
 * The action used to incidate that loading account asset data failed.
 */
interface DataLoadAccountAssetsDataFailureAction {
  type: typeof DATA_LOAD_ACCOUNT_ASSETS_DATA_FAILURE;
}

/**
 * The action used to incidate that loading *all* account assets is finished.
 */
interface DataLoadAccountAssetsDataFinalizedAction {
  type: typeof DATA_LOAD_ACCOUNT_ASSETS_DATA_FINALIZED;
}

/**
 * The action used to indicate that transactions were added successfully,
 * with a payload including the entire new array for `transactions`.
 */
interface DataUpdatePendingTransactionSuccessAction {
  type: typeof DATA_UPDATE_PENDING_TRANSACTIONS_SUCCESS;
  payload: DataState['transactions'];
}

/**
 * The action used to clear the state while maintaining generic asset data.
 */
interface DataClearStateAction {
  type: typeof DATA_CLEAR_STATE;
}

// Uniswap types:

/**
 * Price data loaded from a Uniswap query.
 */
interface UniswapPricesQueryData {
  tokens: {
    id: string;
    derivedETH: string;
    symbol: string;
    name: string;
    decimals: string;
  }[];
}

/**
 * Variables included in the Uniswap price query.
 */
interface UniswapPricesQueryVariables {
  addresses: string[];
}

/**
 * Data stored following a successful Uniswap query.
 */
interface UniswapAssetPriceData {
  price: string;
  relativePriceChange: number;
  tokenAddress: string;
}

// Coingecko types:

/**
 * Data loaded from the Coingecko API when the `last_updated_at` field is
 * requested. Keys of the format `[currency_id]` and `[currency_id]_24h_change`
 * are also included.
 */
interface CoingeckoApiResponseWithLastUpdate {
  [coingeckoId: string]: {
    [currencyIdOr24hChange: string]: number;
    last_updated_at: number;
  };
}

// Zerion types:

/**
 * Data loaded from the Zerion API for a portfolio. See
 * https://docs.zerion.io/websockets/models#portfolio for details.
 */
interface ZerionPortfolio {
  assets_value: number;
  deposited_value: number;
  borrowed_value: number;
  locked_value: number;
  staked_value: number;
  bsc_assets_value: number;
  polygon_assets_value: number;
  total_value: number;
  absolute_change_24h: number;
  relative_change_24h?: number;
}

/**
 * A message from the Zerion API indicating that assets were received.
 */
export interface AddressAssetsReceivedMessage {
  payload?: {
    assets?: {
      [id: string]: {
        asset: ZerionAsset | ZerionAssetFallback;
      };
    };
  };
  meta?: MessageMeta;
}

/**
 * A message from the Zerion API indicating that portfolio data was received.
 */
export interface PortfolioReceivedMessage {
  payload?: {
    portfolio?: ZerionPortfolio;
  };
  meta?: MessageMeta;
}

/**
 * A message from the Zerion API indicating that transaction data was received.
 */
export interface TransactionsReceivedMessage {
  payload?: {
    transactions?: ZerionTransaction[];
  };
  meta?: MessageMeta;
}

/**
 * A message from the Zerion API indicating that transactions were removed.
 */
export interface TransactionsRemovedMessage {
  payload?: {
    transactions?: ZerionTransaction[];
  };
  meta?: MessageMeta;
}

/**
 * A message from the Zerion API indicating that asset data was received. Note,
 * an actual message directly from Zerion would only include `ZerionAsset`
 * as the value type in the `prices` map, but this message type is also used
 * when manually invoking `assetPricesReceived` with fallback values.
 */
export interface AssetPricesReceivedMessage {
  payload?: {
    prices?: {
      [id: string]: ZerionAsset | ZerionAssetFallback;
    };
  };
  meta?: MessageMeta;
}

/**
 * A message from the Zerion API indicating that asset prices were changed.
 */
export interface AssetPricesChangedMessage {
  payload?: {
    prices?: ZerionAsset[];
  };
  meta?: MessageMeta & { asset_code?: string };
}

/**
 * Metadata for a message from the Zerion API.
 */
export interface MessageMeta {
  address?: string;
  currency?: string;
  status?: string;
  chain_id?: Network; // L2
}

/**
 * A message from the Zerion API.
 */
type DataMessage =
  | AddressAssetsReceivedMessage
  | PortfolioReceivedMessage
  | TransactionsReceivedMessage
  | TransactionsRemovedMessage
  | AssetPricesReceivedMessage
  | AssetPricesChangedMessage;

// The success code used to determine if an incoming message is successful.
export const DISPERSION_SUCCESS_CODE = 'ok';

// Functions:

/**
 * Loads initial state from account local storage.
 */
export const dataLoadState = () => async (
  dispatch: ThunkDispatch<
    AppState,
    unknown,
    | DataLoadAssetPricesFromUniswapSuccessAction
    | DataLoadAccountAssetsDataRequestAction
    | DataLoadAccountAssetsDataSuccessAction
    | DataLoadAccountAssetsDataFailureAction
    | DataLoadTransactionSuccessAction
    | DataLoadTransactionsRequestAction
    | DataLoadTransactionsFailureAction
    | DataUpdatePendingTransactionSuccessAction
  >,
  getState: AppGetState
) => {
  const { accountAddress, network } = getState().settings;
  try {
    const assetPricesFromUniswap = await getAssetPricesFromUniswap(
      accountAddress,
      network
    );
    dispatch({
      payload: assetPricesFromUniswap,
      type: DATA_LOAD_ASSET_PRICES_FROM_UNISWAP_SUCCESS,
    });
    // eslint-disable-next-line no-empty
  } catch (error) {}
  try {
    dispatch({ type: DATA_LOAD_ACCOUNT_ASSETS_DATA_REQUEST });
    const accountAssetsData = await getAccountAssetsData(
      accountAddress,
      network
    );

    if (!isEmpty(accountAssetsData)) {
      dispatch({
        payload: accountAssetsData,
        type: DATA_LOAD_ACCOUNT_ASSETS_DATA_SUCCESS,
      });
    }
  } catch (error) {
    dispatch({ type: DATA_LOAD_ACCOUNT_ASSETS_DATA_FAILURE });
  }
  try {
    dispatch({ type: DATA_LOAD_TRANSACTIONS_REQUEST });
    const transactions = await getLocalTransactions(accountAddress, network);
    const pendingTransactions = await getLocalPendingTransactions(
      accountAddress,
      network
    );
    dispatch({
      payload: pendingTransactions,
      type: DATA_UPDATE_PENDING_TRANSACTIONS_SUCCESS,
    });
    dispatch({
      payload: transactions,
      type: DATA_LOAD_TRANSACTIONS_SUCCESS,
    });
  } catch (error) {
    dispatch({ type: DATA_LOAD_TRANSACTIONS_FAILURE });
  }
  genericAssetsHandle = setTimeout(() => {
    dispatch(genericAssetsFallback());
  }, GENERIC_ASSETS_FALLBACK_TIMEOUT);
};

/**
 * Fetches asset prices from the Coingecko API.
 *
 * @param coingeckoIds The Coingecko IDs to fetch asset prices for.
 * @param nativeCurrency The native currency use for reporting asset prices.
 * @returns The Coingecko API response, or undefined if the fetch is
 * unsuccessful.
 */
export const fetchAssetPricesWithCoingecko = async (
  coingeckoIds: (string | undefined)[],
  nativeCurrency: string
): Promise<CoingeckoApiResponseWithLastUpdate | undefined> => {
  try {
    const url = `https://api.coingecko.com/api/v3/simple/price?ids=${coingeckoIds
      .filter(val => !!val)
      .sort()
      .join(
        ','
      )}&vs_currencies=${nativeCurrency}&include_24hr_change=true&include_last_updated_at=true`;
    const priceRequest = await fetch(url);
    return priceRequest.json();
  } catch (e) {
    logger.log(`Error trying to fetch ${coingeckoIds} prices`, e);
  }
};

/**
 * Loads generic asset prices from fallback data and updates state, in the
 * event that Zerion is unavailable.
 */
const genericAssetsFallback = () => async (
  dispatch: ThunkDispatch<AppState, unknown, never>,
  getState: AppGetState
) => {
  logger.log('ZERION IS DOWN! ENABLING GENERIC ASSETS FALLBACK');
  const { nativeCurrency } = getState().settings;
  const formattedNativeCurrency = toLower(nativeCurrency);
  let ids: typeof coingeckoIdsFallback;
  try {
    const request = await fetch(COINGECKO_IDS_ENDPOINT);
    ids = await request.json();
  } catch (e) {
    ids = coingeckoIdsFallback;
  }

  const allAssets: ZerionAssetFallback[] = [
    {
      asset_code: ETH_ADDRESS,
      coingecko_id: ETH_COINGECKO_ID,
      decimals: 18,
      name: 'Ethereum',
      symbol: 'ETH',
    },
    {
      asset_code: DPI_ADDRESS,
      coingecko_id: 'defipulse-index',
      decimals: 18,
      name: 'DefiPulse Index',
      symbol: 'DPI',
    },
  ];

  keys(TokensListenedCache?.[nativeCurrency]).forEach(address => {
    const coingeckoAsset = ids.find(
      ({ platforms: { ethereum: tokenAddress } }) =>
        toLower(tokenAddress) === address
    );

    if (coingeckoAsset) {
      allAssets.push({
        asset_code: address,
        coingecko_id: coingeckoAsset?.id,
        name: coingeckoAsset.name,
        symbol: toUpper(coingeckoAsset.symbol),
      });
    }
  });

  const allAssetsUnique = uniqBy(allAssets, token => token.asset_code);

  let prices: CoingeckoApiResponseWithLastUpdate = {};
  const pricePageSize = 80;
  const pages = Math.ceil(allAssetsUnique.length / pricePageSize);
  try {
    for (let currentPage = 0; currentPage < pages; currentPage++) {
      const from = currentPage * pricePageSize;
      const to = from + pricePageSize;
      const currentPageIds = allAssetsUnique
        .slice(from, to)
        .map(({ coingecko_id }) => coingecko_id);

      const pricesForCurrentPage = await fetchAssetPricesWithCoingecko(
        currentPageIds,
        formattedNativeCurrency
      );
      await delay(1000);
      prices = { ...prices, ...pricesForCurrentPage };
    }
  } catch (e) {
    logger.sentry('error loading generic asset prices from coingecko', e);
  }

  if (!isEmpty(prices)) {
    Object.keys(prices).forEach(key => {
      for (let uniqueAsset of allAssetsUnique) {
        if (toLower(uniqueAsset.coingecko_id) === toLower(key)) {
          uniqueAsset.price = {
            changed_at: prices[key].last_updated_at,
            relative_change_24h:
              prices[key][`${formattedNativeCurrency}_24h_change`],
            value: prices[key][`${formattedNativeCurrency}`],
          };
          break;
        }
      }
    });
  }

  const allPrices: {
    [id: string]: ZerionAssetFallback;
  } = {};

  allAssetsUnique.forEach(asset => {
    allPrices[asset.asset_code] = asset;
  });

  dispatch(
    assetPricesReceived(
      {
        meta: {
          currency: 'usd',
          status: DISPERSION_SUCCESS_CODE,
        },
        payload: { prices: allPrices },
      },
      true
    )
  );

  genericAssetsHandle = setTimeout(() => {
    logger.log('updating generic assets via fallback');
    dispatch(genericAssetsFallback());
  }, GENERIC_ASSETS_REFRESH_INTERVAL);
};

/**
 * Disables the generic asset fallback timeout if one is set.
 */
export const disableGenericAssetsFallbackIfNeeded = () => {
  if (genericAssetsHandle) {
    clearTimeout(genericAssetsHandle);
  }
};

/**
 * Resets state, with the exception of generic asset prices, and unsubscribes
 * from listeners and timeouts.
 */
export const dataResetState = () => (
  dispatch: Dispatch<DataClearStateAction>,
  getState: AppGetState
) => {
  const { uniswapPricesSubscription } = getState().data;
  uniswapPricesSubscription?.unsubscribe?.();
  pendingTransactionsHandle && clearTimeout(pendingTransactionsHandle);
  genericAssetsHandle && clearTimeout(genericAssetsHandle);
  dispatch({ type: DATA_CLEAR_STATE });
};

/**
 * Updates account asset data in state for a specific asset and saves to account
 * local storage.
 *
 * @param assetData The updated asset, which replaces or adds to the current
 * account's asset data based on it's `uniqueId`.
 */
export const dataUpdateAsset = (assetData: ParsedAddressAsset) => (
  dispatch: Dispatch<DataLoadAccountAssetsDataSuccessAction>,
  getState: AppGetState
) => {
  const { accountAddress, network } = getState().settings;
  const { accountAssetsData } = getState().data;
  const updatedAssetsData = {
    ...accountAssetsData,
    [assetData.uniqueId]: assetData,
  };
  dispatch({
    payload: updatedAssetsData,
    type: DATA_LOAD_ACCOUNT_ASSETS_DATA_SUCCESS,
  });
  saveAccountAssetsData(updatedAssetsData, accountAddress, network);
};

/**
 * Replaces the account asset data in state and saves to account local storage.
 *
 * @param assetsData The new asset data.
 */
export const dataUpdateAssets = (assetsData: {
  [uniqueId: string]: ParsedAddressAsset;
}) => (
  dispatch: Dispatch<DataLoadAccountAssetsDataSuccessAction>,
  getState: AppGetState
) => {
  const { accountAddress, network } = getState().settings;
  if (!isEmpty(assetsData)) {
    saveAccountAssetsData(assetsData, accountAddress, network);
    // Change the state since the account isn't empty anymore
    saveAccountEmptyState(false, accountAddress, network);
    dispatch({
      payload: assetsData,
      type: DATA_LOAD_ACCOUNT_ASSETS_DATA_SUCCESS,
    });
  }
};

/**
 * Checks whether or not metadata received from Zerion is valid.
 *
 * @param message The message received from Zerion.
 */
const checkMeta = (message: DataMessage | undefined) => (
  dispatch: Dispatch<never>,
  getState: AppGetState
) => {
  const { accountAddress, nativeCurrency } = getState().settings;
  const address = message?.meta?.address;
  const currency = message?.meta?.currency;
  return (
    isLowerCaseMatch(address!, accountAddress) &&
    isLowerCaseMatch(currency!, nativeCurrency)
  );
};

/**
 * Checks to see if new savings are available based on incoming transaction data,
 * and if so, updates state to request refetching savings.
 *
 * @param transactionsData Incoming transaction data.
 */
const checkForConfirmedSavingsActions = (
  transactionsData: ZerionTransaction[]
) => (dispatch: ThunkDispatch<AppState, unknown, never>) => {
  const foundConfirmedSavings = find(
    transactionsData,
    (transaction: ZerionTransaction) =>
      (transaction?.type === 'deposit' || transaction?.type === 'withdraw') &&
      transaction?.status === 'confirmed'
  );
  if (foundConfirmedSavings) {
    dispatch(updateRefetchSavings(true));
  }
};

/**
 * Checks to see if a network's nonce should be incremented for an acount
 * based on incoming transaction data, and if so, updates state.
 *
 * @param transactionData Incoming transaction data.
 */
const checkForUpdatedNonce = (transactionData: ZerionTransaction[]) => (
  dispatch: ThunkDispatch<AppState, unknown, never>,
  getState: AppGetState
) => {
  if (transactionData.length) {
    const { accountAddress, network } = getState().settings;
    const txSortedByDescendingNonce = transactionData
      .filter(
        ({ address_from }) =>
          address_from?.toLowerCase() === accountAddress.toLowerCase()
      )
      .sort(({ nonce: n1 }, { nonce: n2 }) => (n2 ?? 0) - (n1 ?? 0));
    const [latestTx] = txSortedByDescendingNonce;
    const { address_from, nonce } = latestTx;
    if (nonce) {
      dispatch(incrementNonce(address_from!, nonce, network));
    }
  }
};

/**
 * Checks to see if a network's nonce should be decremented for an account
 * based on incoming transaction data, and if so, updates state.
 *
 * @param removedTransactions Removed transaction data.
 */
const checkForRemovedNonce = (removedTransactions: RainbowTransaction[]) => (
  dispatch: ThunkDispatch<AppState, unknown, never>,
  getState: AppGetState
) => {
  if (removedTransactions.length) {
    const { accountAddress, network } = getState().settings;
    const txSortedByAscendingNonce = removedTransactions
      .filter(({ from }) => from === accountAddress)
      .sort(({ nonce: n1 }, { nonce: n2 }) => (n1 ?? 0) - (n2 ?? 0));
    const [lowestNonceTx] = txSortedByAscendingNonce;
    const { nonce } = lowestNonceTx;
    dispatch(decrementNonce(accountAddress, nonce!, network));
  }
};

/**
 * Handles an incoming portfolio data message from Zerion and updates state
 * accordidngly.
 *
 * @param message The `PortfolioReceivedMessage`, or undefined.
 */
export const portfolioReceived = (
  message: PortfolioReceivedMessage | undefined
) => async (
  dispatch: Dispatch<DataUpdatePortfoliosAction>,
  getState: AppGetState
) => {
  if (message?.meta?.status !== DISPERSION_SUCCESS_CODE) return;
  if (!message?.payload?.portfolio) return;

  const { portfolios } = getState().data;

  const newPortfolios = { ...portfolios };
  newPortfolios[message.meta.address!] = message.payload.portfolio;

  dispatch({
    payload: newPortfolios,
    type: DATA_UPDATE_PORTFOLIOS,
  });
};

/**
 * Handles a `TransactionsReceivedMessage` message from Zerion and updates
 * state and account local storage accordingly.
 *
 * @param message The `TransactionsReceivedMessage`, or undefined.
 * @param appended Whether or not transactions are being appended.
 */
export const transactionsReceived = (
  message: TransactionsReceivedMessage | undefined,
  appended = false
) => async (
  dispatch: ThunkDispatch<
    AppState,
    unknown,
    DataLoadTransactionSuccessAction | DataUpdatePendingTransactionSuccessAction
  >,
  getState: AppGetState
) => {
  const isValidMeta = dispatch(checkMeta(message));
  if (!isValidMeta) return;
  const transactionData = message?.payload?.transactions ?? [];
  if (appended) {
    dispatch(checkForConfirmedSavingsActions(transactionData));
  }
  if (transactionData.length) {
    dispatch(checkForUpdatedNonce(transactionData));
  }

  const { accountAddress, nativeCurrency } = getState().settings;
  const { purchaseTransactions } = getState().addCash;
  const { pendingTransactions, transactions } = getState().data;
  const { selected } = getState().wallets;

  let { network } = getState().settings;
  if (network === Network.mainnet && message?.meta?.chain_id) {
    network = message?.meta?.chain_id;
  }
  const {
    parsedTransactions,
    potentialNftTransaction,
  } = await parseTransactions(
    transactionData,
    accountAddress,
    nativeCurrency,
    transactions,
    purchaseTransactions,
    network,
    appended
  );
  if (appended && potentialNftTransaction) {
    setTimeout(() => {
      dispatch(uniqueTokensRefreshState());
    }, 60000);
  }
  const txHashes = parsedTransactions.map(tx => ethereumUtils.getHash(tx));
  const updatedPendingTransactions = pendingTransactions.filter(
    tx => !txHashes.includes(ethereumUtils.getHash(tx))
  );
  dispatch({
    payload: updatedPendingTransactions,
    type: DATA_UPDATE_PENDING_TRANSACTIONS_SUCCESS,
  });
  dispatch({
    payload: parsedTransactions,
    type: DATA_LOAD_TRANSACTIONS_SUCCESS,
  });
  dispatch(updatePurchases(parsedTransactions));
  saveLocalTransactions(parsedTransactions, accountAddress, network);
  saveLocalPendingTransactions(
    updatedPendingTransactions,
    accountAddress,
    network
  );

  if (appended && parsedTransactions.length) {
    if (
      selected &&
      !selected.backedUp &&
      !selected.imported &&
      selected.type !== WalletTypes.readOnly
    ) {
      setTimeout(() => {
        triggerOnSwipeLayout(() =>
          Navigation.handleAction(Routes.BACKUP_SHEET, { single: true })
        );
      }, BACKUP_SHEET_DELAY_MS);
    }
  }
};

/**
 * Handles a `TransactionsRemovedMessage` from Zerion and updates state and
 * account local storage.
 *
 * @param message The incoming `TransactionsRemovedMessage` or undefined.
 */
export const transactionsRemoved = (
  message: TransactionsRemovedMessage | undefined
) => async (
  dispatch: ThunkDispatch<AppState, unknown, DataLoadTransactionSuccessAction>,
  getState: AppGetState
) => {
  const isValidMeta = dispatch(checkMeta(message));
  if (!isValidMeta) return;

  const transactionData = message?.payload?.transactions ?? [];
  if (!transactionData.length) {
    return;
  }
  const { accountAddress, network } = getState().settings;
  const { transactions } = getState().data;
  const removeHashes = transactionData.map(txn => txn.hash);
  logger.log('[data] - remove txn hashes', removeHashes);
  const [updatedTransactions, removedTransactions] = partition(
    transactions,
    txn => !removeHashes.includes(ethereumUtils.getHash(txn) || '')
  );

  dispatch({
    payload: updatedTransactions,
    type: DATA_LOAD_TRANSACTIONS_SUCCESS,
  });

  dispatch(checkForRemovedNonce(removedTransactions));
  saveLocalTransactions(updatedTransactions, accountAddress, network);
};

/**
 * Handles an `AddressAssetsReceivedMessage` from Zerion and updates state and
 * account local storage.
 *
 * @param message The message.
 * @param append Whether or not the asset data is being appended.
 * @param change Whether or not an existing asset is being changed.
 * @param removed Whether or not an asset is being removed.
 * @param assetsNetwork The asset's network.
 */
export const addressAssetsReceived = (
  message: AddressAssetsReceivedMessage,
  append: boolean = false,
  change: boolean = false,
  removed: boolean = false,
  assetsNetwork: Network | null = null
) => (
  dispatch: ThunkDispatch<
    AppState,
    unknown,
    DataLoadAccountAssetsDataReceivedAction
  >,
  getState: AppGetState
) => {
  const isValidMeta = dispatch(checkMeta(message));
  if (!isValidMeta) return;
  const { accountAddress, network } = getState().settings;
  const responseAddress = message?.meta?.address;
  const addressMatch =
    accountAddress?.toLowerCase() === responseAddress?.toLowerCase();
  if (!addressMatch) return;

  const { uniqueTokens } = getState().uniqueTokens;
  const newAssets = message?.payload?.assets ?? {};
  let updatedAssets = pickBy(
    newAssets,
    asset =>
      asset?.asset?.type !== AssetTypes.compound &&
      asset?.asset?.type !== AssetTypes.trash &&
      !shitcoins.includes(toLower(asset?.asset?.asset_code))
  );

  if (removed) {
    updatedAssets = Object.entries(newAssets).reduce<{
      [id: string]: {
        asset: ZerionAsset | ZerionAssetFallback;
        quantity: number;
      };
    }>((acc, [key, asset]) => {
      acc[key] = {
        ...asset,
        quantity: 0,
      };
      return acc;
    }, {});
  }

  let parsedAssets = parseAccountAssets(updatedAssets, uniqueTokens) as {
    [id: string]: ParsedAddressAsset;
  };

  const liquidityTokens = Object.values(parsedAssets).filter(
    asset => asset?.type === AssetTypes.uniswapV2
  );

  // remove V2 LP tokens
  parsedAssets = pickBy(
    parsedAssets,
    asset => asset?.type !== AssetTypes.uniswapV2
  );

  const isL2 = assetsNetwork && isL2Network(assetsNetwork);
  if (!isL2 && !assetsNetwork) {
    dispatch(
      uniswapUpdateLiquidityTokens(liquidityTokens, append || change || removed)
    );
  }

  const { accountAssetsData: existingAccountAssetsData } = getState().data;
  parsedAssets = {
    ...existingAccountAssetsData,
    ...parsedAssets,
  };

  parsedAssets = pickBy(
    parsedAssets,
    asset => !!Number(asset?.balance?.amount)
  );

  saveAccountAssetsData(parsedAssets, accountAddress, network);
  if (!isEmpty(parsedAssets)) {
    // Change the state since the account isn't empty anymore
    saveAccountEmptyState(false, accountAddress, network);
  }

  dispatch({
    payload: parsedAssets,
    type: DATA_LOAD_ACCOUNT_ASSETS_DATA_RECEIVED,
  });
  if (!change) {
    const missingPriceAssetAddresses: string[] = Object.values(parsedAssets)
      .filter(asset => isNil(asset?.price))
      .map(asset => asset.address);

    dispatch(subscribeToMissingPrices(missingPriceAssetAddresses));
  }

  const assetsWithScamURL: string[] = Object.values(parsedAssets)
    .filter(asset => isValidDomain(asset.name) && !asset.isVerified)
    .map(asset => asset.uniqueId);

  addHiddenCoins(assetsWithScamURL, dispatch, accountAddress);
};

/**
 * Subscribes to asset prices on Uniswap and updates state and local storage
 * when price data is loaded.
 *
 * @param addresses The asset addresses to subscribe to.
 */
const subscribeToMissingPrices = (addresses: string[]) => (
  dispatch: Dispatch<
    | DataLoadAssetPricesFromUniswapSuccessAction
    | DataUpdateUniswapPricesSubscriptionAction
  >,
  getState: AppGetState
) => {
  const { accountAddress, network } = getState().settings;
  const { uniswapPricesQuery } = getState().data;

  if (uniswapPricesQuery) {
    uniswapPricesQuery.refetch({ addresses });
  } else {
    const newQuery = uniswapClient.watchQuery<
      UniswapPricesQueryData,
      UniswapPricesQueryVariables
    >({
      fetchPolicy: 'no-cache',
      pollInterval: 30000, // 30 seconds
      query: UNISWAP_PRICES_QUERY,
      variables: {
        addresses,
      },
    });

    const newSubscription = newQuery.subscribe({
      next: async ({ data }) => {
        try {
          if (data?.tokens) {
            const nativePriceOfEth = ethereumUtils.getEthPriceUnit();
            const tokenAddresses: string[] = data.tokens.map(token => token.id);

            const yesterday = getUnixTime(
              startOfMinute(sub(Date.now(), { days: 1 }))
            );
            const [{ number: yesterdayBlock }] = await getBlocksFromTimestamps([
              yesterday,
            ]);

            const historicalPriceCalls = tokenAddresses.map(address =>
              get24HourPrice(address, yesterdayBlock)
            );
            const historicalPriceResults = await Promise.all(
              historicalPriceCalls
            );
            const { chartsEthUSDDay } = getState().charts;
            const ethereumPriceOneDayAgo = chartsEthUSDDay?.[0]?.[1];

            const missingHistoricalPrices = historicalPriceResults.reduce<
              Record<string, string>
            >((acc, value) => {
              if (!value?.id) return acc;
              acc[value.id] = multiply(
                ethereumPriceOneDayAgo,
                value?.derivedETH!
              );
              return acc;
            }, {});

            const mappedPricingData = data.tokens.reduce<
              Record<string, UniswapPricesQueryData['tokens'][0]>
            >((acc, value) => {
              if (!value?.id) return acc;
              acc[value.id] = value;
              return acc;
            }, {});

            const missingPrices = data.tokens.reduce<Record<string, string>>(
              (acc, token) => {
                if (!token?.id) return acc;
                acc[token.id] = multiply(nativePriceOfEth, token.derivedETH);
                return acc;
              },
              {}
            );

            const missingPriceInfo = Object.entries(missingPrices).reduce<
              Record<string, UniswapAssetPriceData>
            >((acc, [key, currentPrice]) => {
              const historicalPrice = missingHistoricalPrices?.[key];
              // mappedPricingData[key].id will be a `string`, assuming `key`
              // is present, but `get` resolves to an incorrect type, so must
              // be casted.
              const tokenAddress = mappedPricingData?.[key]?.id;

              const relativePriceChange = historicalPrice
                ? // @ts-expect-error TypeScript disallows string arithmetic,
                  // even though it works correctly.
                  ((currentPrice - historicalPrice) / currentPrice) * 100
                : 0;
              acc[key] = {
                price: currentPrice,
                relativePriceChange,
                tokenAddress,
              };

              return acc;
            }, {});

            const tokenPricingInfo = Object.entries(missingPriceInfo).reduce<
              Record<string, UniswapAssetPriceData>
            >((acc, [_, value]) => {
              acc[value.tokenAddress] = value;
              return acc;
            }, {});

            saveAssetPricesFromUniswap(
              tokenPricingInfo,
              accountAddress,
              network
            );
            dispatch({
              payload: tokenPricingInfo,
              type: DATA_LOAD_ASSET_PRICES_FROM_UNISWAP_SUCCESS,
            });
          }
        } catch (error) {
          logger.log(
            'Error fetching historical prices from the subgraph',
            error
          );
        }
      },
    });
    dispatch({
      payload: {
        uniswapPricesQuery: newQuery,
        uniswapPricesSubscription: newSubscription,
      },
      type: DATA_UPDATE_UNISWAP_PRICES_SUBSCRIPTION,
    });
  }
};

/**
 * Fetches a single asset's 24-hour price data from Uniswap.
 *
 * @param address The asset address.
 * @param yesterday The numerical representation of yesterday's date.
 * @returns The loaded price data, or null on failure.
 */
const get24HourPrice = async (
  address: string,
  yesterday: number
): Promise<UniswapPricesQueryData['tokens'][0] | null> => {
  try {
    const result = await uniswapClient.query({
      fetchPolicy: 'no-cache',
      query: UNISWAP_24HOUR_PRICE_QUERY(address, yesterday),
    });
    return result?.data?.tokens?.[0];
  } catch (error) {
    logger.log('Error getting missing 24hour price', error);
    return null;
  }
};

const callbacksOnAssetReceived: {
  [address: string]: ((asset: ParsedAddressAsset) => unknown) | undefined;
} = {};

/**
 * Saves a callback function to be called when an asset's price is loaded.
 *
 * @param address The asset's address.
 * @param action The callback.
 */
export function scheduleActionOnAssetReceived(
  address: string,
  action: (asset: ParsedAddressAsset) => unknown
) {
  callbacksOnAssetReceived[address.toLowerCase()] = action;
}

/**
 * Handles a `AssetPricesReceivedMessage` from Zerion and updates state.
 *
 * @param message The message, or undefined.
 * @param fromFallback Whether or not this message is provided as a fallback.
 */
export const assetPricesReceived = (
  message: AssetPricesReceivedMessage | undefined,
  fromFallback: boolean = false
) => (
  dispatch: Dispatch<DataUpdateGenericAssetsAction | DataUpdateEthUsdAction>,
  getState: AppGetState
) => {
  if (!fromFallback) {
    disableGenericAssetsFallbackIfNeeded();
  }
  const newAssetPrices = message?.payload?.prices ?? {};
  const { nativeCurrency } = getState().settings;

  if (toLower(nativeCurrency) === message?.meta?.currency) {
    if (isEmpty(newAssetPrices)) return;
    const parsedAssets = Object.entries(newAssetPrices).reduce(
      (acc, [key, asset]) => {
        acc[key] = parseAsset(asset) as ParsedAddressAsset;
        return acc;
      },
      {} as {
        [id: string]: ParsedAddressAsset;
      }
    );
    const { genericAssets } = getState().data;

    const updatedAssets = {
      ...genericAssets,
      ...parsedAssets,
    };

    const assetAddresses = Object.keys(parsedAssets);

    for (let address of assetAddresses) {
      callbacksOnAssetReceived[toLower(address)]?.(parsedAssets[address]);
      callbacksOnAssetReceived[toLower(address)] = undefined;
    }

    dispatch({
      payload: updatedAssets,
      type: DATA_UPDATE_GENERIC_ASSETS,
    });
  }
  if (
    message?.meta?.currency?.toLowerCase() ===
      NativeCurrencyKeys.USD.toLowerCase() &&
    newAssetPrices[ETH_ADDRESS]
  ) {
    const value = newAssetPrices[ETH_ADDRESS]?.price?.value;
    dispatch({
      payload: value,
      type: DATA_UPDATE_ETH_USD,
    });
  }
};

/**
 * Handles a `AssetPricesChangedMessage` from Zerion and updates state.
 *
 * @param message The message.
 */
export const assetPricesChanged = (
  message: AssetPricesChangedMessage | undefined
) => (
  dispatch: Dispatch<DataUpdateGenericAssetsAction | DataUpdateEthUsdAction>,
  getState: AppGetState
) => {
  const { nativeCurrency } = getState().settings;

  const price = message?.payload?.prices?.[0]?.price;
  const assetAddress = message?.meta?.asset_code;
  if (isNil(price) || isNil(assetAddress)) return;

  if (nativeCurrency?.toLowerCase() === message?.meta?.currency) {
    const { genericAssets } = getState().data;
    const genericAsset = {
      ...genericAssets?.[assetAddress],
      price,
    };
    const updatedAssets = {
      ...genericAssets,
      [assetAddress]: genericAsset,
    } as {
      [address: string]: ParsedAddressAsset;
    };

    dispatch({
      payload: updatedAssets,
      type: DATA_UPDATE_GENERIC_ASSETS,
    });
  }
  if (
    message?.meta?.currency?.toLowerCase() ===
      NativeCurrencyKeys.USD.toLowerCase() &&
    assetAddress === ETH_ADDRESS
  ) {
    dispatch({
      payload: price?.value,
      type: DATA_UPDATE_ETH_USD,
    });
  }
};

/**
 * Updates state and account local storage with a new transaction.
 *
 * @param txDetails The transaction details to parse.
 * @param accountAddressToUpdate The account to add the transaction to, or null
 * to default to the currently selected account.
 * @param disableTxnWatcher Whether or not to disable the pending transaction
 * watcher.
 * @param provider A `StaticJsonRpcProvider` to use for watching the pending
 * transaction, or null to use the default provider.
 */
export const dataAddNewTransaction = (
  txDetails: NewTransactionOrAddCashTransaction,
  accountAddressToUpdate: string | null = null,
  disableTxnWatcher: boolean = false,
  provider: StaticJsonRpcProvider | null = null
) => async (
  dispatch: ThunkDispatch<
    AppState,
    unknown,
    DataUpdatePendingTransactionSuccessAction
  >,
  getState: AppGetState
) => {
  const { pendingTransactions } = getState().data;
  const { accountAddress, nativeCurrency, network } = getState().settings;
  if (
    accountAddressToUpdate &&
    toLower(accountAddressToUpdate) !== toLower(accountAddress)
  )
    return;
  try {
    const parsedTransaction = await parseNewTransaction(
      txDetails,
      nativeCurrency
    );
    const _pendingTransactions = [parsedTransaction, ...pendingTransactions];
    dispatch({
      payload: _pendingTransactions,
      type: DATA_UPDATE_PENDING_TRANSACTIONS_SUCCESS,
    });
    saveLocalPendingTransactions(_pendingTransactions, accountAddress, network);
    if (parsedTransaction.from && parsedTransaction.nonce) {
      dispatch(
        incrementNonce(
          parsedTransaction.from,
          parsedTransaction.nonce,
          parsedTransaction.network
        )
      );
    }
    if (
      !disableTxnWatcher ||
      network !== Network.mainnet ||
      parsedTransaction?.network
    ) {
      dispatch(
        watchPendingTransactions(
          accountAddress,
          parsedTransaction.network
            ? TXN_WATCHER_MAX_TRIES_LAYER_2
            : TXN_WATCHER_MAX_TRIES,
          null,
          // @ts-expect-error `watchPendingTransactions` only takes 3 arguments.
          provider
        )
      );
    }
    return parsedTransaction;
    // eslint-disable-next-line no-empty
  } catch (error) {}
};

/**
 * Returns the `TransactionStatus` that represents completion for a given
 * transaction type.
 *
 * @param type The transaction type.
 * @returns The confirmed status.
 */
const getConfirmedState = (type: TransactionType): TransactionStatus => {
  switch (type) {
    case TransactionTypes.authorize:
      return TransactionStatus.approved;
    case TransactionTypes.deposit:
      return TransactionStatus.deposited;
    case TransactionTypes.withdraw:
      return TransactionStatus.withdrew;
    case TransactionTypes.receive:
      return TransactionStatus.received;
    case TransactionTypes.purchase:
      return TransactionStatus.purchased;
    default:
      return TransactionStatus.sent;
  }
};

/**
 * Watches pending transactions and updates state and account local storage
 * when new data is available.
 *
 * @param provider A `StaticJsonRpcProvider`, or null to use the default
 * provider.
 * @param currentNonce The nonce of the last confirmed transaction, used to
 * determine if a transaction has been dropped.
 */
export const dataWatchPendingTransactions = (
  provider: StaticJsonRpcProvider | null = null,
  currentNonce: number = -1
) => async (
  dispatch: ThunkDispatch<
    AppState,
    unknown,
    DataLoadTransactionSuccessAction | DataUpdatePendingTransactionSuccessAction
  >,
  getState: AppGetState
) => {
  const { pendingTransactions: pending } = getState().data;
  if (isEmpty(pending)) {
    return true;
  }
  let txStatusesDidChange = false;
  const updatedPendingTransactions = await Promise.all(
    pending.map(async tx => {
      const updatedPending = { ...tx };
      const txHash = ethereumUtils.getHash(tx);
      try {
        logger.log('Checking pending tx with hash', txHash);
        const p =
          provider || (await getProviderForNetwork(updatedPending.network));
        const txObj = await p.getTransaction(txHash!);
        // if the nonce of last confirmed tx is higher than this pending tx then it got dropped
        const nonceAlreadyIncluded = currentNonce > tx.nonce!;
        if ((txObj?.blockNumber && txObj?.blockHash) || nonceAlreadyIncluded) {
          // When speeding up a non "normal tx" we need to resubscribe
          // because zerion "append" event isn't reliable
          logger.log('TX CONFIRMED!', txObj);
          if (!nonceAlreadyIncluded) {
            appEvents.emit('transactionConfirmed', txObj);
          }
          const minedAt = Math.floor(Date.now() / 1000);
          txStatusesDidChange = true;
          // @ts-expect-error `txObj` is not typed as having a `status` field.
          if (txObj && !isZero(txObj.status)) {
            const isSelf = toLower(tx?.from!) === toLower(tx?.to!);
            const newStatus = getTransactionLabel({
              direction: isSelf
                ? TransactionDirection.self
                : TransactionDirection.out,
              pending: false,
              protocol: tx?.protocol,
              status:
                tx.status === TransactionStatus.cancelling
                  ? TransactionStatus.cancelled
                  : getConfirmedState(tx.type),
              type: tx?.type,
            });
            updatedPending.status = newStatus;
          } else if (nonceAlreadyIncluded) {
            updatedPending.status = TransactionStatus.unknown;
          } else {
            updatedPending.status = TransactionStatus.failed;
          }
          const title = getTitle({
            protocol: tx.protocol,
            status: updatedPending.status,
            type: tx.type,
          });
          updatedPending.title = title;
          updatedPending.pending = false;
          updatedPending.minedAt = minedAt;
        }
      } catch (error) {
        logger.log('Error watching pending txn', error);
      }
      return updatedPending;
    })
  );

  if (txStatusesDidChange) {
    const { accountAddress, network } = getState().settings;
    const [newDataTransactions, pendingTransactions] = partition(
      updatedPendingTransactions.filter(
        ({ status }) => status !== TransactionStatus.unknown
      ),
      tx => !tx.pending
    );
    dispatch({
      payload: pendingTransactions,
      type: DATA_UPDATE_PENDING_TRANSACTIONS_SUCCESS,
    });
    saveLocalPendingTransactions(pendingTransactions, accountAddress, network);

    const { transactions } = getState().data;
    const updatedTransactions = newDataTransactions.concat(transactions);
    dispatch({
      payload: updatedTransactions,
      type: DATA_LOAD_TRANSACTIONS_SUCCESS,
    });
    saveLocalTransactions(updatedTransactions, accountAddress, network);
    dispatch(updatePurchases(updatedTransactions));

    if (!pendingTransactions?.length) {
      return true;
    }
  }
  return false;
};

/**
 * Updates a transaction in state and account local storage and watches it,
 * if `watch` is true.
 *
 * @param txHash The transaction hash to update.
 * @param txObj The updated transaction data.
 * @param watch Whether or not to watch the new transaction.
 * @param provider A `StaticJsonRpcProvider`, or null to use the default
 * provider.
 */
export const dataUpdateTransaction = (
  txHash: string,
  txObj: RainbowTransaction,
  watch: boolean,
  provider: StaticJsonRpcProvider | null = null
) => async (
  dispatch: ThunkDispatch<
    AppState,
    unknown,
    DataUpdatePendingTransactionSuccessAction
  >,
  getState: AppGetState
) => {
  const { pendingTransactions } = getState().data;

  const allOtherTx = pendingTransactions.filter(tx => tx.hash !== txHash);
  const updatedTransactions = [txObj].concat(allOtherTx);

  dispatch({
    payload: updatedTransactions,
    type: DATA_UPDATE_PENDING_TRANSACTIONS_SUCCESS,
  });
  const { accountAddress, network } = getState().settings;
  saveLocalPendingTransactions(updatedTransactions, accountAddress, network);
  // Always watch cancellation and speed up
  if (watch) {
    dispatch(
      watchPendingTransactions(
        accountAddress,
        txObj.network ? TXN_WATCHER_MAX_TRIES_LAYER_2 : TXN_WATCHER_MAX_TRIES,
        provider
      )
    );
  }
};

/**
 * Updates purchases using the `addCash` reducer to reflect new transaction data.
 * Called when new transaction information is loaded.
 *
 * @param updatedTransactions The array of updated transactions.
 */
const updatePurchases = (updatedTransactions: RainbowTransaction[]) => (
  dispatch: ThunkDispatch<AppState, unknown, never>
) => {
  const confirmedPurchases = updatedTransactions.filter(txn => {
    return (
      txn.type === TransactionTypes.purchase &&
      txn.status !== TransactionStatus.purchasing
    );
  });
  dispatch(addCashUpdatePurchases(confirmedPurchases));
};

/**
 * Checks the current account's transaction count and subscribes to pending
 * transaction updates using `dataWatchPendingTransactions`.
 *
 * @param accountAddressToWatch The address to watch. If this does not match
 * the currently selected address, the subscription is not started.
 * @param provider A `StaticJsonRpcProvider`, or null to use the default
 * provider.
 */
export const checkPendingTransactionsOnInitialize = (
  accountAddressToWatch: string,
  provider: StaticJsonRpcProvider | null = null
) => async (
  dispatch: ThunkDispatch<AppState, unknown, never>,
  getState: AppGetState
) => {
  const { accountAddress: currentAccountAddress } = getState().settings;
  if (currentAccountAddress !== accountAddressToWatch) return;
  const currentNonce = await (provider || web3Provider).getTransactionCount(
    currentAccountAddress,
    'latest'
  );
  await dispatch(dataWatchPendingTransactions(provider, currentNonce));
};

/**
 * Repeatedly attempts to subscribe to transaction updates using
 * `dataWatchPendingTransactions` until there are no more pending transactions
 * or `remainingTries` attempts are exhausted.
 *
 * @param accountAddressToWatch The account address to watch. If this does
 * not match the currently selected address, the subscription is not started.
 * @param remainingTries The remaining number of attempts.
 * @param provider A `StaticJsonRpcProvider`, or null to use the default
 * provider.
 */
export const watchPendingTransactions = (
  accountAddressToWatch: string,
  remainingTries: number = TXN_WATCHER_MAX_TRIES,
  provider: StaticJsonRpcProvider | null = null
) => async (
  dispatch: ThunkDispatch<AppState, unknown, never>,
  getState: AppGetState
) => {
  pendingTransactionsHandle && clearTimeout(pendingTransactionsHandle);
  if (remainingTries === 0) return;

  const { accountAddress: currentAccountAddress } = getState().settings;
  if (currentAccountAddress !== accountAddressToWatch) return;

  const done = await dispatch(dataWatchPendingTransactions(provider));

  if (!done) {
    pendingTransactionsHandle = setTimeout(() => {
      dispatch(
        watchPendingTransactions(
          accountAddressToWatch,
          remainingTries - 1,
          provider
        )
      );
    }, TXN_WATCHER_POLL_INTERVAL);
  }
};

/**
 * Updates state to indicate whether or not savings data should be refetched.
 *
 * @param fetch Whether or not savings should be refetched.
 */
export const updateRefetchSavings = (fetch: boolean) => (
  dispatch: Dispatch<DataUpdateRefetchSavingsAction>
) =>
  dispatch({
    payload: fetch,
    type: DATA_UPDATE_REFETCH_SAVINGS,
  });

// -- Reducer ----------------------------------------- //
const INITIAL_STATE: DataState = {
  accountAssetsData: {}, // for account-specific assets
  assetPricesFromUniswap: {},
  ethUSDPrice: null,
  genericAssets: {},
  isLoadingAssets: true,
  isLoadingTransactions: true,
  pendingTransactions: [],
  portfolios: {},
  shouldRefetchSavings: false,
  transactions: [],
  uniswapPricesQuery: null,
  uniswapPricesSubscription: null,
};

export default (state: DataState = INITIAL_STATE, action: DataAction) => {
  switch (action.type) {
    case DATA_UPDATE_UNISWAP_PRICES_SUBSCRIPTION:
      return {
        ...state,
        uniswapPricesQuery: action.payload.uniswapPricesQuery,
        uniswapPricesSubscription: action.payload.uniswapPricesSubscription,
      };
    case DATA_UPDATE_REFETCH_SAVINGS:
      return { ...state, shouldRefetchSavings: action.payload };
    case DATA_UPDATE_GENERIC_ASSETS:
      return { ...state, genericAssets: action.payload };
    case DATA_UPDATE_PORTFOLIOS:
      return {
        ...state,
        portfolios: action.payload,
      };
    case DATA_UPDATE_ETH_USD:
      return {
        ...state,
        ethUSDPrice: action.payload,
      };
    case DATA_LOAD_TRANSACTIONS_REQUEST:
      return {
        ...state,
        isLoadingTransactions: true,
      };
    case DATA_LOAD_TRANSACTIONS_SUCCESS:
      return {
        ...state,
        isLoadingTransactions: false,
        transactions: action.payload,
      };
    case DATA_LOAD_TRANSACTIONS_FAILURE:
      return {
        ...state,
        isLoadingTransactions: false,
      };
    case DATA_LOAD_ACCOUNT_ASSETS_DATA_REQUEST:
      return {
        ...state,
        isLoadingAssets: true,
      };
    case DATA_LOAD_ASSET_PRICES_FROM_UNISWAP_SUCCESS:
      return {
        ...state,
        assetPricesFromUniswap: action.payload,
      };
    case DATA_LOAD_ACCOUNT_ASSETS_DATA_RECEIVED: {
      return {
        ...state,
        accountAssetsData: action.payload,
      };
    }
    case DATA_LOAD_ACCOUNT_ASSETS_DATA_SUCCESS: {
      return {
        ...state,
        accountAssetsData: action.payload,
        isLoadingAssets: false,
      };
    }
    case DATA_LOAD_ACCOUNT_ASSETS_DATA_FAILURE:
      return {
        ...state,
        isLoadingAssets: false,
      };
    case DATA_LOAD_ACCOUNT_ASSETS_DATA_FINALIZED: {
      return {
        ...state,
        isLoadingAssets: false,
      };
    }
    case DATA_UPDATE_PENDING_TRANSACTIONS_SUCCESS:
      return {
        ...state,
        pendingTransactions: action.payload,
      };
    case DATA_CLEAR_STATE:
      return {
        ...state,
        ...INITIAL_STATE,
        genericAssets: state.genericAssets,
      };
    default:
      return state;
  }
};

// -- Middlewares ---------------------------------------- //

const FETCHING_TIMEOUT = 10000;
const WAIT_FOR_WEBSOCKET_DATA_TIMEOUT = 3000;

/**
 * Waits until data has finished streaming from the websockets. When finished,
 * the assets loading state will be marked as finalized.
 */
export function loadingAssetsMiddleware({
  dispatch,
}: {
  dispatch: Dispatch<DataLoadAccountAssetsDataFinalizedAction>;
}) {
  let accountAssetsDataFetchingTimeout: NodeJS.Timeout;

  const setLoadingFinished = () => {
    clearTimeout(accountAssetsDataFetchingTimeout);
    dispatch({ type: DATA_LOAD_ACCOUNT_ASSETS_DATA_FINALIZED });
  };
  const debouncedSetLoadingFinished = debounce(
    setLoadingFinished,
    WAIT_FOR_WEBSOCKET_DATA_TIMEOUT
  );

  return (next: Dispatch<AnyAction>) => (action: any) => {
    // If we have received data from the websockets, we want to debounce
    // the finalize state as there could be another event streaming in
    // shortly after.
    if (action.type === DATA_LOAD_ACCOUNT_ASSETS_DATA_RECEIVED) {
      debouncedSetLoadingFinished();
    }

    // On the rare occasion that we can't receive any events from the
    // websocket, we want to set the loading states back to falsy
    // after the timeout has elapsed.
    if (action.type === DATA_LOAD_ACCOUNT_ASSETS_DATA_REQUEST) {
      accountAssetsDataFetchingTimeout = setTimeout(() => {
        setLoadingFinished();
      }, FETCHING_TIMEOUT);
    }

    return next(action);
  };
}<|MERGE_RESOLUTION|>--- conflicted
+++ resolved
@@ -2,20 +2,7 @@
 import { StaticJsonRpcProvider } from '@ethersproject/providers';
 import { getUnixTime, startOfMinute, sub } from 'date-fns';
 import isValidDomain from 'is-valid-domain';
-import {
-  find,
-<<<<<<< HEAD
-  isEmpty,
-  isNil,
-=======
-  keyBy,
->>>>>>> ef779d42
-  keys,
-  partition,
-  toLower,
-  toUpper,
-  uniqBy,
-} from 'lodash';
+import { find, keys, partition, toLower, toUpper, uniqBy } from 'lodash';
 import debounce from 'lodash/debounce';
 import { MMKV } from 'react-native-mmkv';
 import { AnyAction, Dispatch } from 'redux';
