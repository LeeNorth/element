--- conflicted
+++ resolved
@@ -82,11 +82,14 @@
   shitcoins,
 } from '@rainbow-me/references';
 import Routes from '@rainbow-me/routes';
-<<<<<<< HEAD
-import { delay, isEmpty, isNil, isZero, multiply } from '@rainbow-me/utilities';
-=======
-import { delay, isZero, multiply, pickBy } from '@rainbow-me/utilities';
->>>>>>> b8b4f082
+import {
+  delay,
+  isEmpty,
+  isNil,
+  isZero,
+  multiply,
+  pickBy,
+} from '@rainbow-me/utilities';
 import {
   ethereumUtils,
   getBlocksFromTimestamps,
