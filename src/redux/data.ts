--- conflicted
+++ resolved
@@ -10,11 +10,6 @@
   keys,
   mapKeys,
   mapValues,
-<<<<<<< HEAD
-  toLower,
-=======
-  partition,
->>>>>>> 50b74352
   toUpper,
   uniqBy,
 } from 'lodash';
