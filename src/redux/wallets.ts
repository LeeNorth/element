--- conflicted
+++ resolved
@@ -40,12 +40,8 @@
 import { settingsUpdateAccountAddress } from './settings';
 import { updateWebDataEnabled } from './showcaseTokens';
 import { AppGetState, AppState } from './store';
-<<<<<<< HEAD
-import { fetchImages, fetchReverseRecord } from '@rainbow-me/handlers/ens';
+import { fetchReverseRecord } from '@rainbow-me/handlers/ens';
 import { isEmpty } from '@rainbow-me/helpers/utilities';
-=======
-import { fetchReverseRecord } from '@rainbow-me/handlers/ens';
->>>>>>> d0c5816d
 import { WalletLoadingState } from '@rainbow-me/helpers/walletLoadingStates';
 import { lightModeThemeColors } from '@rainbow-me/styles';
 
