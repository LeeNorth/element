--- conflicted
+++ resolved
@@ -1,8 +1,4 @@
-<<<<<<< HEAD
-import { concat, filter, uniqBy } from 'lodash';
-=======
-import { concat, isEmpty, uniqBy } from 'lodash';
->>>>>>> df7cdfdd
+import { concat, uniqBy } from 'lodash';
 import { Dispatch } from 'redux';
 import { ThunkDispatch } from 'redux-thunk';
 import { emitChartsRequest } from './explorer';
