--- conflicted
+++ resolved
@@ -1,8 +1,4 @@
-<<<<<<< HEAD
-import { concat, filter, map, uniqBy } from 'lodash';
-=======
-import { concat, filter, isEmpty, uniqBy } from 'lodash';
->>>>>>> b8b4f082
+import { concat, filter, uniqBy } from 'lodash';
 import { AppState } from 'react-native';
 import { Dispatch } from 'redux';
 import { ThunkDispatch } from 'redux-thunk';
