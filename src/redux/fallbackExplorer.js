--- conflicted
+++ resolved
@@ -1,10 +1,6 @@
 import { Contract } from '@ethersproject/contracts';
 import { captureException } from '@sentry/react-native';
-<<<<<<< HEAD
 import { isEmpty, keyBy, mapValues, toLower, uniqBy } from 'lodash';
-=======
-import { get, isEmpty, keyBy, mapValues, toLower, uniqBy } from 'lodash';
->>>>>>> f3e07e95
 import isEqual from 'react-fast-compare';
 import { ETHERSCAN_API_KEY } from 'react-native-dotenv';
 import { addressAssetsReceived, fetchAssetPricesWithCoingecko } from './data';
@@ -368,25 +364,6 @@
         ? ETHEREUM_ADDRESS_FOR_BALANCE_CONTRACT
         : toLower(asset_code)
     );
-<<<<<<< HEAD
-    dispatch({
-      payload: {
-        fallbackExplorerBalancesHandle,
-      },
-      type: FALLBACK_EXPLORER_SET_BALANCE_HANDLER,
-    });
-    return;
-  }
-
-  const tokenAddresses = Object.values(
-    assets
-  ).map(({ asset: { asset_code } }) =>
-    asset_code === ETH_ADDRESS
-      ? ETHEREUM_ADDRESS_FOR_BALANCE_CONTRACT
-      : toLower(asset_code)
-  );
-=======
->>>>>>> f3e07e95
 
     const balances = await fetchAssetBalances(
       tokenAddresses,
@@ -416,16 +393,6 @@
       });
     }
 
-<<<<<<< HEAD
-  if (withPrices) {
-    const coingeckoIds = Object.values(updatedAssets).map(
-      ({ asset: { coingecko_id } }) => coingecko_id
-    );
-    const prices = await fetchAssetPricesWithCoingecko(
-      coingeckoIds,
-      formattedNativeCurrency
-    );
-=======
     if (withPrices) {
       const coingeckoIds = Object.values(updatedAssets).map(
         ({ asset: { coingecko_id } }) => coingecko_id
@@ -434,7 +401,6 @@
         coingeckoIds,
         formattedNativeCurrency
       );
->>>>>>> f3e07e95
 
       if (prices) {
         updatedAssets = mapValues(updatedAssets, asset => {
