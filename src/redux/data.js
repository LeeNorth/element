--- conflicted
+++ resolved
@@ -561,7 +561,6 @@
   return get(result, 'data.tokenDayDatas[0]');
 };
 
-<<<<<<< HEAD
 export const assetPricesReceived = (message, fromFallback = false) => (
   dispatch,
   getState
@@ -569,23 +568,9 @@
   if (!fromFallback) {
     disableGenericAssetsFallbackIfNeeded();
   }
-=======
-export const assetPricesReceived = message => (dispatch, getState) => {
->>>>>>> 323e5b59
   const assets = get(message, 'payload.prices', {});
 
   if (isEmpty(assets)) return;
-<<<<<<< HEAD
-  const { genericAssets } = getState().data;
-  const parsedAssets = mapValues(assets, asset => {
-    return parseAsset(asset);
-  });
-  dispatch({
-    payload: {
-      ...genericAssets,
-      ...parsedAssets,
-    },
-=======
   const parsedAssets = mapValues(assets, asset => parseAsset(asset));
   const { genericAssets } = getState().data;
 
@@ -596,7 +581,6 @@
 
   dispatch({
     payload: updatedAssets,
->>>>>>> 323e5b59
     type: DATA_UPDATE_GENERIC_ASSETS,
   });
 };
