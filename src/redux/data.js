import { getUnixTime, subDays } from 'date-fns';
import {
  concat,
  filter,
  get,
  includes,
  isNil,
  keyBy,
  map,
  mapKeys,
  mapValues,
  property,
  remove,
  uniqBy,
} from 'lodash';
import { uniswapClient } from '../apollo/client';
import {
  UNISWAP_24HOUR_PRICE_QUERY,
  UNISWAP_PRICES_QUERY,
} from '../apollo/queries';
import {
  getAssetPricesFromUniswap,
  getAssets,
  getLocalTransactions,
  removeAssetPricesFromUniswap,
  removeAssets,
  removeLocalTransactions,
  saveAssetPricesFromUniswap,
  saveAssets,
  saveLocalTransactions,
} from '../handlers/localstorage/accountLocal';
import { apiGetTokenOverrides } from '../handlers/tokenOverrides';
import { getTransactionByHash } from '../handlers/web3';
import TransactionStatusTypes from '../helpers/transactionStatusTypes';
import { divide } from '../helpers/utilities';
import { parseAccountAssets } from '../parsers/accounts';
import { parseNewTransaction } from '../parsers/newTransaction';
<<<<<<< HEAD
import { parseTransactions } from '../parsers/transactions';
import { loweredTokenOverridesFallback } from '../references';
=======
import parseTransactions from '../parsers/transactions';
import {
  loweredTokenOverridesFallback,
  shitcoinBlacklist,
} from '../references';
>>>>>>> 3da99a16
import { ethereumUtils, isLowerCaseMatch } from '../utils';
import { uniswapUpdateLiquidityTokens } from './uniswap';

let watchPendingTransactionsHandler = null;

// -- Constants --------------------------------------- //

const DATA_UPDATE_ASSET_PRICES_FROM_UNISWAP =
  'data/DATA_UPDATE_ASSET_PRICES_FROM_UNISWAP';
const DATA_UPDATE_ASSETS = 'data/DATA_UPDATE_ASSETS';
const DATA_UPDATE_TRANSACTIONS = 'data/DATA_UPDATE_TRANSACTIONS';
const DATA_UPDATE_TOKEN_OVERRIDES = 'data/DATA_UPDATE_TOKEN_OVERRIDES';
const DATA_UPDATE_UNISWAP_PRICES_SUBSCRIPTION =
  'data/DATA_UPDATE_UNISWAP_PRICES_SUBSCRIPTION';

const DATA_LOAD_ASSETS_REQUEST = 'data/DATA_LOAD_ASSETS_REQUEST';
const DATA_LOAD_ASSETS_SUCCESS = 'data/DATA_LOAD_ASSETS_SUCCESS';
const DATA_LOAD_ASSETS_FAILURE = 'data/DATA_LOAD_ASSETS_FAILURE';

const DATA_LOAD_ASSET_PRICES_FROM_UNISWAP_SUCCESS =
  'data/DATA_LOAD_ASSET_PRICES_FROM_UNISWAP_SUCCESS';

const DATA_LOAD_TRANSACTIONS_REQUEST = 'data/DATA_LOAD_TRANSACTIONS_REQUEST';
const DATA_LOAD_TRANSACTIONS_SUCCESS = 'data/DATA_LOAD_TRANSACTIONS_SUCCESS';
const DATA_LOAD_TRANSACTIONS_FAILURE = 'data/DATA_LOAD_TRANSACTIONS_FAILURE';

const DATA_ADD_NEW_TRANSACTION_SUCCESS =
  'data/DATA_ADD_NEW_TRANSACTION_SUCCESS';

const DATA_CLEAR_STATE = 'data/DATA_CLEAR_STATE';

// -- Actions ---------------------------------------- //
export const dataLoadState = () => async (dispatch, getState) => {
  const { accountAddress, network } = getState().settings;
  try {
    const assetPricesFromUniswap = await getAssetPricesFromUniswap(
      accountAddress,
      network
    );
    dispatch({
      payload: assetPricesFromUniswap,
      type: DATA_LOAD_ASSET_PRICES_FROM_UNISWAP_SUCCESS,
    });
    // eslint-disable-next-line no-empty
  } catch (error) {}
  try {
    dispatch({ type: DATA_LOAD_ASSETS_REQUEST });
    const assets = await getAssets(accountAddress, network);
    dispatch({
      payload: assets,
      type: DATA_LOAD_ASSETS_SUCCESS,
    });
  } catch (error) {
    dispatch({ type: DATA_LOAD_ASSETS_FAILURE });
  }
  try {
    dispatch({ type: DATA_LOAD_TRANSACTIONS_REQUEST });
    const transactions = await getLocalTransactions(accountAddress, network);
    dispatch({
      payload: transactions,
      type: DATA_LOAD_TRANSACTIONS_SUCCESS,
    });
  } catch (error) {
    dispatch({ type: DATA_LOAD_TRANSACTIONS_FAILURE });
  }
};

export const dataTokenOverridesInit = () => async dispatch => {
  try {
    const tokenOverrides = await apiGetTokenOverrides();
    dispatch(dataUpdateTokenOverrides(tokenOverrides));
    // eslint-disable-next-line no-empty
  } catch (error) {}
};

export const dataClearState = () => (dispatch, getState) => {
  const { uniswapPricesSubscription } = getState().data;
  const { accountAddress, network } = getState().settings;
  uniswapPricesSubscription &&
    uniswapPricesSubscription.unsubscribe &&
    uniswapPricesSubscription.unsubscribe();
  removeAssets(accountAddress, network);
  removeAssetPricesFromUniswap(accountAddress, network);
  removeLocalTransactions(accountAddress, network);
  dispatch({ type: DATA_CLEAR_STATE });
};

export const dataUpdateAssets = assets => (dispatch, getState) => {
  const { accountAddress, network } = getState().settings;
  if (assets.length) {
    saveAssets(assets, accountAddress, network);
    dispatch({
      payload: assets,
      type: DATA_UPDATE_ASSETS,
    });
  }
};

const checkMeta = message => (dispatch, getState) => {
  const { accountAddress, nativeCurrency } = getState().settings;
  const address = get(message, 'meta.address');
  const currency = get(message, 'meta.currency');
  return (
    isLowerCaseMatch(address, accountAddress) &&
    isLowerCaseMatch(currency, nativeCurrency)
  );
};

export const transactionsReceived = (message, appended = false) => (
  dispatch,
  getState
) => {
  const isValidMeta = dispatch(checkMeta(message));
  if (!isValidMeta) return;
  const transactionData = get(message, 'payload.transactions', []);
  if (!transactionData.length) return;
  const { accountAddress, nativeCurrency, network } = getState().settings;
  const { transactions, tokenOverrides } = getState().data;
  if (!transactionData.length) return;
  const dedupedResults = parseTransactions(
    transactionData,
    accountAddress,
    nativeCurrency,
    transactions,
    tokenOverrides,
    network,
    appended
  );
  dispatch({
    payload: dedupedResults,
    type: DATA_UPDATE_TRANSACTIONS,
  });
  saveLocalTransactions(dedupedResults, accountAddress, network);
};

export const transactionsRemoved = message => (dispatch, getState) => {
  const isValidMeta = dispatch(checkMeta(message));
  if (!isValidMeta) return;

  const transactionData = get(message, 'payload.transactions', []);
  if (!transactionData.length) return;
  const { accountAddress, network } = getState().settings;
  const { transactions } = getState().data;
  const removeHashes = map(transactionData, txn => txn.hash);
  remove(transactions, txn => includes(removeHashes, txn.hash));

  dispatch({
    payload: transactions,
    type: DATA_UPDATE_TRANSACTIONS,
  });
  saveLocalTransactions(transactions, accountAddress, network);
};

export const addressAssetsReceived = (
  message,
  append = false,
  change = false
) => (dispatch, getState) => {
  const isValidMeta = dispatch(checkMeta(message));
  if (!isValidMeta) return;

  const { tokenOverrides } = getState().data;
  const { accountAddress, network } = getState().settings;
  const { uniqueTokens } = getState().uniqueTokens;
  const assets = get(message, 'payload.assets', []);
  const liquidityTokens = remove(assets, asset => {
    const symbol = get(asset, 'asset.symbol', '');
    return symbol === 'UNI' || symbol === 'uni-v1';
  });
  dispatch(uniswapUpdateLiquidityTokens(liquidityTokens, append || change));
  let parsedAssets = parseAccountAssets(assets, uniqueTokens, tokenOverrides);
  if (append || change) {
    const { assets: existingAssets } = getState().data;
    parsedAssets = uniqBy(
      concat(parsedAssets, existingAssets),
      item => item.uniqueId
    );
  }

  parsedAssets = parsedAssets.filter(
    asset =>
      // Shitcoin filtering
      shitcoinBlacklist[network].indexOf(get(asset, 'address')) === -1 &&
      !!Number(get(asset, 'balance.amount'))
  );

  if (!change) {
    const missingPriceAssetAddresses = map(
      filter(parsedAssets, asset => isNil(asset.price)),
      property('address')
    );
    dispatch(subscribeToMissingPrices(missingPriceAssetAddresses));
  }
  saveAssets(parsedAssets, accountAddress, network);
  dispatch({
    payload: parsedAssets,
    type: DATA_UPDATE_ASSETS,
  });
};

const subscribeToMissingPrices = addresses => (dispatch, getState) => {
  const { accountAddress, network } = getState().settings;
  const { assets, uniswapPricesSubscription } = getState().data;
  if (uniswapPricesSubscription) {
    uniswapPricesSubscription.refetch({ addresses });
  } else {
    const newSubscription = uniswapClient.watchQuery({
      fetchPolicy: 'network-only',
      pollInterval: 15000, // 15 seconds
      query: UNISWAP_PRICES_QUERY,
      variables: {
        addresses,
      },
    });

    newSubscription.subscribe({
      next: async ({ data }) => {
        if (data && data.exchanges) {
          const nativePriceOfEth = ethereumUtils.getEthPriceUnit(assets);
          const exchangeAddresses = map(data.exchanges, property('id'));

          const yesterday = getUnixTime(subDays(new Date(), 1));
          const historicalPriceCalls = map(exchangeAddresses, address =>
            get24HourPrice(address, yesterday)
          );
          const historicalPriceResults = await Promise.all(
            historicalPriceCalls
          );
          const mappedHistoricalData = keyBy(
            historicalPriceResults,
            'exchangeAddress'
          );
          const missingHistoricalPrices = mapValues(
            mappedHistoricalData,
            value => divide(nativePriceOfEth, value.price)
          );

          const mappedPricingData = keyBy(data.exchanges, 'id');
          const missingPrices = mapValues(mappedPricingData, value =>
            divide(nativePriceOfEth, value.price)
          );
          const missingPriceInfo = mapValues(
            missingPrices,
            (currentPrice, key) => {
              const historicalPrice = get(missingHistoricalPrices, `[${key}]`);
              const tokenAddress = get(
                mappedPricingData,
                `[${key}].tokenAddress`
              );
              const relativePriceChange = historicalPrice
                ? ((currentPrice - historicalPrice) / currentPrice) * 100
                : 0;
              return {
                price: currentPrice,
                relativePriceChange,
                tokenAddress,
              };
            }
          );
          const tokenPricingInfo = mapKeys(missingPriceInfo, 'tokenAddress');

          saveAssetPricesFromUniswap(tokenPricingInfo, accountAddress, network);
          dispatch({
            payload: tokenPricingInfo,
            type: DATA_UPDATE_ASSET_PRICES_FROM_UNISWAP,
          });
        }
      },
    });
    dispatch({
      payload: newSubscription,
      type: DATA_UPDATE_UNISWAP_PRICES_SUBSCRIPTION,
    });
  }
};

const get24HourPrice = async (exchangeAddress, yesterday) => {
  const result = await uniswapClient.query({
    query: UNISWAP_24HOUR_PRICE_QUERY,
    variables: {
      exchangeAddress,
      fetchPolicy: 'network-only',
      timestamp: yesterday,
    },
  });
  return get(result, 'data.exchangeHistoricalDatas[0]');
};

export const dataUpdateTokenOverrides = tokenOverrides => dispatch =>
  dispatch({
    payload: tokenOverrides,
    type: DATA_UPDATE_TOKEN_OVERRIDES,
  });

<<<<<<< HEAD
export const dataAddNewTransaction = (txDetails, disableTxnWatcher = false) => (
=======
export const dataAddNewTransaction = (txDetails, disableTxnWatcher) => (
>>>>>>> 3da99a16
  dispatch,
  getState
) =>
  new Promise((resolve, reject) => {
    const { transactions } = getState().data;
    const { accountAddress, nativeCurrency, network } = getState().settings;
    parseNewTransaction(txDetails, nativeCurrency)
      .then(parsedTransaction => {
        const _transactions = [parsedTransaction, ...transactions];
        dispatch({
          payload: _transactions,
          type: DATA_ADD_NEW_TRANSACTION_SUCCESS,
        });
        saveLocalTransactions(_transactions, accountAddress, network);
        if (!disableTxnWatcher) {
          dispatch(startPendingTransactionWatcher());
        }
        resolve(true);
      })
      .catch(error => {
        reject(error);
      });
  });

export const dataWatchPendingTransactions = () => async (
  dispatch,
  getState
) => {
  const { transactions } = getState().data;
  if (!transactions.length) return false;
  const updatedTransactions = [...transactions];
  let txStatusesDidChange = false;

  const pending = filter(transactions, ['pending', true]);
  await Promise.all(
    pending.map(async (tx, index) => {
      const txHash = tx.hash.split('-').shift();
      try {
        const txObj = await getTransactionByHash(txHash);
        if (txObj && txObj.blockNumber) {
          const minedAt = Math.floor(Date.now() / 1000);
          txStatusesDidChange = true;
          updatedTransactions[index].status = TransactionStatusTypes.sent;
          updatedTransactions[index].pending = false;
          updatedTransactions[index].minedAt = minedAt;
        }
        // eslint-disable-next-line no-empty
      } catch (error) {}
    })
  );

  if (txStatusesDidChange) {
    const { accountAddress, network } = getState().settings;
    dispatch({
      payload: updatedTransactions,
      type: DATA_UPDATE_TRANSACTIONS,
    });
    saveLocalTransactions(updatedTransactions, accountAddress, network);

    const pendingTx = updatedTransactions.find(tx => tx.pending);
    if (!pendingTx) {
      return true;
    }
  }

  return false;
};

const startPendingTransactionWatcher = () => async dispatch => {
  watchPendingTransactionsHandler &&
    clearTimeout(watchPendingTransactionsHandler);

  const done = await dispatch(dataWatchPendingTransactions());

  if (!done) {
    watchPendingTransactionsHandler = setTimeout(() => {
      dispatch(startPendingTransactionWatcher());
    }, 1000);
  }
};

// -- Reducer ----------------------------------------- //
const INITIAL_STATE = {
  assetPricesFromUniswap: {},
  assets: [],
  loadingAssets: false,
  loadingTransactions: false,
  tokenOverrides: loweredTokenOverridesFallback,
  transactions: [],
  uniswapPricesSubscription: null,
};

export default (state = INITIAL_STATE, action) => {
  switch (action.type) {
    case DATA_UPDATE_UNISWAP_PRICES_SUBSCRIPTION:
      return { ...state, uniswapPricesSubscription: action.payload };
    case DATA_UPDATE_ASSET_PRICES_FROM_UNISWAP:
      return { ...state, assetPricesFromUniswap: action.payload };
    case DATA_UPDATE_ASSETS:
      return { ...state, assets: action.payload };
    case DATA_UPDATE_TOKEN_OVERRIDES:
      return { ...state, tokenOverrides: action.payload };
    case DATA_UPDATE_TRANSACTIONS:
      return { ...state, transactions: action.payload };
    case DATA_LOAD_TRANSACTIONS_REQUEST:
      return {
        ...state,
        loadingTransactions: true,
      };
    case DATA_LOAD_TRANSACTIONS_SUCCESS:
      return {
        ...state,
        loadingTransactions: false,
        transactions: action.payload,
      };
    case DATA_LOAD_TRANSACTIONS_FAILURE:
      return {
        ...state,
        loadingTransactions: false,
      };
    case DATA_LOAD_ASSETS_REQUEST:
      return {
        ...state,
        loadingAssets: true,
      };
    case DATA_LOAD_ASSET_PRICES_FROM_UNISWAP_SUCCESS:
      return {
        ...state,
        assetPricesFromUniswap: action.payload,
      };
    case DATA_LOAD_ASSETS_SUCCESS:
      return {
        ...state,
        assets: action.payload,
        loadingAssets: false,
      };
    case DATA_LOAD_ASSETS_FAILURE:
      return {
        ...state,
        loadingAssets: false,
      };
    case DATA_ADD_NEW_TRANSACTION_SUCCESS:
      return {
        ...state,
        transactions: action.payload,
      };
    case DATA_CLEAR_STATE:
      return {
        ...state,
        ...INITIAL_STATE,
      };
    default:
      return state;
  }
};<|MERGE_RESOLUTION|>--- conflicted
+++ resolved
@@ -35,16 +35,11 @@
 import { divide } from '../helpers/utilities';
 import { parseAccountAssets } from '../parsers/accounts';
 import { parseNewTransaction } from '../parsers/newTransaction';
-<<<<<<< HEAD
 import { parseTransactions } from '../parsers/transactions';
-import { loweredTokenOverridesFallback } from '../references';
-=======
-import parseTransactions from '../parsers/transactions';
 import {
   loweredTokenOverridesFallback,
   shitcoinBlacklist,
 } from '../references';
->>>>>>> 3da99a16
 import { ethereumUtils, isLowerCaseMatch } from '../utils';
 import { uniswapUpdateLiquidityTokens } from './uniswap';
 
@@ -339,11 +334,7 @@
     type: DATA_UPDATE_TOKEN_OVERRIDES,
   });
 
-<<<<<<< HEAD
 export const dataAddNewTransaction = (txDetails, disableTxnWatcher = false) => (
-=======
-export const dataAddNewTransaction = (txDetails, disableTxnWatcher) => (
->>>>>>> 3da99a16
   dispatch,
   getState
 ) =>
