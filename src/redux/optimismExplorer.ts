import { Contract } from '@ethersproject/contracts';
import { captureException } from '@sentry/react-native';
<<<<<<< HEAD
import { isEmpty, keyBy } from 'lodash';
=======
import { keyBy, mapValues } from 'lodash';
>>>>>>> 8f240da1
import isEqual from 'react-fast-compare';
import { Dispatch } from 'redux';
import { ThunkDispatch } from 'redux-thunk';
import {
  addressAssetsReceived,
  DISPERSION_SUCCESS_CODE,
  fetchAssetPricesWithCoingecko,
} from './data';
import { emitAssetRequest, emitChartsRequest } from './explorer';
import { AppGetState, AppState } from './store';
import { ZerionAsset } from '@rainbow-me/entities';
import { getProviderForNetwork } from '@rainbow-me/handlers/web3';
import networkInfo from '@rainbow-me/helpers/networkInfo';
import { Network } from '@rainbow-me/helpers/networkTypes';
import { isEmpty, pickBy } from '@rainbow-me/helpers/utilities';
import {
  balanceCheckerContractAbiOVM,
  chainAssets,
} from '@rainbow-me/references';
import logger from 'logger';

/**
 * The last `ChainAsset`s update payload. Used for skipping redundant payloads.
 */
let lastUpdatePayload: {
  assets: {
    [key in Network]?: ChainAsset;
  };
} | null = null;

// -- Constants --------------------------------------- //
const OPTIMISM_EXPLORER_CLEAR_STATE = 'explorer/OPTIMISM_EXPLORER_CLEAR_STATE';
const OPTIMISM_EXPLORER_SET_HANDLERS =
  'explorer/OPTIMISM_EXPLORER_SET_HANDLERS';

const UPDATE_BALANCE_AND_PRICE_FREQUENCY = 60000;

// -- Types ------------------------------------------- //

/**
 * The state for the `optimismExplorer` reducer.
 */
interface OptimismExplorerState {
  /**
   * A handler for the balance-fetching timeout, or `null` if the timeout
   * has not been started.
   */
  optimismExplorerBalancesHandle: ReturnType<typeof setTimeout> | null;
}

/**
 * An chain asset's data, which extends from `ZerionAsset` but also includes
 * a `coingecko_id` and `mainnet_address`.
 */
interface ChainAssetData extends ZerionAsset {
  coingecko_id: string;
  mainnet_address: string;
}

/**
 * A chain asset, including its asset data and balance quantity.
 */
interface ChainAsset {
  asset: ChainAssetData;
  quantity: string | number;
}

// -- Actions ----------------------------------------- //

/**
 * The action for updating the asset or balance timeout handles in state.
 */
interface OptimismExplorerSetHandlersAction {
  type: typeof OPTIMISM_EXPLORER_SET_HANDLERS;
  payload: {
    optimismExplorerBalancesHandle: OptimismExplorerState['optimismExplorerBalancesHandle'];
  };
}

/**
 * The action for clearing the state of the `optimismExplorer` reducer.
 */
interface OptimismExplorerClearStateAction {
  type: typeof OPTIMISM_EXPLORER_CLEAR_STATE;
}

/**
 * An action for the `optimismExplorer` reducer.
 */
type OptimismExplorerAction =
  | OptimismExplorerSetHandlersAction
  | OptimismExplorerClearStateAction;

/**
 * Fetches asset balances on the Optimism network.
 *
 * @param tokens The tokens addresses to fetch balances for.
 * @param address The address to fetch the balance of.
 * @returns An object containing token addresses as keys and balance strings as
 * values, or `null` if an error occurs.
 */
const fetchAssetBalances = async (
  tokens: string[],
  address: string
): Promise<{
  [tokenAddress: string]: string;
} | null> => {
  try {
    const abi = balanceCheckerContractAbiOVM;

    const contractAddress =
      networkInfo[Network.optimism].balance_checker_contract_address;
    const optimismProvider = await getProviderForNetwork(Network.optimism);

    const balanceCheckerContract = new Contract(
      contractAddress,
      abi,
      optimismProvider
    );
    const values = await balanceCheckerContract.balances([address], tokens);
    const balances: {
      [address: string]: {
        [tokenAddress: string]: string;
      };
    } = {};
    [address].forEach((addr, addrIdx) => {
      balances[addr] = {};
      tokens.forEach((tokenAddr, tokenIdx) => {
        const balance = values[addrIdx * tokens.length + tokenIdx];
        balances[addr][tokenAddr] = balance.toString();
      });
    });
    return balances[address];
  } catch (e) {
    logger.sentry(
      'Error fetching balances from balanceCheckerContract',
      Network.optimism,
      e
    );
    captureException(new Error('fallbackExplorer::balanceChecker failure'));
    return null;
  }
};

/**
 * Initializes the Optimism explorer by loading assets, balances, and charts
 * and updating state accordingly.
 */
export const optimismExplorerInit = () => async (
  dispatch: ThunkDispatch<AppState, unknown, OptimismExplorerSetHandlersAction>,
  getState: AppGetState
) => {
  if (networkInfo[Network.optimism]?.disabled) return;
  const { accountAddress, nativeCurrency } = getState().settings;
  const formattedNativeCurrency = nativeCurrency.toLowerCase();

  const fetchAssetsBalancesAndPrices = async () => {
    const assets = keyBy(
      chainAssets[Network.optimism] as ChainAsset[],
      asset => `${asset.asset.asset_code}_${Network.optimism}`
    );

    const tokenAddresses = Object.values(
      assets
    ).map(({ asset: { asset_code } }) => asset_code.toLowerCase());

    const balances = await fetchAssetBalances(tokenAddresses, accountAddress);

    let updatedAssets = assets;
    if (balances) {
      updatedAssets = Object.entries(assets).reduce<{
        [x: string]: ChainAsset;
      }>((acc, [key, assetAndQuantity]) => {
        const assetCode = assetAndQuantity.asset.asset_code?.toLowerCase();
        acc[key] = {
          asset: {
            ...assetAndQuantity.asset,
          },
          quantity: balances?.[assetCode],
        };
        return acc;
      }, {});
    }

    let assetsWithBalance = pickBy(updatedAssets, asset => asset.quantity > 0);

    if (!isEmpty(assetsWithBalance)) {
      dispatch(emitAssetRequest(tokenAddresses));
      dispatch(emitChartsRequest(tokenAddresses));

      const coingeckoIds = Object.values(assetsWithBalance).map(
        ({ asset }) => asset.coingecko_id
      );
      const prices = await fetchAssetPricesWithCoingecko(
        coingeckoIds,
        formattedNativeCurrency
      );

      if (prices) {
        assetsWithBalance = Object.entries(assetsWithBalance).reduce<{
          [x: string]: ChainAsset;
        }>((acc, [key, assetWithBalance]) => {
          const assetCoingeckoId = assetWithBalance.asset.coingecko_id.toLowerCase();
          const assetWithBalanceValue = prices[assetCoingeckoId]
            ? {
                ...assetWithBalance,
                asset: {
                  ...assetWithBalance.asset,
                  // It is technically possible for `asset?.price` to be defined
                  // but have undefined values. However, in this case we assume
                  // that either `asset?.price` is defined with values, or it's
                  // undefined and we use the fallback.
                  price: {
                    changed_at: prices[assetCoingeckoId].last_updated_at,
                    relative_change_24h:
                      prices[assetCoingeckoId][
                        `${formattedNativeCurrency}_24h_change`
                      ],
                    value: prices[assetCoingeckoId][formattedNativeCurrency],
                  },
                },
              }
            : assetWithBalance;
          acc[key] = assetWithBalanceValue;
          return acc;
        }, {});
      }

      const newPayload = { assets: assetsWithBalance };

      if (balances && !isEqual(lastUpdatePayload, newPayload)) {
        dispatch(
          addressAssetsReceived(
            {
              meta: {
                address: accountAddress,
                currency: nativeCurrency,
                status: DISPERSION_SUCCESS_CODE,
              },
              payload: newPayload,
            },
            false,
            false,
            false,
            Network.optimism
          )
        );
        lastUpdatePayload = newPayload;
      }
    }

    const optimismExplorerBalancesHandle = setTimeout(
      fetchAssetsBalancesAndPrices,
      // This seems incorrect, as `assetsWithBalance` is an object, not an array.
      // However, since `assetsWithBalance` technically maps strings to assets,
      // it does compile.
      !assetsWithBalance.length
        ? UPDATE_BALANCE_AND_PRICE_FREQUENCY * 2
        : UPDATE_BALANCE_AND_PRICE_FREQUENCY
    );

    dispatch({
      payload: {
        optimismExplorerBalancesHandle,
      },
      type: OPTIMISM_EXPLORER_SET_HANDLERS,
    });
  };
  fetchAssetsBalancesAndPrices();
};

/**
 * Clears the state of the Optimism explorer and clears any timeouts.
 */
export const optimismExplorerClearState = () => (
  dispatch: Dispatch<OptimismExplorerClearStateAction>,
  getState: AppGetState
) => {
  const { optimismExplorerBalancesHandle } = getState().optimismExplorer;

  optimismExplorerBalancesHandle &&
    clearTimeout(optimismExplorerBalancesHandle);
  dispatch({ type: OPTIMISM_EXPLORER_CLEAR_STATE });
};

// -- Reducer ----------------------------------------- //
const INITIAL_STATE: OptimismExplorerState = {
  optimismExplorerBalancesHandle: null,
};

export default (state = INITIAL_STATE, action: OptimismExplorerAction) => {
  switch (action.type) {
    case OPTIMISM_EXPLORER_CLEAR_STATE:
      return {
        ...state,
        ...INITIAL_STATE,
      };
    case OPTIMISM_EXPLORER_SET_HANDLERS:
      return {
        ...state,
        optimismExplorerBalancesHandle:
          action.payload.optimismExplorerBalancesHandle,
      };
    default:
      return state;
  }
};<|MERGE_RESOLUTION|>--- conflicted
+++ resolved
@@ -1,10 +1,6 @@
 import { Contract } from '@ethersproject/contracts';
 import { captureException } from '@sentry/react-native';
-<<<<<<< HEAD
-import { isEmpty, keyBy } from 'lodash';
-=======
-import { keyBy, mapValues } from 'lodash';
->>>>>>> 8f240da1
+import keyBy from 'lodash/keyBy';
 import isEqual from 'react-fast-compare';
 import { Dispatch } from 'redux';
 import { ThunkDispatch } from 'redux-thunk';
