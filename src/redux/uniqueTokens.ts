import analytics from '@segment/analytics-react-native';
import { captureException } from '@sentry/react-native';
<<<<<<< HEAD
import { concat, uniqBy, without } from 'lodash';
=======
import { uniqBy, without } from 'lodash';
>>>>>>> 0e5226a2
import { Dispatch } from 'redux';
import { ThunkDispatch } from 'redux-thunk';
import {
  applyENSMetadataFallbackToToken,
  applyENSMetadataFallbackToTokens,
} from '../parsers/uniqueTokens';
import { dataUpdateAssets } from './data';
import { AppGetState, AppState } from './store';
import { UniqueAsset } from '@rainbow-me/entities';
import { fetchEnsTokens } from '@rainbow-me/handlers/ens';
import {
  getUniqueTokens,
  saveUniqueTokens,
} from '@rainbow-me/handlers/localstorage/accountLocal';
import {
  apiGetAccountUniqueToken,
  apiGetAccountUniqueTokens,
  UNIQUE_TOKENS_LIMIT_PER_PAGE,
  UNIQUE_TOKENS_LIMIT_TOTAL,
} from '@rainbow-me/handlers/opensea-api';
import { fetchPoaps } from '@rainbow-me/handlers/poap';
import { getNftsByWalletAddress } from '@rainbow-me/handlers/simplehash';
import { Network } from '@rainbow-me/helpers/networkTypes';
import { isEmpty } from '@rainbow-me/helpers/utilities';
import { dedupeAssetsWithFamilies, getFamilies } from '@rainbow-me/parsers';

// -- Constants ------------------------------------------------------------- //

const UNIQUE_TOKENS_LOAD_UNIQUE_TOKENS_REQUEST =
  'uniqueTokens/UNIQUE_TOKENS_LOAD_UNIQUE_TOKENS_REQUEST';
const UNIQUE_TOKENS_LOAD_UNIQUE_TOKENS_SUCCESS =
  'uniqueTokens/UNIQUE_TOKENS_LOAD_UNIQUE_TOKENS_SUCCESS';
const UNIQUE_TOKENS_LOAD_UNIQUE_TOKENS_FAILURE =
  'uniqueTokens/UNIQUE_TOKENS_LOAD_UNIQUE_TOKENS_FAILURE';

const UNIQUE_TOKENS_GET_UNIQUE_TOKENS_REQUEST =
  'uniqueTokens/UNIQUE_TOKENS_GET_UNIQUE_TOKENS_REQUEST';
const UNIQUE_TOKENS_GET_UNIQUE_TOKENS_SUCCESS =
  'uniqueTokens/UNIQUE_TOKENS_GET_UNIQUE_TOKENS_SUCCESS';
const UNIQUE_TOKENS_GET_UNIQUE_TOKENS_FAILURE =
  'uniqueTokens/UNIQUE_TOKENS_GET_UNIQUE_TOKENS_FAILURE';

const UNIQUE_TOKENS_CLEAR_STATE = 'uniqueTokens/UNIQUE_TOKENS_CLEAR_STATE';
const UNIQUE_TOKENS_CLEAR_STATE_SHOWCASE =
  'uniqueTokens/UNIQUE_TOKENS_CLEAR_STATE_SHOWCASE';

// -- Actions --------------------------------------------------------------- //

/**
 * Represents the current state of the `uniqueTokens` reducer.
 */
interface UniqueTokensState {
  /**
   * Whether or not unique tokens are currently being fetched via API.
   */
  fetchingUniqueTokens: boolean;

  /**
   * Whether or not unique showcased tokens are currently being fetched via
   * API.
   */
  fetchingUniqueTokensShowcase: boolean;

  /**
   * Whether or not unique tokens are currently being loaded from local
   * storage.
   */
  loadingUniqueTokens: boolean;

  /**
   * Whether or not unique showcased tokens are currently being loaded from
   * local storage.
   */
  loadingUniqueTokensShowcase: boolean;

  /**
   * The user's unique tokens.
   */
  uniqueTokens: UniqueAsset[];

  /**
   * The user's unique showcased tokens.
   */
  uniqueTokensShowcase: UniqueAsset[];
}

/**
 * An action for the `uniqueTokens` reducer.
 */
type UniqueTokensAction =
  | UniqueTokensLoadAction
  | UniqueTokensGetAction
  | UniqueTokensClearStateAction
  | UniqueTokensClearStateShowcaseAction;

/**
 * The action for starting to load unique tokens from local storage.
 */
interface UniqueTokensLoadUniqueTokensRequestAction {
  type: typeof UNIQUE_TOKENS_LOAD_UNIQUE_TOKENS_REQUEST;
}

/**
 * The action used when unique tokens are loaded successfully from local
 * storage.
 */
interface UniqueTokensLoadUniqueTokensSuccessAction {
  type: typeof UNIQUE_TOKENS_LOAD_UNIQUE_TOKENS_SUCCESS;
  payload: UniqueAsset[];
}

/**
 * The action used when loading unique tokens from local storage fails.
 */
interface UniqueTokensLoadUniqueTokensFailureAction {
  type: typeof UNIQUE_TOKENS_LOAD_UNIQUE_TOKENS_FAILURE;
}

/**
 * An action related to loading tokens from local storage.
 */
type UniqueTokensLoadAction =
  | UniqueTokensLoadUniqueTokensRequestAction
  | UniqueTokensLoadUniqueTokensSuccessAction
  | UniqueTokensLoadUniqueTokensFailureAction;

/**
 * The action for starting to fetch unique tokens via API.
 */
interface UniqueTokensGetUniqueTokensRequestAction {
  type: typeof UNIQUE_TOKENS_GET_UNIQUE_TOKENS_REQUEST;
  showcase: boolean;
}

/**
 * The action used when unique tokens have been fetched from the API
 * successfully.
 */
interface UniqueTokensGetUniqueTokensSuccessAction {
  type: typeof UNIQUE_TOKENS_GET_UNIQUE_TOKENS_SUCCESS;
  showcase: boolean;
  payload: UniqueAsset[];
}

/**
 * The action used when fetching unique tokens via API fails.
 */
interface UniqueTokensGetUniqueTokensFailureAction {
  type: typeof UNIQUE_TOKENS_GET_UNIQUE_TOKENS_FAILURE;
  showcase: boolean;
}

/**
 * An action related to fetching unique tokens by API.
 */
type UniqueTokensGetAction =
  | UniqueTokensGetUniqueTokensRequestAction
  | UniqueTokensGetUniqueTokensSuccessAction
  | UniqueTokensGetUniqueTokensFailureAction;

/**
 * The action used to reset the state for unique tokens, but not the showcase.
 */
interface UniqueTokensClearStateAction {
  type: typeof UNIQUE_TOKENS_CLEAR_STATE;
}

/**
 * The action used to clear the showcase state.
 */
interface UniqueTokensClearStateShowcaseAction {
  type: typeof UNIQUE_TOKENS_CLEAR_STATE_SHOWCASE;
}

/**
 * Loads unique tokens from local storage and updates state.
 */
export const uniqueTokensLoadState = () => async (
  dispatch: Dispatch<UniqueTokensLoadAction>,
  getState: AppGetState
) => {
  const { accountAddress, network } = getState().settings;
  dispatch({ type: UNIQUE_TOKENS_LOAD_UNIQUE_TOKENS_REQUEST });
  try {
    const cachedUniqueTokens = await getUniqueTokens(accountAddress, network);
    dispatch({
      payload: cachedUniqueTokens,
      type: UNIQUE_TOKENS_LOAD_UNIQUE_TOKENS_SUCCESS,
    });
  } catch (error) {
    dispatch({ type: UNIQUE_TOKENS_LOAD_UNIQUE_TOKENS_FAILURE });
  }
};

/**
 * Resets unique tokens, but not the showcase, in state.
 */
export const uniqueTokensResetState = () => (
  dispatch: Dispatch<UniqueTokensClearStateAction>
) => {
  dispatch({ type: UNIQUE_TOKENS_CLEAR_STATE });
};

/**
 * Fetches unique tokens via API, updates state, and saves to local storage,
 * as long as the current network is either mainnet or rinkeby.
 */
export const uniqueTokensRefreshState = () => async (
  dispatch: ThunkDispatch<AppState, unknown, never>,
  getState: AppGetState
) => {
  const { network } = getState().settings;

  // Currently not supported in testnets
  if (network !== Network.mainnet && network !== Network.rinkeby) {
    return;
  }

  dispatch(fetchUniqueTokens());
};

/**
 * Fetches unique tokens or showcased unique tokens via API, updates state,
 * and saves to local storage.
 *
 * @param showcaseAddress The showcase address to use for fetching, or no
 * address to fetch all unique tokens.
 */
export const fetchUniqueTokens = (showcaseAddress?: string) => async (
  dispatch: ThunkDispatch<
    AppState,
    unknown,
    UniqueTokensGetAction | UniqueTokensClearStateShowcaseAction
  >,
  getState: AppGetState
) => {
  dispatch({
    showcase: !!showcaseAddress,
    type: UNIQUE_TOKENS_GET_UNIQUE_TOKENS_REQUEST,
  });
  if (showcaseAddress) {
    dispatch({
      type: UNIQUE_TOKENS_CLEAR_STATE_SHOWCASE,
    });
  }
  const { network: currentNetwork } = getState().settings;
  const accountAddress = showcaseAddress || getState().settings.accountAddress;
  const { accountAssetsData } = getState().data;
  const { uniqueTokens: existingUniqueTokens } = getState().uniqueTokens;
  let uniqueTokens: UniqueAsset[] = [];
  let errorCheck = false;

  const fetchNetwork = async (network: Network) => {
    let shouldStopFetching = false;
    let page = 0;
    while (!shouldStopFetching) {
      shouldStopFetching = await fetchPage(page, network);
      // check that the account address to fetch for has not changed while fetching
      const isCurrentAccountAddress =
        accountAddress ===
        (showcaseAddress || getState().settings.accountAddress);
      if (!isCurrentAccountAddress) {
        shouldStopFetching = true;
      }

      page++;
    }
  };

  const fetchPage = async (page: number, network: Network) => {
    let shouldStopFetching = false;
    try {
      let newPageResults = await apiGetAccountUniqueTokens(
        network,
        accountAddress,
        page
      );

      // If there are any "unknown" ENS names, fallback to the ENS
      // metadata service.
      newPageResults = await applyENSMetadataFallbackToTokens(newPageResults);

      uniqueTokens = uniqueTokens.concat(newPageResults);
      shouldStopFetching =
        newPageResults.length < UNIQUE_TOKENS_LIMIT_PER_PAGE ||
        uniqueTokens.length >= UNIQUE_TOKENS_LIMIT_TOTAL;

      if (shouldStopFetching) {
        const existingFamilies = getFamilies(existingUniqueTokens);
        const newFamilies = getFamilies(uniqueTokens);
        const incomingFamilies = without(newFamilies, ...existingFamilies);
        if (incomingFamilies.length) {
          const dedupedAssets = dedupeAssetsWithFamilies(
            accountAssetsData,
            incomingFamilies
          );
          dispatch(dataUpdateAssets(dedupedAssets));
        }
      }
    } catch (error) {
      dispatch({
        showcase: !!showcaseAddress,
        type: UNIQUE_TOKENS_GET_UNIQUE_TOKENS_FAILURE,
      });
      captureException(error);
      // stop fetching if there is an error & dont save results
      shouldStopFetching = true;
      errorCheck = true;
    }
    return shouldStopFetching;
  };

  await fetchNetwork(currentNetwork);

  // Only include poaps and L2 nft's on mainnet
  if (currentNetwork === Network.mainnet) {
    const poaps = (await fetchPoaps(accountAddress)) ?? [];
    if (poaps.length > 0) {
      uniqueTokens = uniqueTokens.filter(token => token.familyName !== 'POAP');
      uniqueTokens = uniqueTokens.concat(poaps);
    }
    await fetchNetwork(Network.polygon);

    // Fetch Optimism and Arbitrum NFTs
    const optimismArbitrumNFTs = await getNftsByWalletAddress(accountAddress);

    if (optimismArbitrumNFTs.length > 0) {
      uniqueTokens = uniqueTokens.concat(optimismArbitrumNFTs);
    }

    //we only care about analytics for mainnet + L2's
    analytics.identify(null, { NFTs: uniqueTokens.length });
  }

  // Fetch recently registered ENS tokens (OpenSea doesn't recognize these for a while).
  // We will fetch tokens registered in the past 48 hours to be safe.
  const ensTokens = await fetchEnsTokens({
    address: accountAddress,
    timeAgo: { hours: 48 },
  });
  if (ensTokens.length > 0) {
    uniqueTokens = uniqBy([...uniqueTokens, ...ensTokens], 'uniqueId');
  }

  // NFT Fetching clean up
  // check that the account address to fetch for has not changed while fetching before updating state
  const isCurrentAccountAddress =
    accountAddress === (showcaseAddress || getState().settings.accountAddress);
  if (!showcaseAddress && isCurrentAccountAddress && !errorCheck) {
    saveUniqueTokens(uniqueTokens, accountAddress, currentNetwork);
  }
  if (isCurrentAccountAddress && !errorCheck) {
    dispatch({
      payload: uniqueTokens,
      showcase: !!showcaseAddress,
      type: UNIQUE_TOKENS_GET_UNIQUE_TOKENS_SUCCESS,
    });
  }
};

/**
 * Revalidates a unique token via OpenSea API, updates state, and saves to local storage.
 *
 * Note:  it is intentional that there are no loading states dispatched in this action. This
 *        is for _revalidation_ purposes only.
 *
 * @param contractAddress - The contract address of the NFT
 * @param tokenId - The tokenId of the NFT
 * @param {Object} config - Optional configuration
 * @param {boolean} config.forceUpdate - Trigger a force update of metadata (equivalent to refreshing metadata in OpenSea)
 */
export const revalidateUniqueToken = (
  contractAddress: string,
  tokenId: string,
  { forceUpdate = false }: { forceUpdate?: boolean } = {}
) => async (
  dispatch: ThunkDispatch<
    AppState,
    unknown,
    UniqueTokensGetAction | UniqueTokensClearStateShowcaseAction
  >,
  getState: AppGetState
) => {
  const { network: currentNetwork } = getState().settings;
  const { uniqueTokens: existingUniqueTokens } = getState().uniqueTokens;
  const accountAddress = getState().settings.accountAddress;

  let token = await apiGetAccountUniqueToken(
    currentNetwork,
    contractAddress,
    tokenId,
    { forceUpdate }
  );

  // If the token is an "unknown" ENS name, fallback to the ENS
  // metadata service.
  try {
    token = await applyENSMetadataFallbackToToken(token);
  } catch (error) {
    captureException(error);
  }

  const uniqueTokens = existingUniqueTokens.map(existingToken =>
    existingToken.id === tokenId ? token : existingToken
  );

  saveUniqueTokens(uniqueTokens, accountAddress, currentNetwork);
  dispatch({
    payload: uniqueTokens,
    showcase: false,
    type: UNIQUE_TOKENS_GET_UNIQUE_TOKENS_SUCCESS,
  });

  return token;
};

// -- Reducer --------------------------------------------------------------- //

export const INITIAL_UNIQUE_TOKENS_STATE: UniqueTokensState = {
  fetchingUniqueTokens: false,
  fetchingUniqueTokensShowcase: false,
  loadingUniqueTokens: false,
  loadingUniqueTokensShowcase: false,
  uniqueTokens: [],
  uniqueTokensShowcase: [],
};

export default (
  state: UniqueTokensState = INITIAL_UNIQUE_TOKENS_STATE,
  action: UniqueTokensAction
): UniqueTokensState => {
  switch (action.type) {
    case UNIQUE_TOKENS_LOAD_UNIQUE_TOKENS_REQUEST:
      return {
        ...state,
        loadingUniqueTokens: true,
      };
    case UNIQUE_TOKENS_LOAD_UNIQUE_TOKENS_SUCCESS:
      return {
        ...state,
        loadingUniqueTokens: false,
        uniqueTokens: action.payload,
      };
    case UNIQUE_TOKENS_LOAD_UNIQUE_TOKENS_FAILURE:
      return {
        ...state,
        loadingUniqueTokens: false,
      };
    case UNIQUE_TOKENS_GET_UNIQUE_TOKENS_REQUEST:
      if (action.showcase) {
        return {
          ...state,
          fetchingUniqueTokensShowcase: true,
        };
      } else {
        return {
          ...state,
          fetchingUniqueTokens: true,
        };
      }
    case UNIQUE_TOKENS_GET_UNIQUE_TOKENS_SUCCESS:
      if (action.showcase) {
        return {
          ...state,
          fetchingUniqueTokensShowcase: false,
          uniqueTokensShowcase: action.payload,
        };
      } else {
        return {
          ...state,
          fetchingUniqueTokens: false,
          uniqueTokens: action.payload,
        };
      }
    case UNIQUE_TOKENS_GET_UNIQUE_TOKENS_FAILURE:
      if (action.showcase) {
        return {
          ...state,
          fetchingUniqueTokensShowcase: false,
        };
      } else {
        return {
          ...state,
          fetchingUniqueTokens: false,
        };
      }

    case UNIQUE_TOKENS_CLEAR_STATE:
      return {
        ...state,
        ...INITIAL_UNIQUE_TOKENS_STATE,
      };
    case UNIQUE_TOKENS_CLEAR_STATE_SHOWCASE:
      return {
        ...state,
        ...{
          fetchingUniqueTokensShowcase: false,
          loadingUniqueTokensShowcase: false,
          uniqueTokensShowcase: [],
        },
      };
    default:
      return state;
  }
};<|MERGE_RESOLUTION|>--- conflicted
+++ resolved
@@ -1,10 +1,7 @@
 import analytics from '@segment/analytics-react-native';
 import { captureException } from '@sentry/react-native';
-<<<<<<< HEAD
-import { concat, uniqBy, without } from 'lodash';
-=======
-import { uniqBy, without } from 'lodash';
->>>>>>> 0e5226a2
+import uniqBy from 'lodash/uniqBy';
+import without from 'lodash/without';
 import { Dispatch } from 'redux';
 import { ThunkDispatch } from 'redux-thunk';
 import {
@@ -28,7 +25,6 @@
 import { fetchPoaps } from '@rainbow-me/handlers/poap';
 import { getNftsByWalletAddress } from '@rainbow-me/handlers/simplehash';
 import { Network } from '@rainbow-me/helpers/networkTypes';
-import { isEmpty } from '@rainbow-me/helpers/utilities';
 import { dedupeAssetsWithFamilies, getFamilies } from '@rainbow-me/parsers';
 
 // -- Constants ------------------------------------------------------------- //
