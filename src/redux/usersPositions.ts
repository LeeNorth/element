import { AnyAction } from 'redux';
import { uniswapClient } from '../apollo/client';
import {
  USER_HISTORY,
  USER_MINTS_BURNS_PER_PAIR,
  USER_POSITIONS,
} from '../apollo/queries';
import {
  getUniswapPositions,
  saveUniswapPositions,
<<<<<<< HEAD
} from '@rainbow-me/handlers/localstorage/uniswap';
import { isEmpty } from '@rainbow-me/helpers/utilities';
import { AppDispatch, AppGetState } from '@rainbow-me/redux/store';
=======
} from '@/handlers/localstorage/uniswap';
import { AppDispatch, AppGetState } from '@/redux/store';
>>>>>>> c0ef4cbd
import {
  BUSD_ADDRESS,
  DAI_ADDRESS,
  GUSD_ADDRESS,
  SUSD_ADDRESS,
  TUSD_ADDRESS,
  USDC_ADDRESS,
  USDT_ADDRESS,
  WETH_ADDRESS,
} from '@/references';
import { ethereumUtils, logger } from '@/utils';

const PRICE_DISCOVERY_START_TIMESTAMP = 1589747086;

export const priceOverrides = [
  USDC_ADDRESS,
  DAI_ADDRESS,
  USDT_ADDRESS,
  TUSD_ADDRESS,
  BUSD_ADDRESS,
  SUSD_ADDRESS,
  GUSD_ADDRESS,
];
export interface TypeSpecificParameters {
  cTokenBalance: string;
  supplyBalanceUnderlying: string;
}

export interface PositionsState {
  [key: string]: UniswapPosition[];
}

interface ReturnMetrics {
  hodlReturn: number; // difference in asset values t0 -> t1 with t0 deposit amounts
  netReturn: number; // net return from t0 -> t1
  uniswapReturn: number; // netReturn - hodlReturn
  impLoss: number;
  fees: number;
}

// used to calculate returns within a given window bounded by two positions
interface Position {
  pair: any;
  liquidityTokenBalance: number;
  liquidityTokenTotalSupply: number;
  reserve0: number;
  reserve1: number;
  reserveUSD: number;
  token0PriceUSD: number;
  token1PriceUSD: number;
}

export type UniswapPosition = Position &
  ReturnMetrics & { fees: { sum: number } };

// --- fetching ----------------//

// -- Constants --------------------------------------- //
const UPDATE_POSITIONS = 'positions/UPDATE_POSITIONS';

export const uniswapPositionsLoadState = () => async (
  dispatch: AppDispatch,
  getState: AppGetState
) => {
  const { accountAddress, network } = getState().settings;
  try {
    const positions = await getUniswapPositions(accountAddress, network);
    dispatch({
      payload: positions,
      type: UPDATE_POSITIONS,
    });
    // eslint-disable-next-line no-empty
  } catch (error) {}
};

function formatPricesForEarlyTimestamps(position: any): Position {
  if (position.timestamp < PRICE_DISCOVERY_START_TIMESTAMP) {
    if (priceOverrides.includes(position?.pair?.token0?.id)) {
      position.token0PriceUSD = 1;
    }
    if (priceOverrides.includes(position?.pair?.token1?.id)) {
      position.token1PriceUSD = 1;
    }
    // WETH price
    if (position.pair?.token0?.id === WETH_ADDRESS) {
      position.token0PriceUSD = 203;
    }
    if (position.pair?.token1?.id === WETH_ADDRESS) {
      position.token1PriceUSD = 203;
    }
  }
  return position;
}

function getMetricsForPositionWindow(
  positionT0: Position,
  positionT1: Position
): ReturnMetrics {
  positionT0 = formatPricesForEarlyTimestamps(positionT0);
  positionT1 = formatPricesForEarlyTimestamps(positionT1);

  // calculate ownership at ends of window, for end of window we need original LP token balance / new total supply
  const t0Ownership =
    positionT0.liquidityTokenBalance / positionT0.liquidityTokenTotalSupply;
  const t1Ownership =
    positionT0.liquidityTokenBalance / positionT1.liquidityTokenTotalSupply;

  // get starting amounts of token0 and token1 deposited by LP
  const token0_amount_t0 = t0Ownership * positionT0.reserve0;
  const token1_amount_t0 = t0Ownership * positionT0.reserve1;

  // get current token values
  const token0_amount_t1 = t1Ownership * positionT1.reserve0;
  const token1_amount_t1 = t1Ownership * positionT1.reserve1;

  // calculate squares to find imp loss and fee differences
  const sqrK_t0 = Math.sqrt(token0_amount_t0 * token1_amount_t0);
  const priceRatioT1 =
    // eslint-disable-next-line eqeqeq
    positionT1.token0PriceUSD != 0
      ? positionT1.token1PriceUSD / positionT1.token0PriceUSD
      : 0;

  const token0_amount_no_fees =
    positionT1.token1PriceUSD && priceRatioT1
      ? sqrK_t0 * Math.sqrt(priceRatioT1)
      : 0;
  const token1_amount_no_fees =
    Number(positionT1.token1PriceUSD) && priceRatioT1
      ? sqrK_t0 / Math.sqrt(priceRatioT1)
      : 0;
  const no_fees_usd =
    token0_amount_no_fees * positionT1.token0PriceUSD +
    token1_amount_no_fees * positionT1.token1PriceUSD;

  const difference_fees_token0 = token0_amount_t1 - token0_amount_no_fees;
  const difference_fees_token1 = token1_amount_t1 - token1_amount_no_fees;
  const difference_fees_usd =
    difference_fees_token0 * positionT1.token0PriceUSD +
    difference_fees_token1 * positionT1.token1PriceUSD;

  // calculate USD value at t0 and t1 using initial token deposit amounts for asset return
  const assetValueT0 =
    token0_amount_t0 * positionT0.token0PriceUSD +
    token1_amount_t0 * positionT0.token1PriceUSD;
  const assetValueT1 =
    token0_amount_t0 * positionT1.token0PriceUSD +
    token1_amount_t0 * positionT1.token1PriceUSD;

  const imp_loss_usd = no_fees_usd - assetValueT1;
  const uniswap_return = difference_fees_usd + imp_loss_usd;

  // get net value change for combined data
  const netValueT0 = t0Ownership * positionT0.reserveUSD;
  const netValueT1 = t1Ownership * positionT1.reserveUSD;

  return {
    fees: difference_fees_usd,
    hodlReturn: assetValueT1 - assetValueT0,
    impLoss: imp_loss_usd,
    netReturn: netValueT1 - netValueT0,
    uniswapReturn: uniswap_return,
  };
}

async function getPrincipalForUserPerPair(user: string, pairAddress: string) {
  let usd = 0;
  let amount0 = 0;
  let amount1 = 0;
  // get all mints and burns to get principal amounts
  const results = await uniswapClient.query({
    query: USER_MINTS_BURNS_PER_PAIR,
    variables: {
      pair: pairAddress,
      user,
    },
  });
  for (const index in results.data.mints) {
    const mint = results.data.mints[index];
    const mintToken0 = mint.pair.token0?.id;
    const mintToken1 = mint.pair.token1?.id;

    // if tracking before prices were discovered (pre-launch days), hardcode stablecoins
    if (
      priceOverrides.includes(mintToken0) &&
      mint.timestamp < PRICE_DISCOVERY_START_TIMESTAMP
    ) {
      usd += parseFloat(mint.amount0) * 2;
    } else if (
      priceOverrides.includes(mintToken1) &&
      mint.timestamp < PRICE_DISCOVERY_START_TIMESTAMP
    ) {
      usd += parseFloat(mint.amount1) * 2;
    } else {
      usd += parseFloat(mint.amountUSD);
    }
    amount0 += amount0 + parseFloat(mint.amount0);
    amount1 += amount1 + parseFloat(mint.amount1);
  }

  for (const index in results.data.burns) {
    const burn = results.data.burns[index];
    const burnToken0 = burn.pair.token0?.id;
    const burnToken1 = burn.pair.token1?.id;

    // if tracking before prices were discovered (pre-launch days), hardcode stablecoins
    if (
      priceOverrides.includes(burnToken0) &&
      burn.timestamp < PRICE_DISCOVERY_START_TIMESTAMP
    ) {
      usd += parseFloat(burn.amount0) * 2;
    } else if (
      priceOverrides.includes(burnToken1) &&
      burn.timestamp < PRICE_DISCOVERY_START_TIMESTAMP
    ) {
      usd += parseFloat(burn.amount1) * 2;
    } else {
      usd -= parseFloat(results.data.burns[index].amountUSD);
    }

    amount0 -= parseFloat(results.data.burns[index].amount0);
    amount1 -= parseFloat(results.data.burns[index].amount1);
  }

  return { amount0, amount1, usd };
}

async function getLPReturnsOnPair(
  user: string,
  pair: any,
  ethPrice: number,
  snapshots: any
) {
  // initialize values
  const principal = await getPrincipalForUserPerPair(user, pair?.id);
  let hodlReturn = 0;
  let netReturn = 0;
  let uniswapReturn = 0;
  let fees = 0;

  snapshots = snapshots.filter((entry: any) => {
    return entry.pair?.id === pair?.id;
  });

  // get data about the current position
  const currentPosition: Position = {
    liquidityTokenBalance:
      snapshots[snapshots.length - 1]?.liquidityTokenBalance,
    liquidityTokenTotalSupply: pair.totalSupply,
    pair,
    reserve0: pair.reserve0,
    reserve1: pair.reserve1,
    reserveUSD: pair.reserveUSD,
    token0PriceUSD: pair.token0.derivedETH * ethPrice,
    token1PriceUSD: pair.token1.derivedETH * ethPrice,
  };

  for (const index in snapshots) {
    // get positions at both bounds of the window
    const positionT0 = snapshots[index];
    const positionT1 =
      parseInt(index) === snapshots.length - 1
        ? currentPosition
        : snapshots[parseInt(index) + 1];

    const results = getMetricsForPositionWindow(positionT0, positionT1);
    hodlReturn = hodlReturn + results.hodlReturn;
    netReturn = netReturn + results.netReturn;
    uniswapReturn = uniswapReturn + results.uniswapReturn;
    fees = fees + results.fees;
  }

  return {
    fees: {
      sum: fees,
    },
    net: {
      return: netReturn,
    },
    principal,
    uniswap: {
      return: uniswapReturn,
    },
  };
}

async function fetchSnapshots(account: string): Promise<Position[]> {
  try {
    let skip = 0;
    let allResults: any[] = [];
    let found = false;
    while (!found) {
      let result = await uniswapClient.query({
        fetchPolicy: 'no-cache',
        query: USER_HISTORY,
        variables: {
          skip: skip,
          user: account.toLowerCase(),
        },
      });
      allResults = allResults.concat(result.data.liquidityPositionSnapshots);
      if (result.data.liquidityPositionSnapshots.length < 1000) {
        found = true;
      } else {
        skip += 1000;
      }
    }
    return allResults;
  } catch (e) {
    logger.sentry('Error fetching positions', e);
  }
  return [];
}

async function fetchData(account: string): Promise<UniswapPosition[]> {
  const priceOfEther = ethereumUtils.getEthPriceUnit();

  try {
    let result = await uniswapClient.query({
      fetchPolicy: 'no-cache',
      query: USER_POSITIONS,
      variables: {
        user: account.toLowerCase(),
      },
    });
    if (result?.data?.liquidityPositions) {
      const snapshots = await fetchSnapshots(account);

      return await Promise.all(
        result?.data?.liquidityPositions.map(async (positionData: Position) => {
          const returnData = await getLPReturnsOnPair(
            account,
            positionData.pair,
            Number(priceOfEther),
            snapshots
          );
          return {
            ...positionData,
            ...returnData,
          };
        })
      );
    }
  } catch (e) {
    logger.sentry('Error fetching positions', e);
  }
  return [];
}

// -- Actions ---------------------------------------- //

export const updatePositions = () => async (
  dispatch: AppDispatch,
  getState: AppGetState
) => {
  const { accountAddress, network } = getState().settings;
  const existingPositions = getState().usersPositions;
  const data = await fetchData(accountAddress);
  if (!isEmpty(data)) {
    const payload = {
      ...existingPositions,
      [accountAddress]: data,
    };

    dispatch({
      payload,
      type: UPDATE_POSITIONS,
    });
    saveUniswapPositions(payload, accountAddress, network);
  }
};

const INITIAL_STATE: PositionsState = {};

export default (state = INITIAL_STATE, action: AnyAction) => {
  switch (action.type) {
    case UPDATE_POSITIONS:
      return {
        ...state,
        ...action.payload,
      };
    default:
      return state;
  }
};<|MERGE_RESOLUTION|>--- conflicted
+++ resolved
@@ -8,14 +8,9 @@
 import {
   getUniswapPositions,
   saveUniswapPositions,
-<<<<<<< HEAD
-} from '@rainbow-me/handlers/localstorage/uniswap';
-import { isEmpty } from '@rainbow-me/helpers/utilities';
-import { AppDispatch, AppGetState } from '@rainbow-me/redux/store';
-=======
 } from '@/handlers/localstorage/uniswap';
 import { AppDispatch, AppGetState } from '@/redux/store';
->>>>>>> c0ef4cbd
+import { isEmpty } from '@/helpers/utilities';
 import {
   BUSD_ADDRESS,
   DAI_ADDRESS,
