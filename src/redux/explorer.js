--- conflicted
+++ resolved
@@ -288,11 +288,8 @@
   }, ASSET_INFO_TIMEOUT);
 };
 
-<<<<<<< HEAD
-=======
 const chartsListened = {};
 
->>>>>>> e64ae9ac
 export const emitChartsRequest = (
   assetAddress,
   chartType = DEFAULT_CHART_TYPE
@@ -311,8 +308,6 @@
     const lpTokenAddresses = map(liquidityTokens, token => token.address);
 
     assetCodes = concat(assetAddresses, lpTokenAddresses, DPI_ADDRESS);
-<<<<<<< HEAD
-=======
   }
 
   const newAssetsCodes = assetCodes.filter(code => !chartsListened[code]);
@@ -321,7 +316,6 @@
     assetsSocket.emit(
       ...chartsRetrieval(newAssetsCodes, nativeCurrency, chartType)
     );
->>>>>>> e64ae9ac
   }
 };
 
