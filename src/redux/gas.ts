import { captureException } from '@sentry/react-native';
import { Mutex } from 'async-mutex';
import BigNumber from 'bignumber.js';
import {
  // @ts-ignore
  IS_TESTING,
} from 'react-native-dotenv';
import { AppDispatch, AppGetState } from './store';
import { analytics } from '@/analytics';
import {
  BlocksToConfirmation,
  CurrentBlockParams,
  GasFee,
  GasFeeParam,
  GasFeeParams,
  GasFeeParamsBySpeed,
  GasFeesBySpeed,
  GasFeesPolygonGasStationData,
  LegacyGasFeeParamsBySpeed,
  LegacyGasFeesBySpeed,
  LegacySelectedGasFee,
  RainbowMeteorologyData,
  SelectedGasFee,
} from '@/entities';

import {
  polygonGasStationGetGasPrices,
  rainbowMeteorologyGetData,
} from '@/handlers/gasFees';
import {
  getProviderForNetwork,
  isHardHat,
  isL2Network,
  web3Provider,
} from '@/handlers/web3';
import { Network } from '@/helpers/networkTypes';
import {
  defaultGasParamsFormat,
  gweiToWei,
  parseGasFeeParam,
  parseGasFees,
  parseGasFeesBySpeed,
  parseL2GasPrices,
  parseLegacyGasFeesBySpeed,
  parseRainbowMeteorologyData,
  weiToGwei,
<<<<<<< HEAD
} from '@rainbow-me/parsers';
import { ethUnits, supportedNativeCurrencies } from '@rainbow-me/references';
import { isEmpty, multiply } from '@rainbow-me/utilities';
import { ethereumUtils, gasUtils } from '@rainbow-me/utils';
import logger from 'logger';
=======
} from '@/parsers';
import { ethUnits, supportedNativeCurrencies } from '@/references';
import { multiply } from '@/helpers/utilities';
import { ethereumUtils, gasUtils } from '@/utils';
import logger from '@/utils/logger';
>>>>>>> c0ef4cbd

const { CUSTOM, FAST, NORMAL, SLOW, URGENT, FLASHBOTS_MIN_TIP } = gasUtils;

const mutex = new Mutex();

const withRunExclusive = async (callback: (...args: any[]) => void) =>
  await mutex.runExclusive(callback);

const getGasPricePollingInterval = (network: Network): number => {
  switch (network) {
    case Network.polygon:
      return 2000;
    case Network.arbitrum:
      return 3000;
    default:
      return 5000;
  }
};

const getDefaultGasLimit = (
  network: Network,
  defaultGasLimit: number
): number => {
  switch (network) {
    case Network.arbitrum:
      return ethUnits.arbitrum_basic_tx;
    case Network.polygon:
    case Network.optimism:
    case Network.mainnet:
    default:
      return defaultGasLimit;
  }
};

let gasPricesHandle: NodeJS.Timeout | null = null;

interface GasState {
  defaultGasLimit: number;
  gasLimit: number | null;
  gasFeeParamsBySpeed: GasFeeParamsBySpeed | LegacyGasFeeParamsBySpeed;
  selectedGasFee: SelectedGasFee | LegacySelectedGasFee;
  gasFeesBySpeed: GasFeesBySpeed | LegacyGasFeesBySpeed;
  txNetwork: Network | null;
  currentBlockParams: CurrentBlockParams;
  blocksToConfirmation: BlocksToConfirmation;
  customGasFeeModifiedByUser: boolean;
  l1GasFeeOptimism: BigNumber | null;
}

// -- Constants ------------------------------------------------------------- //
// const GAS_MULTIPLIER = 1.101;
const GAS_UPDATE_DEFAULT_GAS_LIMIT = 'gas/GAS_UPDATE_DEFAULT_GAS_LIMIT';
const GAS_UPDATE_GAS_LIMIT = 'gas/GAS_UPDATE_GAS_LIMIT';
const GAS_PRICES_SUCCESS = 'gas/GAS_PRICES_SUCCESS';
const GAS_FEES_SUCCESS = 'gas/GAS_FEES_SUCCESS';
const GAS_PRICES_CUSTOM_UPDATE = 'gas/GAS_PRICES_CUSTOM_UPDATE';

const GAS_PRICES_RESET = 'gas/GAS_PRICES_RESET';
const GAS_UPDATE_TX_FEE = 'gas/GAS_UPDATE_TX_FEE';
const GAS_UPDATE_GAS_PRICE_OPTION = 'gas/GAS_UPDATE_GAS_PRICE_OPTION';
const GAS_UPDATE_TRANSACTION_NETWORK = 'gas/GAS_UPDATE_TRANSACTION_NETWORK';

const getSelectedGasFee = (
  gasFeeParamsBySpeed: GasFeeParamsBySpeed | LegacyGasFeeParamsBySpeed,
  gasFeesBySpeed: GasFeesBySpeed | LegacyGasFeesBySpeed,
  selectedGasFeeOption: string
): {
  selectedGasFee: SelectedGasFee | LegacySelectedGasFee;
} => {
  const selectedGasParams = gasFeeParamsBySpeed[selectedGasFeeOption];
  const selectedTxFee = gasFeesBySpeed[selectedGasFeeOption];
  // this is going to be undefined for type 0 transactions
  const maxFee = (selectedTxFee as GasFee)?.maxFee;
  return {
    selectedGasFee: {
      estimatedTime: selectedGasParams?.estimatedTime,
      gasFee: { ...selectedTxFee, maxFee },
      gasFeeParams: selectedGasParams,
      option: selectedGasFeeOption,
    } as SelectedGasFee | LegacySelectedGasFee,
  };
};

const getUpdatedGasFeeParams = (
  currentBaseFee: GasFeeParam,
  gasFeeParamsBySpeed: GasFeeParamsBySpeed | LegacyGasFeeParamsBySpeed,
  gasLimit: string,
  nativeCurrency: keyof typeof supportedNativeCurrencies,
  selectedGasFeeOption: string,
  txNetwork: Network,
  l1GasFeeOptimism: BigNumber | null = null
) => {
  const nativeTokenPriceUnit =
    txNetwork !== Network.polygon
      ? ethereumUtils.getEthPriceUnit()
      : ethereumUtils.getMaticPriceUnit();

  const isL2 = isL2Network(txNetwork);

  const gasFeesBySpeed = isL2
    ? parseLegacyGasFeesBySpeed(
        gasFeeParamsBySpeed as LegacyGasFeeParamsBySpeed,
        gasLimit,
        nativeTokenPriceUnit,
        nativeCurrency,
        l1GasFeeOptimism
      )
    : parseGasFeesBySpeed(
        gasFeeParamsBySpeed as GasFeeParamsBySpeed,
        currentBaseFee,
        gasLimit,
        nativeTokenPriceUnit,
        nativeCurrency
      );
  const selectedGasParams = getSelectedGasFee(
    gasFeeParamsBySpeed,
    gasFeesBySpeed,
    selectedGasFeeOption
  );
  return {
    gasFeesBySpeed,
    selectedGasFee: selectedGasParams?.selectedGasFee,
  };
};

// -- Actions --------------------------------------------------------------- //

/**
 * Used to update the selectedFee when trying to speed up or cancel
 * @param speed
 * @param newMaxPriorityFeePerGas
 */
export const updateGasFeeForSpeed = (
  speed: string,
  newMaxPriorityFeePerGas: string
) => async (dispatch: AppDispatch, getState: AppGetState) => {
  const { gasFeeParamsBySpeed } = getState().gas;
  const newGasFeeParams = { ...gasFeeParamsBySpeed };
  newGasFeeParams[speed].maxPriorityFeePerGas = parseGasFeeParam(
    newMaxPriorityFeePerGas
  );

  dispatch({
    payload: {
      gasFeeParamsBySpeed: newGasFeeParams,
    },
    type: GAS_PRICES_SUCCESS,
  });
};

export const gasUpdateToCustomGasFee = (gasParams: GasFeeParams) => async (
  dispatch: AppDispatch,
  getState: AppGetState
) => {
  const {
    txNetwork,
    defaultGasLimit,
    gasFeesBySpeed,
    gasFeeParamsBySpeed,
    gasLimit,
    currentBlockParams,
    blocksToConfirmation,
  } = getState().gas;

  const { nativeCurrency } = getState().settings;
  const _gasLimit = gasLimit || getDefaultGasLimit(txNetwork, defaultGasLimit);

  const nativeTokenPriceUnit =
    txNetwork !== Network.polygon
      ? ethereumUtils.getEthPriceUnit()
      : ethereumUtils.getMaticPriceUnit();

  const customGasFees = parseGasFees(
    gasParams,
    currentBlockParams?.baseFeePerGas,
    _gasLimit,
    nativeTokenPriceUnit,
    nativeCurrency
  );
  const newGasFeesBySpeed = { ...gasFeesBySpeed };
  const newGasFeeParamsBySpeed = { ...gasFeeParamsBySpeed };

  newGasFeesBySpeed[CUSTOM] = customGasFees;
  newGasFeeParamsBySpeed[CUSTOM] = defaultGasParamsFormat(
    CUSTOM,
    gasParams.maxFeePerGas.amount,
    gasParams.maxPriorityFeePerGas.amount,
    blocksToConfirmation
  );
  const newSelectedGasFee = getSelectedGasFee(
    newGasFeeParamsBySpeed,
    newGasFeesBySpeed,
    CUSTOM
  );
  dispatch({
    payload: {
      customGasFeeModifiedByUser: true,
      gasFeeParamsBySpeed: newGasFeeParamsBySpeed,
      gasFeesBySpeed: newGasFeesBySpeed,
      selectedGasFee: newSelectedGasFee.selectedGasFee,
    },
    type: GAS_PRICES_CUSTOM_UPDATE,
  });
};

const getPolygonGasPrices = async () => {
  const {
    data: { result },
  }: {
    data: GasFeesPolygonGasStationData;
  } = await polygonGasStationGetGasPrices();
  const polygonGasPriceBumpFactor = 1.05;

  // Override required to make it compatible with other responses
  const polygonGasStationPrices = {
    fast: Math.ceil(
      Number(multiply(result['ProposeGasPrice'], polygonGasPriceBumpFactor))
    ),
    // 1 blocks, 2.5 - 3 secs
    fastWait: 0.05,
    normal: Math.ceil(
      Number(multiply(result['SafeGasPrice'], polygonGasPriceBumpFactor))
    ),
    // 2 blocks, 6 secs
    normalWait: 0.1,
    urgent: Math.ceil(
      Number(multiply(result['FastGasPrice'], polygonGasPriceBumpFactor))
    ),
    // 1 blocks, 2.5 - 3 secs
    urgentWait: 0.05,
  };
  return polygonGasStationPrices;
};

const getArbitrumGasPrices = async () => {
  const provider = await getProviderForNetwork(Network.arbitrum);
  const baseGasPrice = await provider.getGasPrice();
  const normalGasPrice = weiToGwei(baseGasPrice.toString());

  const priceData = {
    fast: Number(normalGasPrice),
    fastWait: 0.14,
    // 2 blocks, 8 secs
    normal: Number(normalGasPrice),
    normalWait: 0.14,
    urgent: Number(normalGasPrice),
    urgentWait: 0.14,
  };

  return priceData;
};

const getOptimismGasPrices = async () => {
  const provider = await getProviderForNetwork(Network.optimism);
  const baseGasPrice = await provider.getGasPrice();
  const normalGasPrice = weiToGwei(baseGasPrice.toString());

  const priceData = {
    fast: normalGasPrice,
    fastWait: 0.34,
    normal: normalGasPrice,
    // 20 secs
    normalWait: 0.34,
    urgent: normalGasPrice,
    urgentWait: 0.34,
  };
  return priceData;
};

export const getEIP1559GasParams = async () => {
  const { data } = (await rainbowMeteorologyGetData()) as {
    data: RainbowMeteorologyData;
  };
  const {
    gasFeeParamsBySpeed,
    baseFeePerGas,
    baseFeeTrend,
    currentBaseFee,
    blocksToConfirmation,
  } = parseRainbowMeteorologyData(data);
  return {
    baseFeePerGas,
    blocksToConfirmation,
    currentBaseFee,
    gasFeeParamsBySpeed,
    trend: baseFeeTrend,
  };
};

export const gasPricesStartPolling = (
  network = Network.mainnet,
  flashbots = false
) => async (dispatch: AppDispatch, getState: AppGetState) => {
  dispatch(gasPricesStopPolling());

  const getGasPrices = (network: Network) =>
    withRunExclusive(
      () =>
        new Promise(async (fetchResolve, fetchReject) => {
          try {
            dispatch({
              payload: network,
              type: GAS_UPDATE_TRANSACTION_NETWORK,
            });
            const {
              gasFeeParamsBySpeed: existingGasFees,
              customGasFeeModifiedByUser,
              defaultGasLimit,
              gasLimit,
              selectedGasFee,
              txNetwork,
              selectedGasFee: lastSelectedGasFee,
              gasFeesBySpeed: lastGasFeesBySpeed,
              currentBlockParams,
              l1GasFeeOptimism,
            } = getState().gas;
            const { nativeCurrency } = getState().settings;
            const isL2 = isL2Network(network);
            let dataIsReady = true;
            if (isL2) {
              let adjustedGasFees;
              if (network === Network.polygon) {
                adjustedGasFees = await getPolygonGasPrices();
              } else if (network === Network.arbitrum) {
                adjustedGasFees = await getArbitrumGasPrices();
              } else if (network === Network.optimism) {
                adjustedGasFees = await getOptimismGasPrices();
                dataIsReady = l1GasFeeOptimism !== null;
              }
              if (!adjustedGasFees) return;

              const gasFeeParamsBySpeed = parseL2GasPrices(adjustedGasFees);
              if (!gasFeeParamsBySpeed) return;

              const _selectedGasFeeOption = selectedGasFee.option || NORMAL;
              const _gasLimit =
                gasLimit || getDefaultGasLimit(txNetwork, defaultGasLimit);
              const {
                selectedGasFee: updatedSelectedGasFee,
                gasFeesBySpeed: updatedGasFeesBySpeed,
              } = dataIsReady
                ? getUpdatedGasFeeParams(
                    currentBlockParams?.baseFeePerGas,
                    gasFeeParamsBySpeed,
                    _gasLimit,
                    nativeCurrency,
                    _selectedGasFeeOption,
                    txNetwork,
                    l1GasFeeOptimism
                  )
                : {
                    gasFeesBySpeed: lastGasFeesBySpeed,
                    selectedGasFee: lastSelectedGasFee,
                  };
              dispatch({
                payload: {
                  gasFeeParamsBySpeed,
                  gasFeesBySpeed: updatedGasFeesBySpeed,
                  selectedGasFee: updatedSelectedGasFee,
                },
                type: GAS_FEES_SUCCESS,
              });
            } else {
              try {
                const {
                  gasFeeParamsBySpeed,
                  baseFeePerGas,
                  trend,
                  currentBaseFee,
                  blocksToConfirmation,
                } = await getEIP1559GasParams();

                if (flashbots) {
                  [SLOW, NORMAL, FAST, URGENT].forEach(speed => {
                    // Override min tip to 5 if needed, when flashbots is enabled
                    // See https://docs.flashbots.net/flashbots-protect/rpc/quick-start#choosing-the-right-gas-price
                    if (gasFeeParamsBySpeed[speed]) {
                      if (
                        Number(
                          gasFeeParamsBySpeed[speed].maxPriorityFeePerGas.gwei
                        ) < FLASHBOTS_MIN_TIP
                      ) {
                        gasFeeParamsBySpeed[speed] = {
                          ...gasFeeParamsBySpeed[speed],
                          maxPriorityFeePerGas: {
                            amount: `${FLASHBOTS_MIN_TIP}000000000`,
                            display: `${FLASHBOTS_MIN_TIP} gwei`,
                            gwei: `${FLASHBOTS_MIN_TIP}`,
                          },
                        };
                      }
                    }
                  });
                }

                // Set a really gas estimate to guarantee that we're gonna be over
                // the basefee at the time we fork mainnet during our hardhat tests
                let baseFee = baseFeePerGas;
                if (network === Network.mainnet && IS_TESTING === 'true') {
                  const providerUrl = (
                    web3Provider ||
                    ({} as {
                      connection: { url: string };
                    })
                  )?.connection?.url;
                  if (isHardHat(providerUrl)) {
                    baseFee = parseGasFeeParam(gweiToWei(1000));
                  }
                }

                if (customGasFeeModifiedByUser) {
                  // Preserve custom values while updating prices
                  gasFeeParamsBySpeed[CUSTOM] = {
                    ...existingGasFees[CUSTOM],
                    baseFeePerGas: baseFee,
                  };
                } else {
                  // set CUSTOM to URGENT if not defined
                  gasFeeParamsBySpeed[CUSTOM] = gasFeeParamsBySpeed[URGENT];
                }
                const _selectedGasFeeOption = selectedGasFee.option || NORMAL;
                const _gasLimit =
                  gasLimit || getDefaultGasLimit(txNetwork, defaultGasLimit);

                const {
                  selectedGasFee: updatedSelectedGasFee,
                  gasFeesBySpeed,
                } = getUpdatedGasFeeParams(
                  currentBaseFee,
                  gasFeeParamsBySpeed,
                  _gasLimit,
                  nativeCurrency,
                  _selectedGasFeeOption,
                  txNetwork,
                  null
                );

                dispatch({
                  payload: {
                    blocksToConfirmation,
                    currentBlockParams: {
                      baseFeePerGas: currentBaseFee,
                      trend,
                    },
                    gasFeeParamsBySpeed: gasFeeParamsBySpeed,
                    gasFeesBySpeed,
                    selectedGasFee: updatedSelectedGasFee,
                  },
                  type: GAS_FEES_SUCCESS,
                });
              } catch (e) {
                captureException(new Error('Etherscan gas estimates failed'));
                logger.sentry('Etherscan gas estimates error:', e);
                logger.sentry('falling back to eth gas station');
              }
            }
            fetchResolve(true);
          } catch (error) {
            captureException(new Error('all gas estimates failed'));
            logger.sentry('gas estimates error', error);
            fetchReject(error);
          }
        })
    );

  const watchGasPrices = async (network: Network, pollingInterval: number) => {
    try {
      await getGasPrices(network);
      // eslint-disable-next-line no-empty
    } catch (e) {
    } finally {
      gasPricesHandle && clearTimeout(gasPricesHandle);
      gasPricesHandle = setTimeout(() => {
        watchGasPrices(network, pollingInterval);
      }, pollingInterval);
    }
  };

  const pollingInterval = getGasPricePollingInterval(network);
  watchGasPrices(network, pollingInterval);
};

export const gasUpdateGasFeeOption = (newGasPriceOption: string) => (
  dispatch: AppDispatch,
  getState: AppGetState
) =>
  withRunExclusive(async () => {
    const {
      gasFeeParamsBySpeed,
      gasFeesBySpeed,
      selectedGasFee: oldSelectedFee,
    } = getState().gas;
    if (oldSelectedFee.option === newGasPriceOption) return;

    const gasPriceOption = newGasPriceOption || NORMAL;
    if (isEmpty(gasFeeParamsBySpeed)) return;
    const selectedGasFee = getSelectedGasFee(
      gasFeeParamsBySpeed,
      gasFeesBySpeed,
      gasPriceOption
    );
    dispatch({
      payload: selectedGasFee,
      type: GAS_UPDATE_GAS_PRICE_OPTION,
    });
    analytics.track('Updated Gas Price', { gasPriceOption: gasPriceOption });
  });

export const gasUpdateDefaultGasLimit = (
  defaultGasLimit = ethUnits.basic_tx
) => (dispatch: AppDispatch) => {
  dispatch({
    payload: defaultGasLimit,
    type: GAS_UPDATE_DEFAULT_GAS_LIMIT,
  });
  dispatch(gasUpdateTxFee(defaultGasLimit));
};

export const gasUpdateTxFee = (
  updatedGasLimit?: number,
  overrideGasOption?: string,
  l1GasFeeOptimism: BigNumber | null = null
) => (dispatch: AppDispatch, getState: AppGetState) =>
  withRunExclusive(async () => {
    const {
      defaultGasLimit,
      gasLimit,
      gasFeeParamsBySpeed,
      selectedGasFee,
      txNetwork,
      currentBlockParams,
    } = getState().gas;

    const { nativeCurrency } = getState().settings;
    if (
      isEmpty(gasFeeParamsBySpeed) ||
      (txNetwork === Network.optimism && l1GasFeeOptimism === null)
    ) {
      // if fee prices not ready, we need to store the gas limit for future calculations
      // the rest is as the initial state value
      if (updatedGasLimit) {
        dispatch({
          payload: updatedGasLimit,
          type: GAS_UPDATE_GAS_LIMIT,
        });
      }
    } else {
      const _selectedGasFeeOption =
        overrideGasOption || selectedGasFee.option || NORMAL;
      const _gasLimit =
        updatedGasLimit ||
        gasLimit ||
        getDefaultGasLimit(txNetwork, defaultGasLimit);

      const {
        selectedGasFee: updatedSelectedGasFee,
        gasFeesBySpeed,
      } = getUpdatedGasFeeParams(
        currentBlockParams?.baseFeePerGas,
        gasFeeParamsBySpeed,
        _gasLimit,
        nativeCurrency,
        _selectedGasFeeOption,
        txNetwork,
        l1GasFeeOptimism
      );
      dispatch({
        payload: {
          gasFeesBySpeed,
          gasLimit: _gasLimit,
          l1GasFeeOptimism,
          selectedGasFee: updatedSelectedGasFee,
        },
        type: GAS_UPDATE_TX_FEE,
      });
    }
  });

export const gasPricesStopPolling = () => (dispatch: AppDispatch) => {
  gasPricesHandle && clearTimeout(gasPricesHandle);
  dispatch({
    type: GAS_PRICES_RESET,
  });
};

// -- Reducer --------------------------------------------------------------- //
const INITIAL_STATE: GasState = {
  blocksToConfirmation: {} as BlocksToConfirmation,
  currentBlockParams: {} as CurrentBlockParams,
  customGasFeeModifiedByUser: false,
  defaultGasLimit: ethUnits.basic_tx,
  gasFeeParamsBySpeed: {},
  gasFeesBySpeed: {},
  gasLimit: null,
  l1GasFeeOptimism: null,
  selectedGasFee: {} as SelectedGasFee,
  txNetwork: null,
};

export default (
  state = INITIAL_STATE,
  action: { type: string; payload: any }
) => {
  switch (action.type) {
    case GAS_UPDATE_DEFAULT_GAS_LIMIT:
      return {
        ...state,
        defaultGasLimit: action.payload,
      };
    case GAS_UPDATE_GAS_LIMIT:
      return {
        ...state,
        gasLimit: action.payload,
      };
    case GAS_PRICES_SUCCESS:
      return {
        ...state,
        gasFeeParamsBySpeed: action.payload.gasFeeParamsBySpeed,
      };
    case GAS_FEES_SUCCESS:
      return {
        ...state,
        blocksToConfirmation: action.payload.blocksToConfirmation,
        currentBlockParams: action.payload.currentBlockParams,
        gasFeeParamsBySpeed: action.payload.gasFeeParamsBySpeed,
        gasFeesBySpeed: action.payload.gasFeesBySpeed,
        selectedGasFee: action.payload.selectedGasFee,
      };
    case GAS_PRICES_CUSTOM_UPDATE:
      return {
        ...state,
        customGasFeeModifiedByUser: action.payload.customGasFeeModifiedByUser,
        gasFeeParamsBySpeed: action.payload.gasFeeParamsBySpeed,
        gasFeesBySpeed: action.payload.gasFeesBySpeed,
        selectedGasFee: action.payload.selectedGasFee,
      };
    case GAS_UPDATE_TX_FEE:
      return {
        ...state,
        gasFeesBySpeed: action.payload.gasFeesBySpeed,
        gasLimit: action.payload.gasLimit,
        l1GasFeeOptimism: action.payload.l1GasFeeOptimism,
        selectedGasFee: action.payload.selectedGasFee,
      };
    case GAS_UPDATE_GAS_PRICE_OPTION:
      return {
        ...state,
        selectedGasFee: action.payload.selectedGasFee,
      };
    case GAS_UPDATE_TRANSACTION_NETWORK:
      return {
        ...state,
        txNetwork: action.payload,
      };
    case GAS_PRICES_RESET:
      return INITIAL_STATE;
    default:
      return state;
  }
};<|MERGE_RESOLUTION|>--- conflicted
+++ resolved
@@ -44,19 +44,11 @@
   parseLegacyGasFeesBySpeed,
   parseRainbowMeteorologyData,
   weiToGwei,
-<<<<<<< HEAD
-} from '@rainbow-me/parsers';
-import { ethUnits, supportedNativeCurrencies } from '@rainbow-me/references';
-import { isEmpty, multiply } from '@rainbow-me/utilities';
-import { ethereumUtils, gasUtils } from '@rainbow-me/utils';
-import logger from 'logger';
-=======
 } from '@/parsers';
 import { ethUnits, supportedNativeCurrencies } from '@/references';
-import { multiply } from '@/helpers/utilities';
 import { ethereumUtils, gasUtils } from '@/utils';
 import logger from '@/utils/logger';
->>>>>>> c0ef4cbd
+import { isEmpty, multiply } from '@/helpers/utilities';
 
 const { CUSTOM, FAST, NORMAL, SLOW, URGENT, FLASHBOTS_MIN_TIP } = gasUtils;
 
