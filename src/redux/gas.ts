import { Mutex } from 'async-mutex';
import BigNumber from 'bignumber.js';
import { isEmpty } from 'lodash';
import { IS_TESTING } from 'react-native-dotenv';
import { AppDispatch, AppGetState } from './store';
import { analytics } from '@/analytics';
import { logger, RainbowError } from '@/logger';
import {
  BlocksToConfirmation,
  CurrentBlockParams,
  GasFee,
  GasFeeParam,
  GasFeeParams,
  GasFeeParamsBySpeed,
  GasFeesBySpeed,
  GasFeesPolygonGasStationData,
  LegacyGasFeeParamsBySpeed,
  LegacyGasFeesBySpeed,
  LegacySelectedGasFee,
  RainbowMeteorologyData,
  SelectedGasFee,
} from '@/entities';

import {
  bscGasStationGetGasPrices,
  polygonGasStationGetGasPrices,
  rainbowMeteorologyGetData,
} from '@/handlers/gasFees';
import {
  getProviderForNetwork,
  isHardHat,
  isL2Network,
  web3Provider,
} from '@/handlers/web3';
import { Network } from '@/helpers/networkTypes';
import {
  defaultGasParamsFormat,
  gweiToWei,
  parseGasFeeParam,
  parseGasFees,
  parseGasFeesBySpeed,
  parseL2GasPrices,
  parseLegacyGasFeesBySpeed,
  parseRainbowMeteorologyData,
  weiToGwei,
} from '@/parsers';
import { ethUnits, supportedNativeCurrencies } from '@/references';
import { multiply } from '@/helpers/utilities';
import { ethereumUtils, gasUtils } from '@/utils';
<<<<<<< HEAD
import logger from '@/utils/logger';
=======
>>>>>>> f68e3c8f
import { GasFeesBscGasStationData } from '@/entities/gas';

const { CUSTOM, FAST, NORMAL, SLOW, URGENT, FLASHBOTS_MIN_TIP } = gasUtils;

const mutex = new Mutex();

const withRunExclusive = async (callback: (...args: any[]) => void) =>
  await mutex.runExclusive(callback);

const getGasPricePollingInterval = (network: Network): number => {
  switch (network) {
    case Network.bsc:
    case Network.polygon:
      return 2000;
    case Network.arbitrum:
    case Network.bsc:
      return 3000;
    default:
      return 5000;
  }
};

const getDefaultGasLimit = (
  network: Network,
  defaultGasLimit: number
): number => {
  switch (network) {
    case Network.arbitrum:
      return ethUnits.arbitrum_basic_tx;
    case Network.polygon:
    case Network.bsc:
    case Network.optimism:
    case Network.mainnet:
    default:
      return defaultGasLimit;
  }
};

let gasPricesHandle: NodeJS.Timeout | null = null;

interface GasState {
  defaultGasLimit: number;
  gasLimit: number | null;
  gasFeeParamsBySpeed: GasFeeParamsBySpeed | LegacyGasFeeParamsBySpeed;
  selectedGasFee: SelectedGasFee | LegacySelectedGasFee;
  gasFeesBySpeed: GasFeesBySpeed | LegacyGasFeesBySpeed;
  txNetwork: Network | null;
  currentBlockParams: CurrentBlockParams;
  blocksToConfirmation: BlocksToConfirmation;
  customGasFeeModifiedByUser: boolean;
  l1GasFeeOptimism: BigNumber | null;
}

// -- Constants ------------------------------------------------------------- //
// const GAS_MULTIPLIER = 1.101;
const GAS_UPDATE_DEFAULT_GAS_LIMIT = 'gas/GAS_UPDATE_DEFAULT_GAS_LIMIT';
const GAS_UPDATE_GAS_LIMIT = 'gas/GAS_UPDATE_GAS_LIMIT';
const GAS_PRICES_SUCCESS = 'gas/GAS_PRICES_SUCCESS';
const GAS_FEES_SUCCESS = 'gas/GAS_FEES_SUCCESS';
const GAS_PRICES_CUSTOM_UPDATE = 'gas/GAS_PRICES_CUSTOM_UPDATE';

const GAS_PRICES_RESET = 'gas/GAS_PRICES_RESET';
const GAS_UPDATE_TX_FEE = 'gas/GAS_UPDATE_TX_FEE';
const GAS_UPDATE_GAS_PRICE_OPTION = 'gas/GAS_UPDATE_GAS_PRICE_OPTION';
const GAS_UPDATE_TRANSACTION_NETWORK = 'gas/GAS_UPDATE_TRANSACTION_NETWORK';

const getSelectedGasFee = (
  gasFeeParamsBySpeed: GasFeeParamsBySpeed | LegacyGasFeeParamsBySpeed,
  gasFeesBySpeed: GasFeesBySpeed | LegacyGasFeesBySpeed,
  selectedGasFeeOption: string
): {
  selectedGasFee: SelectedGasFee | LegacySelectedGasFee;
} => {
  const selectedGasParams = gasFeeParamsBySpeed[selectedGasFeeOption];
  const selectedTxFee = gasFeesBySpeed[selectedGasFeeOption];
  // this is going to be undefined for type 0 transactions
  const maxFee = (selectedTxFee as GasFee)?.maxFee;
  return {
    selectedGasFee: {
      estimatedTime: selectedGasParams?.estimatedTime,
      gasFee: { ...selectedTxFee, maxFee },
      gasFeeParams: selectedGasParams,
      option: selectedGasFeeOption,
    } as SelectedGasFee | LegacySelectedGasFee,
  };
};

const getUpdatedGasFeeParams = (
  currentBaseFee: GasFeeParam,
  gasFeeParamsBySpeed: GasFeeParamsBySpeed | LegacyGasFeeParamsBySpeed,
  gasLimit: string,
  nativeCurrency: keyof typeof supportedNativeCurrencies,
  selectedGasFeeOption: string,
  txNetwork: Network,
  l1GasFeeOptimism: BigNumber | null = null
) => {
<<<<<<< HEAD
  const nativeTokenPriceUnit = ethereumUtils.getPriceOfNativeAssetForNetwork(
    txNetwork
  );
=======
  let nativeTokenPriceUnit = ethereumUtils.getEthPriceUnit();

  switch (txNetwork) {
    case Network.polygon:
      nativeTokenPriceUnit = ethereumUtils.getMaticPriceUnit();
      break;
    case Network.bsc:
      nativeTokenPriceUnit = ethereumUtils.getBnbPriceUnit();
      break;
    default:
      nativeTokenPriceUnit = ethereumUtils.getEthPriceUnit();
      break;
  }

>>>>>>> f68e3c8f
  const isL2 = isL2Network(txNetwork);

  const gasFeesBySpeed = isL2
    ? parseLegacyGasFeesBySpeed(
        gasFeeParamsBySpeed as LegacyGasFeeParamsBySpeed,
        gasLimit,
        nativeTokenPriceUnit,
        nativeCurrency,
        l1GasFeeOptimism
      )
    : parseGasFeesBySpeed(
        gasFeeParamsBySpeed as GasFeeParamsBySpeed,
        currentBaseFee,
        gasLimit,
        nativeTokenPriceUnit,
        nativeCurrency
      );
  const selectedGasParams = getSelectedGasFee(
    gasFeeParamsBySpeed,
    gasFeesBySpeed,
    selectedGasFeeOption
  );
  return {
    gasFeesBySpeed,
    selectedGasFee: selectedGasParams?.selectedGasFee,
  };
};

// -- Actions --------------------------------------------------------------- //

/**
 * Used to update the selectedFee when trying to speed up or cancel
 * @param speed
 * @param newMaxPriorityFeePerGas
 */
export const updateGasFeeForSpeed = (
  speed: string,
  newMaxPriorityFeePerGas: string
) => async (dispatch: AppDispatch, getState: AppGetState) => {
  const { gasFeeParamsBySpeed } = getState().gas;
  const newGasFeeParams = { ...gasFeeParamsBySpeed };
  newGasFeeParams[speed].maxPriorityFeePerGas = parseGasFeeParam(
    newMaxPriorityFeePerGas
  );

  dispatch({
    payload: {
      gasFeeParamsBySpeed: newGasFeeParams,
    },
    type: GAS_PRICES_SUCCESS,
  });
};

export const gasUpdateToCustomGasFee = (gasParams: GasFeeParams) => async (
  dispatch: AppDispatch,
  getState: AppGetState
) => {
  const {
    txNetwork,
    defaultGasLimit,
    gasFeesBySpeed,
    gasFeeParamsBySpeed,
    gasLimit,
    currentBlockParams,
    blocksToConfirmation,
  } = getState().gas;

  const { nativeCurrency } = getState().settings;
  const _gasLimit = gasLimit || getDefaultGasLimit(txNetwork, defaultGasLimit);

  let nativeTokenPriceUnit = ethereumUtils.getEthPriceUnit();

  switch (txNetwork) {
    case Network.polygon:
      nativeTokenPriceUnit = ethereumUtils.getMaticPriceUnit();
      break;
    case Network.bsc:
      nativeTokenPriceUnit = ethereumUtils.getBnbPriceUnit();
      break;
    default:
      nativeTokenPriceUnit = ethereumUtils.getEthPriceUnit();
      break;
  }

  const customGasFees = parseGasFees(
    gasParams,
    currentBlockParams?.baseFeePerGas,
    _gasLimit,
    nativeTokenPriceUnit,
    nativeCurrency
  );
  const newGasFeesBySpeed = { ...gasFeesBySpeed };
  const newGasFeeParamsBySpeed = { ...gasFeeParamsBySpeed };

  newGasFeesBySpeed[CUSTOM] = customGasFees;
  newGasFeeParamsBySpeed[CUSTOM] = defaultGasParamsFormat(
    CUSTOM,
    gasParams.maxBaseFee.amount,
    gasParams.maxPriorityFeePerGas.amount,
    blocksToConfirmation
  );
  const newSelectedGasFee = getSelectedGasFee(
    newGasFeeParamsBySpeed,
    newGasFeesBySpeed,
    CUSTOM
  );
  dispatch({
    payload: {
      customGasFeeModifiedByUser: true,
      gasFeeParamsBySpeed: newGasFeeParamsBySpeed,
      gasFeesBySpeed: newGasFeesBySpeed,
      selectedGasFee: newSelectedGasFee.selectedGasFee,
    },
    type: GAS_PRICES_CUSTOM_UPDATE,
  });
};

const getPolygonGasPrices = async () => {
  try {
    const {
      data: { result },
    }: {
      data: GasFeesPolygonGasStationData;
    } = await polygonGasStationGetGasPrices();
    const polygonGasPriceBumpFactor = 1.05;

    // Override required to make it compatible with other responses
    const polygonGasStationPrices = {
      fast: Math.ceil(
        Number(multiply(result['ProposeGasPrice'], polygonGasPriceBumpFactor))
      ),
      // 1 blocks, 2.5 - 3 secs
      fastWait: 0.05,
      normal: Math.ceil(
        Number(multiply(result['SafeGasPrice'], polygonGasPriceBumpFactor))
      ),
      // 2 blocks, 6 secs
      normalWait: 0.1,
      urgent: Math.ceil(
        Number(multiply(result['FastGasPrice'], polygonGasPriceBumpFactor))
      ),
      // 1 blocks, 2.5 - 3 secs
      urgentWait: 0.05,
    };
    return polygonGasStationPrices;
  } catch (e) {
    logger.error(new RainbowError(`failed to fetch polygon gas prices ${e}`));
    return null;
  }
};

const getBscGasPrices = async () => {
<<<<<<< HEAD
  const {
    data: { result },
  }: {
    data: GasFeesBscGasStationData;
  } = await bscGasStationGetGasPrices();

  const bscGasPriceBumpFactor = 1.05;

  // Override required to make it compatible with other responses
  const bscGasStationPrices = {
    fast: Math.ceil(
      Number(multiply(result['ProposeGasPrice'], bscGasPriceBumpFactor))
    ),
    // 1 blocks, 2.5 - 3 secs
    fastWait: 0.05,
    normal: Math.ceil(
      Number(multiply(result['SafeGasPrice'], bscGasPriceBumpFactor))
    ),
    // 2 blocks, 6 secs
    normalWait: 0.1,
    urgent: Math.ceil(
      Number(multiply(result['FastGasPrice'], bscGasPriceBumpFactor))
    ),
    // 1 blocks, 2.5 - 3 secs
    urgentWait: 0.05,
  };
  return bscGasStationPrices;
=======
  try {
    const {
      data: { result },
    }: {
      data: GasFeesBscGasStationData;
    } = await bscGasStationGetGasPrices();

    const bscGasPriceBumpFactor = 1.05;

    // Override required to make it compatible with other responses
    const bscGasStationPrices = {
      fast: Math.ceil(
        Number(multiply(result['ProposeGasPrice'], bscGasPriceBumpFactor))
      ),
      // 1 blocks, 2.5 - 3 secs
      fastWait: 0.05,
      normal: Math.ceil(
        Number(multiply(result['SafeGasPrice'], bscGasPriceBumpFactor))
      ),
      // 2 blocks, 6 secs
      normalWait: 0.1,
      urgent: Math.ceil(
        Number(multiply(result['FastGasPrice'], bscGasPriceBumpFactor))
      ),
      // 1 blocks, 2.5 - 3 secs
      urgentWait: 0.05,
    };
    return bscGasStationPrices;
  } catch (e) {
    logger.error(new RainbowError(`failed to fetch BSC gas prices ${e}`));
    return null;
  }
>>>>>>> f68e3c8f
};
const getArbitrumGasPrices = async () => {
  const provider = await getProviderForNetwork(Network.arbitrum);
  const baseGasPrice = await provider.getGasPrice();
  const normalGasPrice = weiToGwei(baseGasPrice.toString());

  const priceData = {
    fast: Number(normalGasPrice),
    fastWait: 0.14,
    // 2 blocks, 8 secs
    normal: Number(normalGasPrice),
    normalWait: 0.14,
    urgent: Number(normalGasPrice),
    urgentWait: 0.14,
  };

  return priceData;
};

const getOptimismGasPrices = async () => {
  const provider = await getProviderForNetwork(Network.optimism);
  const baseGasPrice = await provider.getGasPrice();
  const normalGasPrice = weiToGwei(baseGasPrice.toString());

  const priceData = {
    fast: normalGasPrice,
    fastWait: 0.34,
    normal: normalGasPrice,
    // 20 secs
    normalWait: 0.34,
    urgent: normalGasPrice,
    urgentWait: 0.34,
  };
  return priceData;
};

export const getEIP1559GasParams = async () => {
  const { data } = (await rainbowMeteorologyGetData()) as {
    data: RainbowMeteorologyData;
  };
  const {
    gasFeeParamsBySpeed,
    baseFeePerGas,
    baseFeeTrend,
    currentBaseFee,
    blocksToConfirmation,
  } = parseRainbowMeteorologyData(data);
  return {
    baseFeePerGas,
    blocksToConfirmation,
    currentBaseFee,
    gasFeeParamsBySpeed,
    trend: baseFeeTrend,
  };
};

export const gasPricesStartPolling = (
  network = Network.mainnet,
  flashbots = false
) => async (dispatch: AppDispatch, getState: AppGetState) => {
  dispatch(gasPricesStopPolling());

  const getGasPrices = (network: Network) =>
    withRunExclusive(
      () =>
        new Promise(async (fetchResolve, fetchReject) => {
          try {
            dispatch({
              payload: network,
              type: GAS_UPDATE_TRANSACTION_NETWORK,
            });
            const {
              gasFeeParamsBySpeed: existingGasFees,
              customGasFeeModifiedByUser,
              defaultGasLimit,
              gasLimit,
              selectedGasFee,
              txNetwork,
              selectedGasFee: lastSelectedGasFee,
              gasFeesBySpeed: lastGasFeesBySpeed,
              currentBlockParams,
              l1GasFeeOptimism,
            } = getState().gas;
            const { nativeCurrency } = getState().settings;
            const isL2 = isL2Network(network);
            let dataIsReady = true;
            if (isL2) {
              let adjustedGasFees;
              if (network === Network.polygon) {
                adjustedGasFees = await getPolygonGasPrices();
              } else if (network === Network.arbitrum) {
                adjustedGasFees = await getArbitrumGasPrices();
              } else if (network === Network.bsc) {
                adjustedGasFees = await getBscGasPrices();
              } else if (network === Network.optimism) {
                adjustedGasFees = await getOptimismGasPrices();
                dataIsReady = l1GasFeeOptimism !== null;
              }
              if (!adjustedGasFees) return;

              const gasFeeParamsBySpeed = parseL2GasPrices(adjustedGasFees);
              if (!gasFeeParamsBySpeed) return;

              const _selectedGasFeeOption = selectedGasFee.option || NORMAL;
              const _gasLimit =
                gasLimit || getDefaultGasLimit(txNetwork, defaultGasLimit);
              const {
                selectedGasFee: updatedSelectedGasFee,
                gasFeesBySpeed: updatedGasFeesBySpeed,
              } = dataIsReady
                ? getUpdatedGasFeeParams(
                    currentBlockParams?.baseFeePerGas,
                    gasFeeParamsBySpeed,
                    _gasLimit,
                    nativeCurrency,
                    _selectedGasFeeOption,
                    txNetwork,
                    l1GasFeeOptimism
                  )
                : {
                    gasFeesBySpeed: lastGasFeesBySpeed,
                    selectedGasFee: lastSelectedGasFee,
                  };
              dispatch({
                payload: {
                  gasFeeParamsBySpeed,
                  gasFeesBySpeed: updatedGasFeesBySpeed,
                  selectedGasFee: updatedSelectedGasFee,
                },
                type: GAS_FEES_SUCCESS,
              });
            } else {
              try {
                const {
                  gasFeeParamsBySpeed,
                  baseFeePerGas,
                  trend,
                  currentBaseFee,
                  blocksToConfirmation,
                } = await getEIP1559GasParams();

                if (flashbots) {
                  [SLOW, NORMAL, FAST, URGENT].forEach(speed => {
                    // Override min tip to 5 if needed, when flashbots is enabled
                    // See https://docs.flashbots.net/flashbots-protect/rpc/quick-start#choosing-the-right-gas-price
                    if (gasFeeParamsBySpeed[speed]) {
                      if (
                        Number(
                          gasFeeParamsBySpeed[speed].maxPriorityFeePerGas.gwei
                        ) < FLASHBOTS_MIN_TIP
                      ) {
                        gasFeeParamsBySpeed[speed] = {
                          ...gasFeeParamsBySpeed[speed],
                          maxPriorityFeePerGas: {
                            amount: `${FLASHBOTS_MIN_TIP}000000000`,
                            display: `${FLASHBOTS_MIN_TIP} gwei`,
                            gwei: `${FLASHBOTS_MIN_TIP}`,
                          },
                        };
                      }
                    }
                  });
                }

                // Set a really gas estimate to guarantee that we're gonna be over
                // the basefee at the time we fork mainnet during our hardhat tests
                let baseFee = baseFeePerGas;
                if (network === Network.mainnet && IS_TESTING === 'true') {
                  const providerUrl = (
                    web3Provider ||
                    ({} as {
                      connection: { url: string };
                    })
                  )?.connection?.url;
                  if (isHardHat(providerUrl)) {
                    baseFee = parseGasFeeParam(gweiToWei(1000));
                  }
                }

                if (customGasFeeModifiedByUser) {
                  // Preserve custom values while updating prices
                  gasFeeParamsBySpeed[CUSTOM] = {
                    ...existingGasFees[CUSTOM],
                    baseFeePerGas: baseFee,
                  };
                } else {
                  // set CUSTOM to URGENT if not defined
                  gasFeeParamsBySpeed[CUSTOM] = gasFeeParamsBySpeed[URGENT];
                }
                const _selectedGasFeeOption = selectedGasFee.option || NORMAL;
                const _gasLimit =
                  gasLimit || getDefaultGasLimit(txNetwork, defaultGasLimit);

                const {
                  selectedGasFee: updatedSelectedGasFee,
                  gasFeesBySpeed,
                } = getUpdatedGasFeeParams(
                  currentBaseFee,
                  gasFeeParamsBySpeed,
                  _gasLimit,
                  nativeCurrency,
                  _selectedGasFeeOption,
                  txNetwork,
                  null
                );

                dispatch({
                  payload: {
                    blocksToConfirmation,
                    currentBlockParams: {
                      baseFeePerGas: currentBaseFee,
                      trend,
                    },
                    gasFeeParamsBySpeed: gasFeeParamsBySpeed,
                    gasFeesBySpeed,
                    selectedGasFee: updatedSelectedGasFee,
                  },
                  type: GAS_FEES_SUCCESS,
                });
              } catch (e) {
                logger.error(
                  new RainbowError(`Etherscan gas estimates error: ${e}`)
                );
                logger.debug('falling back to eth gas station');
              }
            }
            fetchResolve(true);
          } catch (e) {
            logger.error(
              new RainbowError(`Gas Estimates Failed for ${network}: ${e}`)
            );
            fetchReject(e);
          }
        })
    );

  const watchGasPrices = async (network: Network, pollingInterval: number) => {
    try {
      await getGasPrices(network);
      // eslint-disable-next-line no-empty
    } catch (e) {
    } finally {
      gasPricesHandle && clearTimeout(gasPricesHandle);
      gasPricesHandle = setTimeout(() => {
        watchGasPrices(network, pollingInterval);
      }, pollingInterval);
    }
  };

  const pollingInterval = getGasPricePollingInterval(network);
  watchGasPrices(network, pollingInterval);
};

export const gasUpdateGasFeeOption = (newGasPriceOption: string) => (
  dispatch: AppDispatch,
  getState: AppGetState
) =>
  withRunExclusive(async () => {
    const {
      gasFeeParamsBySpeed,
      gasFeesBySpeed,
      selectedGasFee: oldSelectedFee,
    } = getState().gas;
    if (oldSelectedFee.option === newGasPriceOption) return;

    const gasPriceOption = newGasPriceOption || NORMAL;
    if (isEmpty(gasFeeParamsBySpeed)) return;
    const selectedGasFee = getSelectedGasFee(
      gasFeeParamsBySpeed,
      gasFeesBySpeed,
      gasPriceOption
    );
    dispatch({
      payload: selectedGasFee,
      type: GAS_UPDATE_GAS_PRICE_OPTION,
    });
    analytics.track('Updated Gas Price', { gasPriceOption: gasPriceOption });
  });

export const gasUpdateDefaultGasLimit = (
  defaultGasLimit = ethUnits.basic_tx
) => (dispatch: AppDispatch) => {
  dispatch({
    payload: defaultGasLimit,
    type: GAS_UPDATE_DEFAULT_GAS_LIMIT,
  });
  dispatch(gasUpdateTxFee(defaultGasLimit));
};

export const gasUpdateTxFee = (
  updatedGasLimit?: number,
  overrideGasOption?: string,
  l1GasFeeOptimism: BigNumber | null = null
) => (dispatch: AppDispatch, getState: AppGetState) =>
  withRunExclusive(async () => {
    const {
      defaultGasLimit,
      gasLimit,
      gasFeeParamsBySpeed,
      selectedGasFee,
      txNetwork,
      currentBlockParams,
    } = getState().gas;

    const { nativeCurrency } = getState().settings;
    if (
      isEmpty(gasFeeParamsBySpeed) ||
      (txNetwork === Network.optimism && l1GasFeeOptimism === null)
    ) {
      // if fee prices not ready, we need to store the gas limit for future calculations
      // the rest is as the initial state value
      if (updatedGasLimit) {
        dispatch({
          payload: updatedGasLimit,
          type: GAS_UPDATE_GAS_LIMIT,
        });
      }
    } else {
      const _selectedGasFeeOption =
        overrideGasOption || selectedGasFee.option || NORMAL;
      const _gasLimit =
        updatedGasLimit ||
        gasLimit ||
        getDefaultGasLimit(txNetwork, defaultGasLimit);

      const {
        selectedGasFee: updatedSelectedGasFee,
        gasFeesBySpeed,
      } = getUpdatedGasFeeParams(
        currentBlockParams?.baseFeePerGas,
        gasFeeParamsBySpeed,
        _gasLimit,
        nativeCurrency,
        _selectedGasFeeOption,
        txNetwork,
        l1GasFeeOptimism
      );
      dispatch({
        payload: {
          gasFeesBySpeed,
          gasLimit: _gasLimit,
          l1GasFeeOptimism,
          selectedGasFee: updatedSelectedGasFee,
        },
        type: GAS_UPDATE_TX_FEE,
      });
    }
  });

export const gasPricesStopPolling = () => (dispatch: AppDispatch) => {
  gasPricesHandle && clearTimeout(gasPricesHandle);
  dispatch({
    type: GAS_PRICES_RESET,
  });
};

// -- Reducer --------------------------------------------------------------- //
const INITIAL_STATE: GasState = {
  blocksToConfirmation: {} as BlocksToConfirmation,
  currentBlockParams: {} as CurrentBlockParams,
  customGasFeeModifiedByUser: false,
  defaultGasLimit: ethUnits.basic_tx,
  gasFeeParamsBySpeed: {},
  gasFeesBySpeed: {},
  gasLimit: null,
  l1GasFeeOptimism: null,
  selectedGasFee: {} as SelectedGasFee,
  txNetwork: null,
};

export default (
  state = INITIAL_STATE,
  action: { type: string; payload: any }
) => {
  switch (action.type) {
    case GAS_UPDATE_DEFAULT_GAS_LIMIT:
      return {
        ...state,
        defaultGasLimit: action.payload,
      };
    case GAS_UPDATE_GAS_LIMIT:
      return {
        ...state,
        gasLimit: action.payload,
      };
    case GAS_PRICES_SUCCESS:
      return {
        ...state,
        gasFeeParamsBySpeed: action.payload.gasFeeParamsBySpeed,
      };
    case GAS_FEES_SUCCESS:
      return {
        ...state,
        blocksToConfirmation: action.payload.blocksToConfirmation,
        currentBlockParams: action.payload.currentBlockParams,
        gasFeeParamsBySpeed: action.payload.gasFeeParamsBySpeed,
        gasFeesBySpeed: action.payload.gasFeesBySpeed,
        selectedGasFee: action.payload.selectedGasFee,
      };
    case GAS_PRICES_CUSTOM_UPDATE:
      return {
        ...state,
        customGasFeeModifiedByUser: action.payload.customGasFeeModifiedByUser,
        gasFeeParamsBySpeed: action.payload.gasFeeParamsBySpeed,
        gasFeesBySpeed: action.payload.gasFeesBySpeed,
        selectedGasFee: action.payload.selectedGasFee,
      };
    case GAS_UPDATE_TX_FEE:
      return {
        ...state,
        gasFeesBySpeed: action.payload.gasFeesBySpeed,
        gasLimit: action.payload.gasLimit,
        l1GasFeeOptimism: action.payload.l1GasFeeOptimism,
        selectedGasFee: action.payload.selectedGasFee,
      };
    case GAS_UPDATE_GAS_PRICE_OPTION:
      return {
        ...state,
        selectedGasFee: action.payload.selectedGasFee,
      };
    case GAS_UPDATE_TRANSACTION_NETWORK:
      return {
        ...state,
        txNetwork: action.payload,
      };
    case GAS_PRICES_RESET:
      return INITIAL_STATE;
    default:
      return state;
  }
};<|MERGE_RESOLUTION|>--- conflicted
+++ resolved
@@ -47,10 +47,6 @@
 import { ethUnits, supportedNativeCurrencies } from '@/references';
 import { multiply } from '@/helpers/utilities';
 import { ethereumUtils, gasUtils } from '@/utils';
-<<<<<<< HEAD
-import logger from '@/utils/logger';
-=======
->>>>>>> f68e3c8f
 import { GasFeesBscGasStationData } from '@/entities/gas';
 
 const { CUSTOM, FAST, NORMAL, SLOW, URGENT, FLASHBOTS_MIN_TIP } = gasUtils;
@@ -62,7 +58,6 @@
 
 const getGasPricePollingInterval = (network: Network): number => {
   switch (network) {
-    case Network.bsc:
     case Network.polygon:
       return 2000;
     case Network.arbitrum:
@@ -147,11 +142,6 @@
   txNetwork: Network,
   l1GasFeeOptimism: BigNumber | null = null
 ) => {
-<<<<<<< HEAD
-  const nativeTokenPriceUnit = ethereumUtils.getPriceOfNativeAssetForNetwork(
-    txNetwork
-  );
-=======
   let nativeTokenPriceUnit = ethereumUtils.getEthPriceUnit();
 
   switch (txNetwork) {
@@ -166,7 +156,6 @@
       break;
   }
 
->>>>>>> f68e3c8f
   const isL2 = isL2Network(txNetwork);
 
   const gasFeesBySpeed = isL2
@@ -319,35 +308,6 @@
 };
 
 const getBscGasPrices = async () => {
-<<<<<<< HEAD
-  const {
-    data: { result },
-  }: {
-    data: GasFeesBscGasStationData;
-  } = await bscGasStationGetGasPrices();
-
-  const bscGasPriceBumpFactor = 1.05;
-
-  // Override required to make it compatible with other responses
-  const bscGasStationPrices = {
-    fast: Math.ceil(
-      Number(multiply(result['ProposeGasPrice'], bscGasPriceBumpFactor))
-    ),
-    // 1 blocks, 2.5 - 3 secs
-    fastWait: 0.05,
-    normal: Math.ceil(
-      Number(multiply(result['SafeGasPrice'], bscGasPriceBumpFactor))
-    ),
-    // 2 blocks, 6 secs
-    normalWait: 0.1,
-    urgent: Math.ceil(
-      Number(multiply(result['FastGasPrice'], bscGasPriceBumpFactor))
-    ),
-    // 1 blocks, 2.5 - 3 secs
-    urgentWait: 0.05,
-  };
-  return bscGasStationPrices;
-=======
   try {
     const {
       data: { result },
@@ -380,7 +340,6 @@
     logger.error(new RainbowError(`failed to fetch BSC gas prices ${e}`));
     return null;
   }
->>>>>>> f68e3c8f
 };
 const getArbitrumGasPrices = async () => {
   const provider = await getProviderForNetwork(Network.arbitrum);
