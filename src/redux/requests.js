import { filter, omit, values } from 'lodash';
import {
  getLocalRequests,
  removeLocalRequest,
  saveLocalRequests,
} from '@rainbow-me/handlers/localstorage/walletconnectRequests';
import { getDappMetadata } from '@rainbow-me/helpers/dappNameHandler';
import { getAddressAndChainIdFromWCAccount } from '@rainbow-me/model/walletConnect';
import { getRequestDisplayDetails } from '@rainbow-me/parsers';
import { ethereumUtils } from '@rainbow-me/utils';
import logger from 'logger';

// -- Constants --------------------------------------- //
const REQUESTS_UPDATE_REQUESTS_TO_APPROVE =
  'requests/REQUESTS_UPDATE_REQUESTS_TO_APPROVE';
const REQUESTS_CLEAR_STATE = 'requests/REQUESTS_CLEAR_STATE';

// Requests expire automatically after 1 hour
const EXPIRATION_THRESHOLD_IN_MS = 1000 * 60 * 60;

export const WC_VERSION_2 = 'v2';
export const WC_REQUEST_VERSION_2 = '2';
export const WC_VERSION_1 = 'v1';

export const requestsLoadState = () => async (dispatch, getState) => {
  const { accountAddress, network } = getState().settings;
  try {
    const requests = await getLocalRequests(accountAddress, network);
    const _requests = requests || {};
    dispatch({ payload: _requests, type: REQUESTS_UPDATE_REQUESTS_TO_APPROVE });
    // eslint-disable-next-line no-empty
  } catch (error) {}
};

export const addRequestToApprove = (
  clientId,
  peerId,
  requestId,
  payload,
  peerMeta
) => (dispatch, getState) => {
  const { requests } = getState().requests;
  const { walletConnectors } = getState().walletconnect;
  const { accountAddress, network, nativeCurrency } = getState().settings;
  const walletConnector = walletConnectors[peerId];
  const chainId = walletConnector._chainId;
  const dappNetwork = ethereumUtils.getNetworkFromChainId(Number(chainId));
  const displayDetails = getRequestDisplayDetails(
    payload,
    nativeCurrency,
    dappNetwork
  );
  const oneHourAgoTs = Date.now() - EXPIRATION_THRESHOLD_IN_MS;
  if (displayDetails.timestampInMs < oneHourAgoTs) {
    logger.log('request expired!');
    return;
  }
<<<<<<< HEAD
  const { imageUrl, dappName, dappUrl } = getDappMetadata();
  const dappScheme = peerMeta.scheme || null;
=======
  const unsafeImageUrl =
    dappLogoOverride(peerMeta?.url) || get(peerMeta, 'icons[0]');
  const imageUrl = maybeSignUri(unsafeImageUrl);
  const dappName =
    dappNameOverride(peerMeta?.url) || peerMeta?.name || 'Unknown Dapp';
  const dappUrl = peerMeta?.url || 'Unknown Url';
  const dappScheme = peerMeta?.scheme || null;
>>>>>>> a6912178

  const request = {
    clientId,
    dappName,
    dappScheme,
    dappUrl,
    displayDetails,
    imageUrl,
    payload,
    peerId,
    requestId,
    version: WC_VERSION_1,
  };
  const updatedRequests = { ...requests, [requestId]: request };
  dispatch({
    payload: updatedRequests,
    type: REQUESTS_UPDATE_REQUESTS_TO_APPROVE,
  });
  saveLocalRequests(updatedRequests, accountAddress, network);
  return request;
};

export const addRequestToApproveV2 = (requestId, session, payload) => (
  dispatch,
  getState
) => {
  const { requests } = getState().requests;
  const { accountAddress, network, nativeCurrency } = getState().settings;
  const account = session.state.accounts?.[0];
  const { address, chainId } = getAddressAndChainIdFromWCAccount(account);
  const dappNetwork = ethereumUtils.getNetworkFromChainId(Number(chainId));
  const displayDetails = getRequestDisplayDetails(
    payload,
    nativeCurrency,
    dappNetwork
  );
  const oneHourAgoTs = Date.now() - EXPIRATION_THRESHOLD_IN_MS;
  if (displayDetails.timestampInMs < oneHourAgoTs) {
    logger.log('request expired!');
    return;
  }
  const peerMeta = session.peer.metadata;
  const { imageUrl, dappName, dappUrl } = getDappMetadata(peerMeta);
  const dappScheme = peerMeta.scheme || null;
  const request = {
    address,
    chainId,
    dappName,
    dappScheme,
    dappUrl,
    displayDetails,
    imageUrl,
    payload,
    requestId,
    version: WC_VERSION_2,
  };
  const updatedRequests = { ...requests, [requestId]: request };
  dispatch({
    payload: updatedRequests,
    type: REQUESTS_UPDATE_REQUESTS_TO_APPROVE,
  });
  saveLocalRequests(updatedRequests, accountAddress, network);
  return request;
};

export const requestsForTopic = topic => (dispatch, getState) => {
  const { requests } = getState().requests;
  return filter(values(requests), { clientId: topic });
};

export const requestsResetState = () => dispatch =>
  dispatch({ type: REQUESTS_CLEAR_STATE });

export const removeRequest = requestId => (dispatch, getState) => {
  const { accountAddress, network } = getState().settings;
  const { requests } = getState().requests;
  const updatedRequests = omit(requests, [requestId]);
  removeLocalRequest(accountAddress, network, requestId);
  dispatch({
    payload: updatedRequests,
    type: REQUESTS_UPDATE_REQUESTS_TO_APPROVE,
  });
};

// -- Reducer ----------------------------------------- //
const INITIAL_STATE = {
  requests: {},
};

export default (state = INITIAL_STATE, action) => {
  switch (action.type) {
    case REQUESTS_UPDATE_REQUESTS_TO_APPROVE:
      return {
        ...state,
        requests: action.payload,
      };
    case REQUESTS_CLEAR_STATE:
      return {
        ...state,
        ...INITIAL_STATE,
      };
    default:
      return state;
  }
};<|MERGE_RESOLUTION|>--- conflicted
+++ resolved
@@ -29,7 +29,7 @@
     const _requests = requests || {};
     dispatch({ payload: _requests, type: REQUESTS_UPDATE_REQUESTS_TO_APPROVE });
     // eslint-disable-next-line no-empty
-  } catch (error) {}
+  } catch (error) { }
 };
 
 export const addRequestToApprove = (
@@ -55,18 +55,8 @@
     logger.log('request expired!');
     return;
   }
-<<<<<<< HEAD
   const { imageUrl, dappName, dappUrl } = getDappMetadata();
-  const dappScheme = peerMeta.scheme || null;
-=======
-  const unsafeImageUrl =
-    dappLogoOverride(peerMeta?.url) || get(peerMeta, 'icons[0]');
-  const imageUrl = maybeSignUri(unsafeImageUrl);
-  const dappName =
-    dappNameOverride(peerMeta?.url) || peerMeta?.name || 'Unknown Dapp';
-  const dappUrl = peerMeta?.url || 'Unknown Url';
   const dappScheme = peerMeta?.scheme || null;
->>>>>>> a6912178
 
   const request = {
     clientId,
