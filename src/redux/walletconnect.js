--- conflicted
+++ resolved
@@ -1,7 +1,7 @@
 import {
   omitBy, pickBy, forEach, mapValues, values,
 } from 'lodash';
-import { commonStorage } from 'balance-common';
+import { commonStorage } from '@rainbow-me/rainbow-common';
 import { AlertIOS } from 'react-native';
 import lang from 'i18n-js';
 import WalletConnect from '@walletconnect/react-native';
@@ -33,13 +33,13 @@
   const nativeOptions = {
     clientMeta: {
       description: 'Store and secure all your ERC-20 tokens in one place',
-      url: 'https://balance.io',
+      url: 'https://rainbow.me',
       icons: ['https://avatars0.githubusercontent.com/u/19879255?s=200&v=4'],
-      name: 'Balance Wallet',
+      name: 'Rainbow',
       ssl: true,
     },
     push: {
-      url: 'https://us-central1-balance-424a3.cloudfunctions.net',
+      url: 'https://us-central1-rainbow-me.cloudfunctions.net'
       type: 'fcm',
       token,
       peerMeta: true,
@@ -236,7 +236,6 @@
   dispatch(setWalletConnector(walletConnector));
 };
 
-<<<<<<< HEAD
 export const walletConnectRejectSession = (handshakeTopic) => (dispatch, getState) => {
   const walletConnector = dispatch(getPendingRequest(handshakeTopic));
 
@@ -277,11 +276,6 @@
     AlertIOS.alert('WalletConnect session has expired while trying to send request status. Please reconnect.');
   }
 };
-=======
-export const setWalletConnectors = (walletConnectors) => (dispatch) => dispatch({
-  payload: walletConnectors, type: WALLETCONNECT_NEW_SESSION,
-});
->>>>>>> 4103f4f6
 
 // -- Reducer ----------------------------------------- //
 const INITIAL_STATE = {
