import analytics from '@segment/analytics-react-native';
import { captureException } from '@sentry/react-native';
import WalletConnect from '@walletconnect/client';
import lang from 'i18n-js';
import {
  clone,
  forEach,
  get,
  isEmpty,
  mapValues,
  omitBy,
  pickBy,
  values,
} from 'lodash';
import { Alert, InteractionManager, Linking } from 'react-native';
import { IS_TESTING } from 'react-native-dotenv';
import URL, { qs } from 'url-parse';
import {
  getAllValidWalletConnectSessions,
  removeWalletConnectSessions,
  saveWalletConnectSession,
} from '../handlers/localstorage/walletconnectSessions';
import { sendRpcCall } from '../handlers/web3';
import { dappLogoOverride, dappNameOverride } from '../helpers/dappNameHandler';
import WalletTypes from '../helpers/walletTypes';
import { getFCMToken } from '../model/firebase';
import { Navigation } from '../navigation';
import { isSigningMethod } from '../utils/signingMethods';
import { addRequestToApprove } from './requests';
import { enableActionsOnReadOnlyWallet } from '@rainbow-me/config/debug';
import { findWalletWithAccount } from '@rainbow-me/helpers/findWalletWithAccount';
import networkTypes from '@rainbow-me/helpers/networkTypes';
import { convertHexToString, delay } from '@rainbow-me/helpers/utilities';
import WalletConnectApprovalSheetType from '@rainbow-me/helpers/walletConnectApprovalSheetTypes';
import {
  walletConnectDisconnectAllSessions,
  walletConnectDisconnectByTopic,
  walletConnectInit,
  walletConnectUpdateSessionByTopic,
} from '@rainbow-me/model/walletConnect';
import Routes from '@rainbow-me/routes';
import { ethereumUtils, watchingAlert } from '@rainbow-me/utils';
import logger from 'logger';

// -- Constants --------------------------------------- //

const WALLETCONNECT_ADD_REQUEST = 'walletconnect/WALLETCONNECT_ADD_REQUEST';
const WALLETCONNECT_REMOVE_REQUEST =
  'walletconnect/WALLETCONNECT_REMOVE_REQUEST';

const WALLETCONNECT_ADD_SESSION = 'walletconnect/WALLETCONNECT_ADD_SESSION';
const WALLETCONNECT_REMOVE_SESSION =
  'walletconnect/WALLETCONNECT_REMOVE_SESSION';

const WALLETCONNECT_INIT_SESSIONS = 'walletconnect/WALLETCONNECT_INIT_SESSIONS';
const WALLETCONNECT_UPDATE_CONNECTORS =
  'walletconnect/WALLETCONNECT_UPDATE_CONNECTORS';

const WALLETCONNECT_CLEAR_STATE = 'walletconnect/WALLETCONNECT_CLEAR_STATE';

const WALLETCONNECT_SET_PENDING_REDIRECT =
  'walletconnect/WALLETCONNECT_SET_PENDING_REDIRECT';
const WALLETCONNECT_REMOVE_PENDING_REDIRECT =
  'walletconnect/WALLETCONNECT_REMOVE_PENDING_REDIRECT';
export const WALLETCONNECT_V2_INIT_SESSIONS =
  'walletconnect/WALLETCONNECT_V2_INIT_SESSIONS';
export const WALLETCONNECT_V2_UPDATE_SESSIONS =
  'walletconnect/WALLETCONNECT_V2_UPDATE_SESSIONS';

export const RAINBOW_METADATA = {
  description: 'Rainbow makes exploring Ethereum fun and accessible 🌈',
  icons: ['https://avatars2.githubusercontent.com/u/48327834?s=200&v=4'],
  name: '🌈 Rainbow',
  ssl: true,
  url: 'https://rainbow.me',
};

// -- Actions ---------------------------------------- //
const getNativeOptions = async () => {
  const language = 'en'; // TODO use lang from settings
  let token = null;
  try {
    token = await getFCMToken();
  } catch (error) {
    logger.log(
      'Error getting FCM token, ignoring token for WC connection',
      error
    );
  }

  const nativeOptions = {
    clientMeta: RAINBOW_METADATA,
    push: token
      ? {
          language,
          peerMeta: true,
          token,
          type: 'fcm',
          url: 'https://wcpush.rainbow.me',
        }
      : undefined,
  };

  return nativeOptions;
};

export const walletConnectSetPendingRedirect = () => dispatch => {
  dispatch({
    type: WALLETCONNECT_SET_PENDING_REDIRECT,
  });
};
export const walletConnectRemovePendingRedirect = (
  type,
  scheme
) => dispatch => {
  dispatch({
    type: WALLETCONNECT_REMOVE_PENDING_REDIRECT,
  });
  if (scheme) {
    Linking.openURL(`${scheme}://`);
  } else if (type !== 'timedOut') {
    return Navigation.handleAction(Routes.WALLET_CONNECT_REDIRECT_SHEET, {
      type,
    });
  }
};

export const walletConnectOnSessionRequest = (uri, callback) => async (
  dispatch,
  getState
) => {
  let timeout = null;
  getState().appState;
  let walletConnector = null;
  const receivedTimestamp = Date.now();
  try {
    const { clientMeta, push } = await getNativeOptions();
    try {
      walletConnector = new WalletConnect({ clientMeta, uri }, push);
      let meta = null;
      let navigated = false;
      let timedOut = false;
      let routeParams = {
        callback: async (
          approved,
          chainId,
          accountAddress,
          peerId,
          dappScheme,
          dappName,
          dappUrl
        ) => {
          if (approved) {
            dispatch(setPendingRequest(peerId, walletConnector));
            dispatch(
              walletConnectApproveSession(
                peerId,
                callback,
                dappScheme,
                chainId,
                accountAddress
              )
            );
            analytics.track('Approved new WalletConnect session', {
              dappName,
              dappUrl,
            });
          } else if (!timedOut) {
            await dispatch(walletConnectRejectSession(peerId, walletConnector));
            callback?.('reject', dappScheme);
            analytics.track('Rejected new WalletConnect session', {
              dappName,
              dappUrl,
            });
          } else {
            callback?.('timedOut', dappScheme);
            const url = new URL(uri);
            const bridge = qs.parse(url?.query)?.bridge;
            analytics.track('New WalletConnect session time out', {
              bridge,
              dappName,
              dappUrl,
            });
          }
        },
        receivedTimestamp,
      };

      walletConnector?.on('session_request', (error, payload) => {
        clearTimeout(timeout);
        if (error) {
          analytics.track('Error on wc session_request', {
            error,
            payload,
          });
          logger.log('Error on wc session_request', payload);
          captureException(error);
          throw error;
        }
        const { peerId, peerMeta, chainId } = payload.params[0];

        const imageUrl =
          dappLogoOverride(peerMeta.url) || get(peerMeta, 'icons[0]');
        const dappName = dappNameOverride(peerMeta.url) || peerMeta.name;
        const dappUrl = peerMeta.url;
        const dappScheme = peerMeta.scheme;

        analytics.track('Showing Walletconnect session request', {
          dappName,
          dappUrl,
        });

        meta = {
          chainId,
          dappName,
          dappScheme,
          dappUrl,
          imageUrl,
          peerId,
        };

        // If we already showed the sheet
        // We need navigate to the same route with the updated params
        // which now includes the meta
        if (navigated && !timedOut) {
          routeParams = { ...routeParams, meta, timeout };
          Navigation.handleAction(
            Routes.WALLET_CONNECT_APPROVAL_SHEET,
            routeParams
          );
        }
      });

      let waitingFn = InteractionManager.runAfterInteractions;
      if (IS_TESTING === 'true') {
        waitingFn = setTimeout;
      }

      waitingFn(async () => {
        if (IS_TESTING !== 'true') {
          // Wait until the app is idle so we can navigate
          // This usually happens only when coming from a cold start
          while (!getState().appState.walletReady) {
            await delay(300);
          }
        }

        // We need to add a timeout in case the bridge is down
        // to explain the user what's happening
        timeout = setTimeout(() => {
          if (meta) return;
          timedOut = true;
          routeParams = { ...routeParams, timedOut };
          Navigation.handleAction(
            Routes.WALLET_CONNECT_APPROVAL_SHEET,
            routeParams
          );
        }, 20000);

        // If we have the meta, send it
        if (meta) {
          routeParams = { ...routeParams, meta };
        }
        navigated = true;
        Navigation.handleAction(
          Routes.WALLET_CONNECT_APPROVAL_SHEET,
          routeParams
        );
      }, 2000);
    } catch (error) {
      clearTimeout(timeout);
      logger.log('Exception during wc session_request', error);
      analytics.track('Exception on wc session_request', {
        error,
      });
      captureException(error);
      Alert.alert(lang.t('wallet.wallet_connect.error'));
    }
  } catch (error) {
    clearTimeout(timeout);
    logger.log('FCM exception during wc session_request', error);
    analytics.track('FCM exception on wc session_request', {
      error,
    });
    captureException(error);
    Alert.alert(lang.t('wallet.wallet_connect.missing_fcm'));
  }
};

const listenOnNewMessages = walletConnector => (dispatch, getState) => {
  walletConnector.on('call_request', async (error, payload) => {
    logger.log('WC Request!', error, payload);
    if (error) {
      analytics.track('Error on wc call_request', {
        error,
        payload,
      });
      logger.log('Error on wc call_request');
      captureException(error);
      throw error;
    }
    const { clientId, peerId, peerMeta } = walletConnector;
    const imageUrl =
      dappLogoOverride(peerMeta.url) || get(peerMeta, 'icons[0]');
    const dappName = dappNameOverride(peerMeta.url) || peerMeta.name;
    const dappUrl = peerMeta.url;
    const requestId = payload.id;
    if (
      payload.method === 'wallet_addEthereumChain' ||
      payload.method === `wallet_switchEthereumChain`
    ) {
      const { chainId } = payload.params[0];
      const currentNetwork = ethereumUtils.getNetworkFromChainId(
        Number(walletConnector._chainId)
      );
      const supportedChains = [
        networkTypes.mainnet,
        networkTypes.ropsten,
        networkTypes.kovan,
        networkTypes.goerli,
        networkTypes.polygon,
        networkTypes.optimism,
        networkTypes.arbitrum,
      ].map(network => ethereumUtils.getChainIdFromNetwork(network).toString());
      const numericChainId = convertHexToString(chainId);
      if (supportedChains.includes(numericChainId)) {
        dispatch(walletConnectSetPendingRedirect());
        Navigation.handleAction(Routes.WALLET_CONNECT_APPROVAL_SHEET, {
          callback: async approved => {
            if (approved) {
              walletConnector.approveRequest({
                id: requestId,
                result: null,
              });
              const { accountAddress } = getState().settings;
              logger.log('Updating session for chainID', numericChainId);
              await walletConnector.updateSession({
                accounts: [accountAddress],
                chainId: numericChainId,
              });
              saveWalletConnectSession(
                walletConnector.peerId,
                walletConnector.session
              );
              analytics.track('Approved WalletConnect network switch', {
                chainId,
                dappName,
                dappUrl,
              });
              dispatch(walletConnectRemovePendingRedirect('connect'));
            } else {
              walletConnector.rejectRequest({
                error: { message: 'User rejected request' },
                id: requestId,
              });
              analytics.track('Rejected new WalletConnect chain request', {
                dappName,
                dappUrl,
              });
            }
          },
          chainId: Number(numericChainId),
          currentNetwork,
          meta: {
            dappName,
            dappUrl,
            imageUrl,
          },
          type: WalletConnectApprovalSheetType.switch_chain,
        });
      } else {
        logger.log('NOT SUPPORTED CHAIN');
        walletConnector.rejectRequest({
          error: { message: 'Chain currently not supported' },
          id: requestId,
        });
      }

      return;
    } else if (!isSigningMethod(payload.method)) {
      sendRpcCall(payload)
        .then(result => {
          walletConnector.approveRequest({
            id: payload.id,
            result,
          });
        })
        .catch(error => {
          walletConnector.rejectRequest({
            error,
            id: payload.id,
          });
        });
      return;
    } else {
      const { wallets } = getState().wallets;
      const address = walletConnector._accounts?.[0];
      const selectedWallet = findWalletWithAccount(wallets, address);
      const isReadOnlyWallet = selectedWallet.type === WalletTypes.readOnly;
      if (isReadOnlyWallet && !enableActionsOnReadOnlyWallet) {
        watchingAlert();
        walletConnector.rejectRequest({
          error: { message: 'JSON RPC method not supported' },
          id: payload.id,
        });
        return;
      }
      const { requests: pendingRequests } = getState().requests;
      const request = !pendingRequests[requestId]
        ? dispatch(
            addRequestToApprove(clientId, peerId, requestId, payload, peerMeta)
          )
        : null;
      if (request) {
        Navigation.handleAction(Routes.CONFIRM_REQUEST, {
          openAutomatically: true,
          transactionDetails: request,
        });
        InteractionManager.runAfterInteractions(() => {
<<<<<<< HEAD
          setTimeout(() => {
            Navigation.handleAction(Routes.CONFIRM_REQUEST, {
              openAutomatically: true,
              transactionDetails: {
                ...request,
                address,
                chainId: walletConnector._chainId,
              },
            });
          }, 1000);
=======
          analytics.track('Showing Walletconnect signing request');
>>>>>>> 6be4ee78
        });
      }
    }
  });
  walletConnector.on('disconnect', error => {
    if (error) {
      throw error;
    }
    dispatch(walletConnectDisconnectAllByDappUrl(walletConnector.peerMeta.url));
  });
  return walletConnector;
};

export const walletConnectLoadState = () => async (dispatch, getState) => {
  while (!getState().walletconnect.walletConnectors) {
    await delay(300);
  }
  const { walletConnectors } = getState().walletconnect;
  let newWalletConnectors = {};
  try {
    const allSessions = await getAllValidWalletConnectSessions();
    const { clientMeta, push } = await getNativeOptions();

    newWalletConnectors = mapValues(allSessions, session => {
      const connector = walletConnectors[session.peerId];
      const connectorConnected = connector?._transport.connected;
      if (!connectorConnected) {
        if (connector?._eventManager) {
          connector._eventManager = null;
        }
        const walletConnector = new WalletConnect(
          { clientMeta, session },
          push
        );
        return dispatch(listenOnNewMessages(walletConnector));
      }
      return connector;
    });
  } catch (error) {
    analytics.track('Error on walletConnectLoadState', {
      error,
    });
    logger.log('Error on wc walletConnectLoadState', error);
    captureException(error);
    newWalletConnectors = {};
  }
  if (!isEmpty(newWalletConnectors)) {
    dispatch({
      payload: newWalletConnectors,
      type: WALLETCONNECT_INIT_SESSIONS,
    });
  }
};

export const saveWalletConnectV2Sessions = client => dispatch => {
  dispatch({
    payload: clone(client.session.values),
    type: WALLETCONNECT_V2_INIT_SESSIONS,
  });
};

export const walletConnectV2UpdateSessions = sessions => async dispatch => {
  dispatch({
    payload: clone(sessions),
    type: WALLETCONNECT_V2_UPDATE_SESSIONS,
  });
};

export const walletConnectV2DisconnectAllSessions = () => async dispatch => {
  const sessions = await walletConnectDisconnectAllSessions();
  dispatch({
    payload: clone(sessions),
    type: WALLETCONNECT_V2_UPDATE_SESSIONS,
  });
};

export const walletConnectV2UpdateSessionByTopic = (
  topic,
  accountAddress,
  chainId
) => async dispatch => {
  const sessions = await walletConnectUpdateSessionByTopic(
    topic,
    accountAddress,
    chainId
  );
  dispatch({
    payload: clone(sessions),
    type: WALLETCONNECT_V2_UPDATE_SESSIONS,
  });
};

export const walletConnectV2DisconnectByTopic = topic => async dispatch => {
  const sessions = await walletConnectDisconnectByTopic(topic);
  dispatch({
    payload: clone(sessions),
    type: WALLETCONNECT_V2_UPDATE_SESSIONS,
  });
};

export const setPendingRequest = (peerId, walletConnector) => (
  dispatch,
  getState
) => {
  const { pendingRequests } = getState().walletconnect;
  const updatedPendingRequests = {
    ...pendingRequests,
    [peerId]: walletConnector,
  };
  dispatch({
    payload: updatedPendingRequests,
    type: WALLETCONNECT_ADD_REQUEST,
  });
};

export const getPendingRequest = peerId => (dispatch, getState) => {
  const { pendingRequests } = getState().walletconnect;
  return pendingRequests[peerId];
};

export const removePendingRequest = peerId => (dispatch, getState) => {
  const { pendingRequests } = getState().walletconnect;
  const updatedPendingRequests = pendingRequests;
  if (updatedPendingRequests[peerId]) {
    delete updatedPendingRequests[peerId];
  }
  dispatch({
    payload: updatedPendingRequests,
    type: WALLETCONNECT_REMOVE_REQUEST,
  });
};

export const setWalletConnector = walletConnector => (dispatch, getState) => {
  const { walletConnectors } = getState().walletconnect;
  const updatedWalletConnectors = {
    ...walletConnectors,
    [walletConnector.peerId]: walletConnector,
  };
  dispatch({
    payload: updatedWalletConnectors,
    type: WALLETCONNECT_ADD_SESSION,
  });
};

export const getWalletConnector = peerId => (dispatch, getState) => {
  const { walletConnectors } = getState().walletconnect;
  const walletConnector = walletConnectors[peerId];
  return walletConnector;
};

export const removeWalletConnector = peerId => (dispatch, getState) => {
  const { walletConnectors } = getState().walletconnect;
  const updatedWalletConnectors = walletConnectors;
  if (updatedWalletConnectors[peerId]) {
    delete updatedWalletConnectors[peerId];
  }
  dispatch({
    payload: updatedWalletConnectors,
    type: WALLETCONNECT_REMOVE_SESSION,
  });
};

export const walletConnectUpdateSessions = () => (dispatch, getState) => {
  const { accountAddress, chainId } = getState().settings;
  const { walletConnectors } = getState().walletconnect;

  Object.keys(walletConnectors).forEach(key => {
    const connector = walletConnectors[key];
    const newSessionData = {
      accounts: [accountAddress],
      chainId,
    };
    connector.updateSession(newSessionData);

    saveWalletConnectSession(connector.peerId, connector.session);
  });
};

export const walletConnectUpdateSessionConnectorByDappUrl = (
  dappUrl,
  accountAddress,
  chainId
) => (dispatch, getState) => {
  const { walletConnectors } = getState().walletconnect;
  const connectors = pickBy(walletConnectors, connector => {
    return connector.peerMeta.url === dappUrl;
  });
  const newSessionData = {
    accounts: [accountAddress],
    chainId,
  };
  values(connectors).forEach(connector => {
    connector.updateSession(newSessionData);
    saveWalletConnectSession(connector.peerId, connector.session);
  });
  dispatch({
    payload: clone(walletConnectors),
    type: WALLETCONNECT_UPDATE_CONNECTORS,
  });
};

export const walletConnectApproveSession = (
  peerId,
  callback,
  dappScheme,
  chainId,
  accountAddress
) => dispatch => {
  const walletConnector = dispatch(getPendingRequest(peerId));
  walletConnector.approveSession({
    accounts: [accountAddress],
    chainId,
  });

  dispatch(removePendingRequest(peerId));
  saveWalletConnectSession(walletConnector.peerId, walletConnector.session);

  const listeningWalletConnector = dispatch(
    listenOnNewMessages(walletConnector)
  );

  dispatch(setWalletConnector(listeningWalletConnector));
  if (callback) {
    callback('connect', dappScheme);
  }
};

export const walletConnectRejectSession = (
  peerId,
  walletConnector
) => dispatch => {
  walletConnector.rejectSession();
  dispatch(removePendingRequest(peerId));
};

export const walletConnectDisconnectAllByDappUrl = dappUrl => async (
  dispatch,
  getState
) => {
  const { walletConnectors } = getState().walletconnect;
  const matchingWalletConnectors = values(
    pickBy(walletConnectors, connector => connector.peerMeta.url === dappUrl)
  );
  try {
    const peerIds = values(
      mapValues(
        matchingWalletConnectors,
        walletConnector => walletConnector.peerId
      )
    );
    await removeWalletConnectSessions(peerIds);
    forEach(matchingWalletConnectors, connector => connector.killSession());
    dispatch({
      payload: omitBy(
        walletConnectors,
        connector => connector.peerMeta.url === dappUrl
      ),
      type: WALLETCONNECT_REMOVE_SESSION,
    });
  } catch (error) {
    Alert.alert('Failed to disconnect all WalletConnect sessions');
  }
};

export const walletConnectSendStatus = (peerId, requestId, response) => async (
  dispatch,
  getState
) => {
  const walletConnector = getState().walletconnect.walletConnectors[peerId];
  if (walletConnector) {
    const { result, error } = response;
    try {
      if (result) {
        await walletConnector.approveRequest({ id: requestId, result });
      } else {
        await walletConnector.rejectRequest({
          error,
          id: requestId,
        });
      }
    } catch (error) {
      Alert.alert('Failed to send request status to WalletConnect.');
    }
  } else {
    Alert.alert(
      'WalletConnect session has expired while trying to send request status. Please reconnect.'
    );
  }
};

// -- Reducer ----------------------------------------- //
const INITIAL_STATE = {
  clientV2Sessions: [],
  pendingRedirect: false,
  pendingRequests: {},
  walletConnectors: {},
};

export default (state = INITIAL_STATE, action) => {
  switch (action.type) {
    case WALLETCONNECT_ADD_REQUEST:
      return { ...state, pendingRequests: action.payload };
    case WALLETCONNECT_REMOVE_REQUEST:
      return { ...state, pendingRequests: action.payload };
    case WALLETCONNECT_ADD_SESSION:
      return { ...state, walletConnectors: action.payload };
    case WALLETCONNECT_REMOVE_SESSION:
      return { ...state, walletConnectors: action.payload };
    case WALLETCONNECT_INIT_SESSIONS:
      return { ...state, walletConnectors: action.payload };
    case WALLETCONNECT_UPDATE_CONNECTORS:
      return { ...state, walletConnectors: action.payload };
    case WALLETCONNECT_CLEAR_STATE:
      return { ...state, ...INITIAL_STATE };
    case WALLETCONNECT_SET_PENDING_REDIRECT:
      return { ...state, pendingRedirect: true };
    case WALLETCONNECT_REMOVE_PENDING_REDIRECT:
      return { ...state, pendingRedirect: false };
    case WALLETCONNECT_V2_INIT_SESSIONS:
      return { ...state, clientV2Sessions: action.payload };
    case WALLETCONNECT_V2_UPDATE_SESSIONS:
      return { ...state, clientV2Sessions: action.payload };
    default:
      return state;
  }
};<|MERGE_RESOLUTION|>--- conflicted
+++ resolved
@@ -35,7 +35,6 @@
 import {
   walletConnectDisconnectAllSessions,
   walletConnectDisconnectByTopic,
-  walletConnectInit,
   walletConnectUpdateSessionByTopic,
 } from '@rainbow-me/model/walletConnect';
 import Routes from '@rainbow-me/routes';
@@ -414,23 +413,14 @@
       if (request) {
         Navigation.handleAction(Routes.CONFIRM_REQUEST, {
           openAutomatically: true,
-          transactionDetails: request,
+          transactionDetails: {
+            ...request,
+            address,
+            chainId: walletConnector._chainId,
+          },
         });
         InteractionManager.runAfterInteractions(() => {
-<<<<<<< HEAD
-          setTimeout(() => {
-            Navigation.handleAction(Routes.CONFIRM_REQUEST, {
-              openAutomatically: true,
-              transactionDetails: {
-                ...request,
-                address,
-                chainId: walletConnector._chainId,
-              },
-            });
-          }, 1000);
-=======
           analytics.track('Showing Walletconnect signing request');
->>>>>>> 6be4ee78
         });
       }
     }
