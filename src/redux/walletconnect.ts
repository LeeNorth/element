import analytics from '@segment/analytics-react-native';
import { captureException } from '@sentry/react-native';
import WalletConnect from '@walletconnect/client';
import { parseWalletConnectUri } from '@walletconnect/utils';
import lang from 'i18n-js';
<<<<<<< HEAD
import { isEmpty, mapValues, values } from 'lodash';
=======
import { clone, isEmpty, values } from 'lodash';
>>>>>>> 6f245304
import { Alert, AppState, InteractionManager, Linking } from 'react-native';
import {
  // @ts-ignore
  IS_TESTING,
} from 'react-native-dotenv';
import Minimizer from 'react-native-minimizer';
import { Dispatch } from 'redux';
import { ThunkDispatch } from 'redux-thunk';
import URL, { qs } from 'url-parse';
import {
  getAllValidWalletConnectSessions,
  removeWalletConnectSessions,
  saveWalletConnectSession,
} from '../handlers/localstorage/walletconnectSessions';
import { sendRpcCall } from '../handlers/web3';
import { dappLogoOverride, dappNameOverride } from '../helpers/dappNameHandler';
import WalletTypes from '../helpers/walletTypes';
import { getFCMToken } from '../model/firebase';
import { Navigation } from '../navigation';
import { isSigningMethod } from '../utils/signingMethods';
import { addRequestToApprove, RequestData } from './requests';
import { AppGetState, AppState as StoreAppState } from './store';
import { enableActionsOnReadOnlyWallet } from '@rainbow-me/config/debug';
import { findWalletWithAccount } from '@rainbow-me/helpers/findWalletWithAccount';
import networkTypes from '@rainbow-me/helpers/networkTypes';
import {
  convertHexToString,
  delay,
  omitBy,
  pickBy,
} from '@rainbow-me/helpers/utilities';
import WalletConnectApprovalSheetType from '@rainbow-me/helpers/walletConnectApprovalSheetTypes';
import Routes from '@rainbow-me/routes';
import { ethereumUtils, watchingAlert } from '@rainbow-me/utils';
import logger from 'logger';

// -- Variables --------------------------------------- //
let showRedirectSheetThreshold = 300;

// -- Types --------------------------------------- //

/**
 * Represents the state of the `walletconnect` reducer.
 */
interface WalletconnectState {
  /**
   * Whether or not the connector is currently pending redirection.
   */
  pendingRedirect: boolean;

  /**
   * An object mapping peer IDs to `WalletConnect` instances for pending requests.
   */
  pendingRequests: { [key: string]: WalletConnect };

  /**
   * An object mapping peer IDs to `WalletConnect` instances for approves
   * requests. Connectors are moved here after being removed from
   * `pendingRequests`.
   */
  walletConnectors: { [key: string]: WalletConnect };

  /**
   * Currently active WalletConnect URIs.
   */
  walletConnectUris: string[];
}

/**
 * An action for the `walletconnect` reducer.
 */
type WalletconnectAction =
  | WalletconnectUpdateRequestsAction
  | WalletconnectUpdateConnectorsAction
  | WalletconnectClearStateAction
  | WalletconnectSetPendingRedirectAction
  | WalletconnectRemovePendingRedirectAction
  | WalletconnectAddUriAction;

/**
 * An action that updates `pendingRequests` for this reducer.
 */
interface WalletconnectUpdateRequestsAction {
  type: typeof WALLETCONNECT_UPDATE_REQUESTS;
  payload: WalletconnectState['pendingRequests'];
}

/**
 * An action that updates `walletConnectors` for this reducer.
 */
interface WalletconnectUpdateConnectorsAction {
  type: typeof WALLETCONNECT_UPDATE_CONNECTORS;
  payload: WalletconnectState['walletConnectors'];
}

/**
 * An action that clears the `walletconnect` reducer's state.
 */
interface WalletconnectClearStateAction {
  type: typeof WALLETCONNECT_CLEAR_STATE;
}

/**
 * An action that sets `pendingRedirect` to true.
 */
interface WalletconnectSetPendingRedirectAction {
  type: typeof WALLETCONNECT_SET_PENDING_REDIRECT;
}

/**
 * An action that sets `pendingRedirect` to false.
 */
interface WalletconnectRemovePendingRedirectAction {
  type: typeof WALLETCONNECT_REMOVE_PENDING_REDIRECT;
}

/**
 * An action that updates `walletConnectUris` in state.
 */
interface WalletconnectAddUriAction {
  payload: WalletconnectState['walletConnectUris'];
  type: typeof WALLETCONNECT_ADD_URI;
}

/**
 * Represents a WalletConnect result passed to a callback function.
 */
type WalletconnectResultType =
  | 'timedOut'
  | 'sign'
  | 'transaction'
  | 'sign-canceled'
  | 'transaction-canceled'
  | 'connect'
  | 'reject';

/**
 * Route parameters sent to a WalletConnect approval sheet.
 */
interface WalletconnectApprovalSheetRouteParams {
  callback: (
    approved: boolean,
    chainId: number,
    accountAddress: string,
    peerId: RequestData['peerId'],
    dappScheme: RequestData['dappScheme'],
    dappName: RequestData['dappName'],
    dappUrl: RequestData['dappUrl']
  ) => Promise<unknown>;
  receivedTimestamp: number;
  meta?: {
    chainId: number;
  } & Pick<
    RequestData,
    'dappName' | 'dappScheme' | 'dappUrl' | 'imageUrl' | 'peerId'
  >;
  timeout?: ReturnType<typeof setTimeout> | null;
  timedOut?: boolean;
}

/**
 * A callback for a WalletConnect request.
 */
type WalletconnectRequestCallback = (
  type: WalletconnectResultType,
  scheme?: string | null
) => unknown;

// -- Constants --------------------------------------- //
const BIOMETRICS_ANIMATION_DELAY = 569;

const WALLETCONNECT_UPDATE_REQUESTS =
  'walletconnect/WALLETCONNECT_UPDATE_REQUESTS';

const WALLETCONNECT_UPDATE_CONNECTORS =
  'walletconnect/WALLETCONNECT_UPDATE_CONNECTORS';

const WALLETCONNECT_CLEAR_STATE = 'walletconnect/WALLETCONNECT_CLEAR_STATE';

const WALLETCONNECT_SET_PENDING_REDIRECT =
  'walletconnect/WALLETCONNECT_SET_PENDING_REDIRECT';
const WALLETCONNECT_REMOVE_PENDING_REDIRECT =
  'walletconnect/WALLETCONNECT_REMOVE_PENDING_REDIRECT';
const WALLETCONNECT_ADD_URI = 'walletconnect/WALLETCONNECT_ADD_URI';

// -- Actions ---------------------------------------- //

/**
 * Loads options for a new WalletConnect instance.
 *
 * @returns The options.
 */
const getNativeOptions = async () => {
  const language = 'en'; // TODO use lang from settings
  let token = null;
  try {
    token = await getFCMToken();
  } catch (error) {
    logger.log(
      'Error getting FCM token, ignoring token for WC connection',
      error
    );
  }

  const nativeOptions = {
    clientMeta: {
      description: 'Rainbow makes exploring Ethereum fun and accessible 🌈',
      icons: ['https://avatars2.githubusercontent.com/u/48327834?s=200&v=4'],
      name: '🌈 Rainbow',
      ssl: true,
      url: 'https://rainbow.me',
    },
    push: token
      ? {
          language,
          peerMeta: true,
          token,
          type: 'fcm',
          url: 'https://wcpush.rainbow.me',
        }
      : undefined,
  };

  return nativeOptions;
};

/**
 * Updates the state to mark as pending redirection.
 */
export const walletConnectSetPendingRedirect = () => (
  dispatch: Dispatch<WalletconnectSetPendingRedirectAction>
) => {
  dispatch({
    type: WALLETCONNECT_SET_PENDING_REDIRECT,
  });
};

/**
 * Updaets the state to disable a pending redirect and either redirect or
 * remove the pending connector.
 *
 * @param type The result type to use. This determines the action taken if
 * a scheme is not specified.
 * @param scheme The scheme to open, if specified.
 */
export const walletConnectRemovePendingRedirect = (
  type: WalletconnectResultType,
  scheme?: string | null
) => (dispatch: Dispatch<WalletconnectRemovePendingRedirectAction>) => {
  dispatch({
    type: WALLETCONNECT_REMOVE_PENDING_REDIRECT,
  });
  const lastActiveTime = new Date().getTime();
  if (scheme) {
    Linking.openURL(`${scheme}://`);
  } else if (type !== 'timedOut') {
    if (type === 'sign' || type === 'transaction') {
      showRedirectSheetThreshold += BIOMETRICS_ANIMATION_DELAY;
      setTimeout(() => {
        Minimizer.goBack();
      }, BIOMETRICS_ANIMATION_DELAY);
    } else if (type === 'sign-canceled' || type === 'transaction-canceled') {
      setTimeout(() => {
        Minimizer.goBack();
      }, 300);
    } else {
      Minimizer.goBack();
    }
    // If it's still active after showRedirectSheetThreshold
    // We need to show the redirect sheet cause the redirect
    // didn't work
    setTimeout(() => {
      const now = new Date().getTime();
      const delta = now - lastActiveTime;
      if (AppState.currentState === 'active' && delta < 1000) {
        return Navigation.handleAction(Routes.WALLET_CONNECT_REDIRECT_SHEET, {
          type,
        });
      }
      return;
    }, showRedirectSheetThreshold);
  }
};

/**
 * Handles an incoming WalletConnect session request and updates state
 * accordingly.
 *
 * @param uri The WalletConnect URI.
 * @param callback The callback function to use.
 */
export const walletConnectOnSessionRequest = (
  uri: string,
  callback?: WalletconnectRequestCallback
) => async (
  dispatch: ThunkDispatch<StoreAppState, unknown, never>,
  getState: AppGetState
) => {
  // branch and linking are triggering this twice
  // also branch trigger this when the app is coming back from background
  // so this is a way to handle this case without persisting anything
  const { walletConnectUris } = getState().walletconnect;
  if (walletConnectUris.includes(uri)) return;
  dispatch(saveWalletConnectUri(uri));

  let timeout: ReturnType<typeof setTimeout> | null = null;
  let walletConnector: WalletConnect | null = null;
  const receivedTimestamp = Date.now();
  try {
    const { clientMeta, push } = await getNativeOptions();
    try {
      // Don't initiate a new session if we have already established one using this walletconnect URI
      const allSessions = await getAllValidWalletConnectSessions();
      const wcUri = parseWalletConnectUri(uri);

      const alreadyConnected = Object.values(allSessions).some(session => {
        return (
          session.handshakeTopic === wcUri.handshakeTopic &&
          session.key === wcUri.key
        );
      });

      if (alreadyConnected) {
        return;
      }

      walletConnector = new WalletConnect({ clientMeta, uri }, push);
      let meta: WalletconnectApprovalSheetRouteParams['meta'] | false = false;
      let navigated = false;
      let timedOut = false;
      let routeParams: WalletconnectApprovalSheetRouteParams = {
        callback: async (
          approved,
          chainId,
          accountAddress,
          peerId,
          dappScheme,
          dappName,
          dappUrl
        ) => {
          if (approved) {
            dispatch(setPendingRequest(peerId, walletConnector!));
            dispatch(
              walletConnectApproveSession(
                peerId,
                callback,
                dappScheme,
                chainId,
                accountAddress
              )
            );
            analytics.track('Approved new WalletConnect session', {
              dappName,
              dappUrl,
            });
          } else if (!timedOut) {
            await dispatch(
              walletConnectRejectSession(peerId, walletConnector!)
            );
            callback?.('reject', dappScheme);
            analytics.track('Rejected new WalletConnect session', {
              dappName,
              dappUrl,
            });
          } else {
            callback?.('timedOut', dappScheme);
            const url = new URL(uri);
            // @ts-ignore
            const bridge = qs.parse(url?.query)?.bridge;
            analytics.track('New WalletConnect session time out', {
              bridge,
              dappName,
              dappUrl,
            });
          }
        },
        receivedTimestamp,
      };

      walletConnector?.on('session_request', (error, payload) => {
        clearTimeout(timeout!);
        if (error) {
          analytics.track('Error on wc session_request', {
            // @ts-ignore
            error,
            payload,
          });
          logger.log('Error on wc session_request', payload);
          captureException(error);
          throw error;
        }
        const { peerId, peerMeta, chainId } = payload.params[0];

        const imageUrl =
          dappLogoOverride(peerMeta?.url) || peerMeta?.icons?.[0];
        const dappName = dappNameOverride(peerMeta?.url) || peerMeta?.name;
        const dappUrl = peerMeta?.url;
        const dappScheme = peerMeta?.scheme;

        analytics.track('Showing Walletconnect session request', {
          dappName,
          dappUrl,
        });

        meta = {
          chainId,
          dappName,
          dappScheme,
          dappUrl,
          imageUrl,
          peerId,
        };

        // If we already showed the sheet
        // We need navigate to the same route with the updated params
        // which now includes the meta
        if (navigated && !timedOut) {
          routeParams = { ...routeParams, meta, timeout };
          Navigation.handleAction(
            Routes.WALLET_CONNECT_APPROVAL_SHEET,
            routeParams
          );
        }
      });

      let waitingFn: (callback: () => unknown, timeout: number) => unknown =
        InteractionManager.runAfterInteractions;
      if (IS_TESTING === 'true') {
        waitingFn = setTimeout;
      }

      waitingFn(async () => {
        if (IS_TESTING !== 'true') {
          // Wait until the app is idle so we can navigate
          // This usually happens only when coming from a cold start
          while (!getState().appState.walletReady) {
            await delay(300);
          }
        }

        // We need to add a timeout in case the bridge is down
        // to explain the user what's happening
        timeout = setTimeout(() => {
          meta = android ? Navigation.getActiveRoute()?.params?.meta : meta;
          if (meta) return;
          timedOut = true;
          routeParams = { ...routeParams, timedOut };
          Navigation.handleAction(
            Routes.WALLET_CONNECT_APPROVAL_SHEET,
            routeParams
          );
        }, 20000);

        // If we have the meta, send it
        meta = android ? Navigation.getActiveRoute()?.params?.meta : meta;
        if (meta) {
          routeParams = { ...routeParams, meta };
        }
        navigated = true;
        Navigation.handleAction(
          Routes.WALLET_CONNECT_APPROVAL_SHEET,
          routeParams
        );
      }, 2000);
    } catch (error: any) {
      clearTimeout(timeout!);
      logger.log('Exception during wc session_request', error);
      analytics.track('Exception on wc session_request', {
        error,
      });
      captureException(error);
      Alert.alert(lang.t('wallet.wallet_connect.error'));
    }
  } catch (error: any) {
    clearTimeout(timeout!);
    logger.log('FCM exception during wc session_request', error);
    analytics.track('FCM exception on wc session_request', {
      error,
    });
    captureException(error);
    Alert.alert(lang.t('wallet.wallet_connect.missing_fcm'));
  }
};

/**
 * Starts listening for requests on a given `WalletConnect` instance.
 *
 * @param walletConnector The `WalletConnect` instance to listen for requests
 * on.
 */
const listenOnNewMessages = (walletConnector: WalletConnect) => (
  dispatch: ThunkDispatch<StoreAppState, unknown, never>,
  getState: AppGetState
) => {
  walletConnector.on('call_request', async (error, payload) => {
    logger.log('WC Request!', error, payload);
    if (error) {
      analytics.track('Error on wc call_request', {
        // @ts-ignore
        error,
        payload,
      });
      logger.log('Error on wc call_request');
      captureException(error);
      throw error;
    }
    const { clientId, peerId, peerMeta } = walletConnector;
    const imageUrl = dappLogoOverride(peerMeta?.url) || peerMeta?.icons?.[0];
    const dappName = dappNameOverride(peerMeta?.url) || peerMeta?.name;
    const dappUrl = peerMeta?.url;
    const requestId = payload.id;
    if (
      payload.method === 'wallet_addEthereumChain' ||
      payload.method === `wallet_switchEthereumChain`
    ) {
      const { chainId } = payload.params[0];
      const currentNetwork = ethereumUtils.getNetworkFromChainId(
        // @ts-expect-error "_chainId" is private.
        Number(walletConnector._chainId)
      );
      const supportedChains = [
        networkTypes.mainnet,
        networkTypes.ropsten,
        networkTypes.kovan,
        networkTypes.goerli,
        networkTypes.polygon,
        networkTypes.optimism,
        networkTypes.arbitrum,
      ].map(network => ethereumUtils.getChainIdFromNetwork(network).toString());
      const numericChainId = convertHexToString(chainId);
      if (supportedChains.includes(numericChainId)) {
        dispatch(walletConnectSetPendingRedirect());
        Navigation.handleAction(Routes.WALLET_CONNECT_APPROVAL_SHEET, {
          callback: async (approved: boolean) => {
            if (approved) {
              walletConnector.approveRequest({
                id: requestId,
                result: null,
              });
              const { accountAddress } = getState().settings;
              logger.log('Updating session for chainID', numericChainId);
              await walletConnector.updateSession({
                accounts: [accountAddress],
                // @ts-expect-error "numericChainId" is a string, not a number.
                chainId: numericChainId,
              });
              dispatch(setWalletConnector(walletConnector));
              saveWalletConnectSession(
                walletConnector.peerId,
                walletConnector.session
              );
              analytics.track('Approved WalletConnect network switch', {
                chainId,
                dappName,
                // @ts-ignore
                dappUrl,
              });
              dispatch(walletConnectRemovePendingRedirect('connect'));
            } else {
              walletConnector.rejectRequest({
                error: { message: 'User rejected request' },
                id: requestId,
              });
              analytics.track('Rejected new WalletConnect chain request', {
                dappName,
                // @ts-ignore
                dappUrl,
              });
            }
          },
          chainId: Number(numericChainId),
          currentNetwork,
          meta: {
            dappName,
            dappUrl,
            imageUrl,
          },
          type: WalletConnectApprovalSheetType.switch_chain,
        });
      } else {
        logger.log('NOT SUPPORTED CHAIN');
        walletConnector.rejectRequest({
          error: { message: 'Chain currently not supported' },
          id: requestId,
        });
      }

      return;
    } else if (!isSigningMethod(payload.method)) {
      sendRpcCall(payload)
        .then(result => {
          walletConnector.approveRequest({
            id: payload.id,
            result,
          });
        })
        .catch(error => {
          walletConnector.rejectRequest({
            error,
            id: payload.id,
          });
        });
      return;
    } else {
      const { wallets } = getState().wallets;
      // @ts-expect-error "_accounts" is private.
      const address = walletConnector._accounts?.[0];
      const selectedWallet = findWalletWithAccount(wallets!, address);
      const isReadOnlyWallet = selectedWallet!.type === WalletTypes.readOnly;
      if (isReadOnlyWallet && !enableActionsOnReadOnlyWallet) {
        watchingAlert();
        walletConnector.rejectRequest({
          error: { message: 'JSON RPC method not supported' },
          id: payload.id,
        });
        return;
      }
      const { requests: pendingRequests } = getState().requests;
      const request = !pendingRequests[requestId]
        ? dispatch(
            addRequestToApprove(clientId, peerId, requestId, payload, peerMeta)
          )
        : null;
      if (request) {
        Navigation.handleAction(Routes.CONFIRM_REQUEST, {
          openAutomatically: true,
          transactionDetails: request,
        });
        InteractionManager.runAfterInteractions(() => {
          analytics.track('Showing Walletconnect signing request', {
            dappName,
            // @ts-ignore
            dappUrl,
          });
        });
      }
    }
  });
  walletConnector.on('disconnect', error => {
    if (error) {
      throw error;
    }
    dispatch(
      walletConnectDisconnectAllByDappUrl(walletConnector.peerMeta!.url, false)
    );
  });
  return walletConnector;
};

/**
 * Begins listening to WalletConnect events on existing connections.
 */
export const walletConnectLoadState = () => async (
  dispatch: ThunkDispatch<
    StoreAppState,
    unknown,
    WalletconnectUpdateConnectorsAction
  >,
  getState: AppGetState
) => {
  while (!getState().walletconnect.walletConnectors) {
    await delay(300);
  }
  const { walletConnectors } = getState().walletconnect;
  let newWalletConnectors = {};
  try {
    const allSessions = await getAllValidWalletConnectSessions();
    const { clientMeta, push } = await getNativeOptions();

    newWalletConnectors = Object.entries(allSessions).reduce<{
      [x: string]: WalletConnect;
    }>((acc, [key, session]) => {
      const connector = walletConnectors[session.peerId];
      // @ts-expect-error "_transport" is private.
      const connectorConnected = connector?._transport.connected;
      if (!connectorConnected) {
        // @ts-expect-error "_eventManager" is private.
        if (connector?._eventManager) {
          // @ts-expect-error "_eventManager" is private.
          connector._eventManager = null;
        }
        const walletConnector = new WalletConnect(
          { clientMeta, session },
          push
        );
        acc[key] = dispatch(listenOnNewMessages(walletConnector));
        return acc;
      }
      acc[key] = connector;
      return acc;
    }, {});
  } catch (error) {
    analytics.track('Error on walletConnectLoadState', {
      // @ts-ignore
      error,
    });
    logger.log('Error on wc walletConnectLoadState', error);
    captureException(error);
    newWalletConnectors = {};
  }
  if (!isEmpty(newWalletConnectors)) {
    dispatch({
      payload: newWalletConnectors,
      type: WALLETCONNECT_UPDATE_CONNECTORS,
    });
  }
};

/**
 * Updates the pending requests to include a new connector.
 *
 * @param peerId The peer ID for the pending request.
 * @param walletConnector The `WalletConnect` instance for the pending request.
 */
export const setPendingRequest = (
  peerId: string,
  walletConnector: WalletConnect
) => (
  dispatch: Dispatch<WalletconnectUpdateRequestsAction>,
  getState: AppGetState
) => {
  const { pendingRequests } = getState().walletconnect;
  const updatedPendingRequests = {
    ...pendingRequests,
    [peerId]: walletConnector,
  };
  dispatch({
    payload: updatedPendingRequests,
    type: WALLETCONNECT_UPDATE_REQUESTS,
  });
};

/**
 * Gets an existing pending request for a given peer ID.
 *
 * @param peerId The peer ID for the pending request.
 * @returns Within a dispatch, returns the pending request's `WalletConnector`,
 * or undefined.
 */
export const getPendingRequest = (peerId: string) => (
  _: Dispatch,
  getState: AppGetState
) => {
  const { pendingRequests } = getState().walletconnect;
  return pendingRequests[peerId];
};

/**
 * Removes a pending request from state given a peer ID.
 * @param peerId The peer ID for the pending request to remove.
 */
export const removePendingRequest = (peerId: string) => (
  dispatch: Dispatch<WalletconnectUpdateRequestsAction>,
  getState: AppGetState
) => {
  const { pendingRequests } = getState().walletconnect;
  const updatedPendingRequests = pendingRequests;
  if (updatedPendingRequests[peerId]) {
    // eslint-disable-next-line @typescript-eslint/no-dynamic-delete
    delete updatedPendingRequests[peerId];
  }
  dispatch({
    payload: updatedPendingRequests,
    type: WALLETCONNECT_UPDATE_REQUESTS,
  });
};

/**
 * Updates the state's `walletConnectors` to include a new instance based on
 * its `peerId`.
 *
 * @param walletConnector The new `WalletConnect` instance.
 */
export const setWalletConnector = (walletConnector: WalletConnect) => (
  dispatch: Dispatch<WalletconnectUpdateConnectorsAction>,
  getState: AppGetState
) => {
  const { walletConnectors } = getState().walletconnect;
  const updatedWalletConnectors = {
    ...walletConnectors,
    [walletConnector.peerId]: walletConnector,
  };
  dispatch({
    payload: updatedWalletConnectors,
    type: WALLETCONNECT_UPDATE_CONNECTORS,
  });
};

/**
 * Gets a `WalletConnect` instance from `walletConnectors` in state based on a
 * peer ID.
 *
 * @param peerId The peer ID for the `WalletConnect` instance.
 * @returns Within a dispatch, the `WalletConnect` instance.
 */
export const getWalletConnector = (peerId: string) => (
  _: Dispatch,
  getState: AppGetState
) => {
  const { walletConnectors } = getState().walletconnect;
  const walletConnector = walletConnectors[peerId];
  return walletConnector;
};

/**
 * Removes a `WalletConnect` instance from the state's `walletConnectors` based
 * on its peer ID.
 *
 * @param peerId The peer ID of the `WalletConnect` instance to remove.
 */
export const removeWalletConnector = (peerId: string) => (
  dispatch: Dispatch<WalletconnectUpdateConnectorsAction>,
  getState: AppGetState
) => {
  const { walletConnectors } = getState().walletconnect;
  const updatedWalletConnectors = walletConnectors;
  if (updatedWalletConnectors[peerId]) {
    // eslint-disable-next-line @typescript-eslint/no-dynamic-delete
    delete updatedWalletConnectors[peerId];
  }
  dispatch({
    payload: updatedWalletConnectors,
    type: WALLETCONNECT_UPDATE_CONNECTORS,
  });
};

/**
 * Updates the account address and chain ID for all connectors that match
 * a given URL and updates state accordingly.
 *
 * @param dappUrl The URL to filter by.
 * @param accountAddress The account address to use.
 * @param chainId The chain ID to use.
 */
export const walletConnectUpdateSessionConnectorByDappUrl = (
  dappUrl: RequestData['dappUrl'],
  accountAddress: string,
  chainId: number
) => (
  dispatch: Dispatch<WalletconnectUpdateConnectorsAction>,
  getState: AppGetState
) => {
  const { walletConnectors } = getState().walletconnect;
  const connectors = pickBy(walletConnectors, connector => {
    return connector?.peerMeta?.url === dappUrl;
  });
  const newSessionData = {
    accounts: [accountAddress],
    chainId,
  };
  values(connectors).forEach(connector => {
    connector.updateSession(newSessionData);
    saveWalletConnectSession(connector.peerId, connector.session);
  });
  dispatch({
    payload: Object.assign({}, walletConnectors),
    type: WALLETCONNECT_UPDATE_CONNECTORS,
  });
};

/**
 * Approves a WalletConnect session and updates state accordingly.
 *
 * @param peerId The peer ID for the request.
 * @param callback The callback to use upon connection.
 * @param dappScheme The scheme to pass to the callback.
 * @param chainId The chain ID to use in the approval.
 * @param accountAddress The account address to use in the approval.
 */
export const walletConnectApproveSession = (
  peerId: string,
  callback: WalletconnectRequestCallback | undefined,
  dappScheme: RequestData['dappScheme'],
  chainId: number,
  accountAddress: string
) => (dispatch: ThunkDispatch<StoreAppState, unknown, never>) => {
  const walletConnector = dispatch(getPendingRequest(peerId));
  walletConnector.approveSession({
    accounts: [accountAddress],
    chainId,
  });

  dispatch(removePendingRequest(peerId));
  saveWalletConnectSession(walletConnector.peerId, walletConnector.session);

  const listeningWalletConnector = dispatch(
    listenOnNewMessages(walletConnector)
  );

  dispatch(setWalletConnector(listeningWalletConnector));
  if (callback) {
    callback('connect', dappScheme);
  }
};

/**
 * Rejects a WalletConnect session and updates state accordingly.
 *
 * @param peerId The peer ID for the request to reject.
 * @param walletConnector The `WalletConnect` instance to reject.
 */
export const walletConnectRejectSession = (
  peerId: string,
  walletConnector: WalletConnect
) => (dispatch: ThunkDispatch<StoreAppState, unknown, never>) => {
  walletConnector.rejectSession();
  dispatch(removePendingRequest(peerId));
};

/**
 * Removes all current WalletConnect sessions matching a given URL and
 * updates state to remove instances from `walletConnectors` as necessary.
 *
 * @param dappUrl The URL to filter by.
 * @param killSession Whether or not to kill the corresponding WalletConnect
 * session.
 */
export const walletConnectDisconnectAllByDappUrl = (
  dappUrl: string,
  killSession = true
) => async (
  dispatch: Dispatch<WalletconnectUpdateConnectorsAction>,
  getState: AppGetState
) => {
  const { walletConnectors } = getState().walletconnect;
  const matchingWalletConnectors = values(
    pickBy(
      walletConnectors,
      connector => connector?.peerMeta?.url === dappUrl || !connector?.peerMeta
    )
  );
  try {
    const peerIds = matchingWalletConnectors.map(
      walletConnector => walletConnector.peerId
    );

    await removeWalletConnectSessions(peerIds);

    if (killSession) {
      matchingWalletConnectors.forEach(connector => connector?.killSession());
    }

    dispatch({
      payload: omitBy(
        walletConnectors,
        connector => connector?.peerMeta?.url === dappUrl
      ),
      type: WALLETCONNECT_UPDATE_CONNECTORS,
    });
  } catch (error) {
    Alert.alert(lang.t('wallet.wallet_connect.failed_to_disconnect'));
  }
};

/**
 * Responds to a `WalletConnect` request.
 *
 * @param peerId The peer ID of the session to respond to.
 * @param requestId The request ID to respond to.
 * @param response The response to send.
 */
export const walletConnectSendStatus = (
  peerId: string,
  requestId: number,
  response: { result?: any; error?: any }
) => async (_: Dispatch, getState: AppGetState) => {
  const walletConnector = getState().walletconnect.walletConnectors[peerId];
  if (walletConnector) {
    const { result, error } = response;
    try {
      if (result) {
        await walletConnector.approveRequest({ id: requestId, result });
      } else {
        await walletConnector.rejectRequest({
          error,
          id: requestId,
        });
      }
    } catch (error) {
      Alert.alert(
        lang.t('wallet.wallet_connect.failed_to_send_request_status')
      );
    }
  } else {
    Alert.alert(
      lang.t(
        'wallet.wallet_connect.walletconnect_session_has_expired_while_trying_to_send'
      )
    );
  }
};

/**
 * Adds a new WalletConnect URI to state.
 *
 * @param uri The new URI.
 */
export const saveWalletConnectUri = (uri: string) => async (
  dispatch: Dispatch<WalletconnectAddUriAction>,
  getState: AppGetState
) => {
  const { walletConnectUris } = getState().walletconnect;
  const newWalletConnectUris = [...walletConnectUris, uri];
  dispatch({
    payload: newWalletConnectUris,
    type: WALLETCONNECT_ADD_URI,
  });
};

// -- Reducer ----------------------------------------- //
const INITIAL_STATE: WalletconnectState = {
  pendingRedirect: false,
  pendingRequests: {},
  walletConnectors: {},
  walletConnectUris: [],
};

export default (
  state = INITIAL_STATE,
  action: WalletconnectAction
): WalletconnectState => {
  switch (action.type) {
    case WALLETCONNECT_UPDATE_REQUESTS:
      return { ...state, pendingRequests: action.payload };
    case WALLETCONNECT_UPDATE_CONNECTORS:
      return { ...state, walletConnectors: action.payload };
    case WALLETCONNECT_CLEAR_STATE:
      return { ...state, ...INITIAL_STATE };
    case WALLETCONNECT_SET_PENDING_REDIRECT:
      return { ...state, pendingRedirect: true };
    case WALLETCONNECT_REMOVE_PENDING_REDIRECT:
      return { ...state, pendingRedirect: false };
    case WALLETCONNECT_ADD_URI:
      return { ...state, walletConnectUris: action.payload };
    default:
      return state;
  }
};<|MERGE_RESOLUTION|>--- conflicted
+++ resolved
@@ -3,11 +3,7 @@
 import WalletConnect from '@walletconnect/client';
 import { parseWalletConnectUri } from '@walletconnect/utils';
 import lang from 'i18n-js';
-<<<<<<< HEAD
-import { isEmpty, mapValues, values } from 'lodash';
-=======
-import { clone, isEmpty, values } from 'lodash';
->>>>>>> 6f245304
+import { isEmpty, values } from 'lodash';
 import { Alert, AppState, InteractionManager, Linking } from 'react-native';
 import {
   // @ts-ignore
