--- conflicted
+++ resolved
@@ -1,8 +1,3 @@
-<<<<<<< HEAD
-import omit from 'lodash/omit';
-import toLower from 'lodash/toLower';
-=======
->>>>>>> ff35b533
 import { Dispatch } from 'redux';
 import {
   getContacts,
