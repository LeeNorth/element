import produce from 'immer';
<<<<<<< HEAD
import uniq from 'lodash/uniq';
import without from 'lodash/without';
=======
import { concat, uniq } from 'lodash';
>>>>>>> 69a618ee
import { InteractionManager } from 'react-native';
import { Dispatch } from 'redux';
import { ThunkDispatch } from 'redux-thunk';
import { UserList } from '@rainbow-me/entities';
import {
  getSelectedUserList,
  getUserLists,
  saveSelectedUserList,
  saveUserLists,
} from '@rainbow-me/handlers/localstorage/userLists';
import { excludeSpecifiedStrings } from '@rainbow-me/helpers/utilities';
import { emitAssetRequest } from '@rainbow-me/redux/explorer';
import { AppGetState, AppState } from '@rainbow-me/redux/store';
import { uniswapUpdateFavorites } from '@rainbow-me/redux/uniswap';
import {
  DefaultTokenLists,
  TokenListsExtendedRecord,
} from '@rainbow-me/references';

// -- Constants ------------------------------------------------------------- //
const USER_LISTS_READY = 'userLists/USER_LISTS_READY';
const USER_LISTS_LOAD_REQUEST = 'userLists/USER_LISTS_LOAD_REQUEST';
const USER_LISTS_LOAD_SUCCESS = 'userLists/USER_LISTS_LOAD_SUCCESS';
const USER_LISTS_LOAD_FAILURE = 'userLists/USER_LISTS_LOAD_FAILURE';

const USER_LISTS_UPDATE_LISTS = 'userLists/USER_LISTS_UPDATE_LISTS';
const USER_LISTS_CLEAR_STATE = 'userLists/USER_LISTS_CLEAR_STATE';
const USER_LISTS_SET_SELECTED_LIST = 'userLists/USER_LISTS_SET_SELECTED_LIST';
const FAVORITES_LIST_ID = 'favorites';

// -- Actions --------------------------------------------------------------- //

/**
 * The current `userLists` state.
 */
interface UserListsState {
  lists: UserList[];
  loadingUserLists: boolean;
  ready: boolean;
  selectedList: string | null;
}

/**
 * A `userLists` Redux action.
 */
type UserListsAction =
  | UserListsLoadRequestAction
  | UserListsLoadSuccessAction
  | UserListsSetSelectedListAction
  | UserListsUpdateListsAction
  | UserListsFailureAction
  | UserListsReadyAction
  | UserListsClearStateAction;

interface UserListsLoadRequestAction {
  type: typeof USER_LISTS_LOAD_REQUEST;
}

interface UserListsLoadSuccessAction {
  type: typeof USER_LISTS_LOAD_SUCCESS;
  payload: UserList[];
}

interface UserListsSetSelectedListAction {
  type: typeof USER_LISTS_SET_SELECTED_LIST;
  payload: string;
}

interface UserListsUpdateListsAction {
  type: typeof USER_LISTS_UPDATE_LISTS;
  payload: UserList[];
}

interface UserListsFailureAction {
  type: typeof USER_LISTS_LOAD_FAILURE;
}

interface UserListsReadyAction {
  type: typeof USER_LISTS_READY;
}

interface UserListsClearStateAction {
  type: typeof USER_LISTS_CLEAR_STATE;
}

export const userListsLoadState = () => async (
  dispatch: ThunkDispatch<
    AppState,
    unknown,
    | UserListsLoadSuccessAction
    | UserListsLoadRequestAction
    | UserListsReadyAction
    | UserListsFailureAction
  >,
  getState: AppGetState
) => {
  const { network } = getState().settings;

  dispatch({ type: USER_LISTS_LOAD_REQUEST });
  try {
    const defaultLists =
      (DefaultTokenLists as TokenListsExtendedRecord)[network] || [];
    const userLists: UserList[] = await getUserLists();
    const lists = userLists?.length ? userLists : defaultLists;
    let allAddresses: string[] = [];
    lists.forEach((list: { tokens: any }) => {
      allAddresses = [...allAddresses, ...list.tokens];
    });
    dispatch({
      payload: lists,
      type: USER_LISTS_LOAD_SUCCESS,
    });
    const selectedUserList = (await getSelectedUserList()) || FAVORITES_LIST_ID;
    dispatch(userListsSetSelectedList(selectedUserList, false));
    dispatch(emitAssetRequest(allAddresses));
    dispatch({
      type: USER_LISTS_READY,
    });
  } catch (error) {
    dispatch({ type: USER_LISTS_LOAD_FAILURE });
  }
};

export const userListsSetSelectedList = (
  listId: string,
  save: boolean = true
) => (dispatch: Dispatch<UserListsSetSelectedListAction>) => {
  dispatch({
    payload: listId,
    type: USER_LISTS_SET_SELECTED_LIST,
  });
  if (save) {
    InteractionManager.runAfterInteractions(() => {
      saveSelectedUserList(listId);
    });
  }
};

export const userListsClearList = (listId: string) => (
  dispatch: Dispatch<UserListsUpdateListsAction>,
  getState: AppGetState
) => {
  const { lists } = getState().userLists;
  const allNewLists = [...lists];

  // Find the list index
  let listIndex = null;
  allNewLists.find((list, index) => {
    if (list?.id === listId) {
      listIndex = index;
      return true;
    }
    return false;
  });

  // update the list
  if (listIndex !== null) {
    const newList = { ...allNewLists[listIndex] };
    newList.tokens = [];
    allNewLists[listIndex] = newList;

    dispatch({
      payload: allNewLists,
      type: USER_LISTS_UPDATE_LISTS,
    });
    saveUserLists(allNewLists);
  }
};

export const userListsUpdateList = (
  assetAddress: string | string[],
  listId: string,
  add = true
) => (
  dispatch: ThunkDispatch<AppState, unknown, UserListsUpdateListsAction>,
  getState: AppGetState
) => {
  if (listId === FAVORITES_LIST_ID) {
    dispatch(uniswapUpdateFavorites(assetAddress, add));
  } else {
    const { lists } = getState().userLists;
    const allNewLists = [...lists];

    // Find the list index
    let listIndex = null;
    allNewLists.find((list, index) => {
      if (list?.id === listId) {
        listIndex = index;
        return true;
      }
      return false;
    });

    // add or remove
    if (listIndex !== null) {
      const updatedListTokens = add
<<<<<<< HEAD
        ? uniq(allNewLists[listIndex].tokens.concat(assetAddress))
        : Array.isArray(assetAddress)
        ? without(allNewLists[listIndex].tokens, ...assetAddress)
        : without(allNewLists[listIndex].tokens, assetAddress);
=======
        ? uniq(concat(allNewLists[listIndex].tokens, assetAddress))
        : excludeSpecifiedStrings(allNewLists[listIndex].tokens, assetAddress);
>>>>>>> 69a618ee
      if (add) {
        dispatch(emitAssetRequest(assetAddress));
      }

      // update the list
      const newList = { ...allNewLists[listIndex] };
      newList.tokens = updatedListTokens;
      allNewLists[listIndex] = newList;

      dispatch({
        payload: allNewLists,
        type: USER_LISTS_UPDATE_LISTS,
      });
      saveUserLists(allNewLists);
    }
  }
};

// -- Reducer --------------------------------------------------------------- //
export const INITIAL_USER_LISTS_STATE: UserListsState = {
  lists: [],
  loadingUserLists: false,
  ready: false,
  selectedList: null,
};

export default (state = INITIAL_USER_LISTS_STATE, action: UserListsAction) =>
  produce(state, draft => {
    switch (action.type) {
      case USER_LISTS_LOAD_REQUEST:
        draft.loadingUserLists = true;
        break;
      case USER_LISTS_LOAD_SUCCESS:
        draft.lists = action.payload;
        draft.loadingUserLists = false;
        break;
      case USER_LISTS_SET_SELECTED_LIST:
        draft.selectedList = action.payload;
        break;
      case USER_LISTS_UPDATE_LISTS:
        draft.lists = action.payload;
        break;
      case USER_LISTS_LOAD_FAILURE:
        draft.loadingUserLists = false;
        break;
      case USER_LISTS_READY:
        draft.ready = true;
        break;
      case USER_LISTS_CLEAR_STATE:
        return INITIAL_USER_LISTS_STATE;
      default:
        break;
    }
  });<|MERGE_RESOLUTION|>--- conflicted
+++ resolved
@@ -1,10 +1,5 @@
 import produce from 'immer';
-<<<<<<< HEAD
 import uniq from 'lodash/uniq';
-import without from 'lodash/without';
-=======
-import { concat, uniq } from 'lodash';
->>>>>>> 69a618ee
 import { InteractionManager } from 'react-native';
 import { Dispatch } from 'redux';
 import { ThunkDispatch } from 'redux-thunk';
@@ -201,15 +196,8 @@
     // add or remove
     if (listIndex !== null) {
       const updatedListTokens = add
-<<<<<<< HEAD
         ? uniq(allNewLists[listIndex].tokens.concat(assetAddress))
-        : Array.isArray(assetAddress)
-        ? without(allNewLists[listIndex].tokens, ...assetAddress)
-        : without(allNewLists[listIndex].tokens, assetAddress);
-=======
-        ? uniq(concat(allNewLists[listIndex].tokens, assetAddress))
         : excludeSpecifiedStrings(allNewLists[listIndex].tokens, assetAddress);
->>>>>>> 69a618ee
       if (add) {
         dispatch(emitAssetRequest(assetAddress));
       }
