--- conflicted
+++ resolved
@@ -1,10 +1,5 @@
 import produce from 'immer';
-<<<<<<< HEAD
-import { concat, uniq } from 'lodash';
-=======
-import { isArray, without } from 'lodash';
 import uniq from 'lodash/uniq';
->>>>>>> 0e5226a2
 import { InteractionManager } from 'react-native';
 import { Dispatch } from 'redux';
 import { ThunkDispatch } from 'redux-thunk';
@@ -201,15 +196,9 @@
     // add or remove
     if (listIndex !== null) {
       const updatedListTokens = add
-<<<<<<< HEAD
-        ? uniq(concat(allNewLists[listIndex].tokens, assetAddress))
+        ? uniq(allNewLists[listIndex].tokens.concat(assetAddress))
         : excludeSpecifiedStrings(allNewLists[listIndex].tokens, assetAddress);
-=======
-        ? uniq(allNewLists[listIndex].tokens.concat(assetAddress))
-        : isArray(assetAddress)
-        ? without(allNewLists[listIndex].tokens, ...assetAddress)
-        : without(allNewLists[listIndex].tokens, assetAddress);
->>>>>>> 0e5226a2
+
       if (add) {
         dispatch(emitAssetRequest(assetAddress));
       }
