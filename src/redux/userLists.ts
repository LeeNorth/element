import produce from 'immer';
<<<<<<< HEAD
import isArray from 'lodash/isArray';
=======
>>>>>>> 5bbc8848
import uniq from 'lodash/uniq';
import without from 'lodash/without';
import { InteractionManager } from 'react-native';
import { Dispatch } from 'redux';
import { ThunkDispatch } from 'redux-thunk';
import { UserList } from '@rainbow-me/entities';
import {
  getSelectedUserList,
  getUserLists,
  saveSelectedUserList,
  saveUserLists,
} from '@rainbow-me/handlers/localstorage/userLists';
import { emitAssetRequest } from '@rainbow-me/redux/explorer';
import { AppGetState, AppState } from '@rainbow-me/redux/store';
import { uniswapUpdateFavorites } from '@rainbow-me/redux/uniswap';
import {
  DefaultTokenLists,
  TokenListsExtendedRecord,
} from '@rainbow-me/references';

// -- Constants ------------------------------------------------------------- //
const USER_LISTS_READY = 'userLists/USER_LISTS_READY';
const USER_LISTS_LOAD_REQUEST = 'userLists/USER_LISTS_LOAD_REQUEST';
const USER_LISTS_LOAD_SUCCESS = 'userLists/USER_LISTS_LOAD_SUCCESS';
const USER_LISTS_LOAD_FAILURE = 'userLists/USER_LISTS_LOAD_FAILURE';

const USER_LISTS_UPDATE_LISTS = 'userLists/USER_LISTS_UPDATE_LISTS';
const USER_LISTS_CLEAR_STATE = 'userLists/USER_LISTS_CLEAR_STATE';
const USER_LISTS_SET_SELECTED_LIST = 'userLists/USER_LISTS_SET_SELECTED_LIST';
const FAVORITES_LIST_ID = 'favorites';

// -- Actions --------------------------------------------------------------- //

/**
 * The current `userLists` state.
 */
interface UserListsState {
  lists: UserList[];
  loadingUserLists: boolean;
  ready: boolean;
  selectedList: string | null;
}

/**
 * A `userLists` Redux action.
 */
type UserListsAction =
  | UserListsLoadRequestAction
  | UserListsLoadSuccessAction
  | UserListsSetSelectedListAction
  | UserListsUpdateListsAction
  | UserListsFailureAction
  | UserListsReadyAction
  | UserListsClearStateAction;

interface UserListsLoadRequestAction {
  type: typeof USER_LISTS_LOAD_REQUEST;
}

interface UserListsLoadSuccessAction {
  type: typeof USER_LISTS_LOAD_SUCCESS;
  payload: UserList[];
}

interface UserListsSetSelectedListAction {
  type: typeof USER_LISTS_SET_SELECTED_LIST;
  payload: string;
}

interface UserListsUpdateListsAction {
  type: typeof USER_LISTS_UPDATE_LISTS;
  payload: UserList[];
}

interface UserListsFailureAction {
  type: typeof USER_LISTS_LOAD_FAILURE;
}

interface UserListsReadyAction {
  type: typeof USER_LISTS_READY;
}

interface UserListsClearStateAction {
  type: typeof USER_LISTS_CLEAR_STATE;
}

export const userListsLoadState = () => async (
  dispatch: ThunkDispatch<
    AppState,
    unknown,
    | UserListsLoadSuccessAction
    | UserListsLoadRequestAction
    | UserListsReadyAction
    | UserListsFailureAction
  >,
  getState: AppGetState
) => {
  const { network } = getState().settings;

  dispatch({ type: USER_LISTS_LOAD_REQUEST });
  try {
    const defaultLists =
      (DefaultTokenLists as TokenListsExtendedRecord)[network] || [];
    const userLists: UserList[] = await getUserLists();
    const lists = userLists?.length ? userLists : defaultLists;
    let allAddresses: string[] = [];
    lists.forEach((list: { tokens: any }) => {
      allAddresses = [...allAddresses, ...list.tokens];
    });
    dispatch({
      payload: lists,
      type: USER_LISTS_LOAD_SUCCESS,
    });
    const selectedUserList = (await getSelectedUserList()) || FAVORITES_LIST_ID;
    dispatch(userListsSetSelectedList(selectedUserList, false));
    dispatch(emitAssetRequest(allAddresses));
    dispatch({
      type: USER_LISTS_READY,
    });
  } catch (error) {
    dispatch({ type: USER_LISTS_LOAD_FAILURE });
  }
};

export const userListsSetSelectedList = (
  listId: string,
  save: boolean = true
) => (dispatch: Dispatch<UserListsSetSelectedListAction>) => {
  dispatch({
    payload: listId,
    type: USER_LISTS_SET_SELECTED_LIST,
  });
  if (save) {
    InteractionManager.runAfterInteractions(() => {
      saveSelectedUserList(listId);
    });
  }
};

export const userListsClearList = (listId: string) => (
  dispatch: Dispatch<UserListsUpdateListsAction>,
  getState: AppGetState
) => {
  const { lists } = getState().userLists;
  const allNewLists = [...lists];

  // Find the list index
  let listIndex = null;
  allNewLists.find((list, index) => {
    if (list?.id === listId) {
      listIndex = index;
      return true;
    }
    return false;
  });

  // update the list
  if (listIndex !== null) {
    const newList = { ...allNewLists[listIndex] };
    newList.tokens = [];
    allNewLists[listIndex] = newList;

    dispatch({
      payload: allNewLists,
      type: USER_LISTS_UPDATE_LISTS,
    });
    saveUserLists(allNewLists);
  }
};

export const userListsUpdateList = (
  assetAddress: string,
  listId: string,
  add = true
) => (
  dispatch: ThunkDispatch<AppState, unknown, UserListsUpdateListsAction>,
  getState: AppGetState
) => {
  if (listId === FAVORITES_LIST_ID) {
    dispatch(uniswapUpdateFavorites(assetAddress, add));
  } else {
    const { lists } = getState().userLists;
    const allNewLists = [...lists];

    // Find the list index
    let listIndex = null;
    allNewLists.find((list, index) => {
      if (list?.id === listId) {
        listIndex = index;
        return true;
      }
      return false;
    });

    // add or remove
    if (listIndex !== null) {
      const updatedListTokens = add
        ? uniq(allNewLists[listIndex].tokens.concat(assetAddress))
        : Array.isArray(assetAddress)
        ? without(allNewLists[listIndex].tokens, ...assetAddress)
        : without(allNewLists[listIndex].tokens, assetAddress);
      if (add) {
        dispatch(emitAssetRequest(assetAddress));
      }

      // update the list
      const newList = { ...allNewLists[listIndex] };
      newList.tokens = updatedListTokens;
      allNewLists[listIndex] = newList;

      dispatch({
        payload: allNewLists,
        type: USER_LISTS_UPDATE_LISTS,
      });
      saveUserLists(allNewLists);
    }
  }
};

// -- Reducer --------------------------------------------------------------- //
export const INITIAL_USER_LISTS_STATE: UserListsState = {
  lists: [],
  loadingUserLists: false,
  ready: false,
  selectedList: null,
};

export default (state = INITIAL_USER_LISTS_STATE, action: UserListsAction) =>
  produce(state, draft => {
    switch (action.type) {
      case USER_LISTS_LOAD_REQUEST:
        draft.loadingUserLists = true;
        break;
      case USER_LISTS_LOAD_SUCCESS:
        draft.lists = action.payload;
        draft.loadingUserLists = false;
        break;
      case USER_LISTS_SET_SELECTED_LIST:
        draft.selectedList = action.payload;
        break;
      case USER_LISTS_UPDATE_LISTS:
        draft.lists = action.payload;
        break;
      case USER_LISTS_LOAD_FAILURE:
        draft.loadingUserLists = false;
        break;
      case USER_LISTS_READY:
        draft.ready = true;
        break;
      case USER_LISTS_CLEAR_STATE:
        return INITIAL_USER_LISTS_STATE;
      default:
        break;
    }
  });<|MERGE_RESOLUTION|>--- conflicted
+++ resolved
@@ -1,8 +1,4 @@
 import produce from 'immer';
-<<<<<<< HEAD
-import isArray from 'lodash/isArray';
-=======
->>>>>>> 5bbc8848
 import uniq from 'lodash/uniq';
 import without from 'lodash/without';
 import { InteractionManager } from 'react-native';
