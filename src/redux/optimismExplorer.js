import { Contract } from '@ethersproject/contracts';
import { captureException } from '@sentry/react-native';
<<<<<<< HEAD
import { keyBy, map, mapValues, pickBy, toLower } from 'lodash';
=======
import { isEmpty, keyBy, mapValues, toLower } from 'lodash';
>>>>>>> b8b4f082
import isEqual from 'react-fast-compare';
import { addressAssetsReceived, fetchAssetPricesWithCoingecko } from './data';
// eslint-disable-next-line import/no-cycle
import { emitAssetRequest, emitChartsRequest } from './explorer';
import { getProviderForNetwork } from '@rainbow-me/handlers/web3';
import networkInfo from '@rainbow-me/helpers/networkInfo';
import networkTypes from '@rainbow-me/helpers/networkTypes';
<<<<<<< HEAD
import { isEmpty } from '@rainbow-me/helpers/utilities';
=======
import { pickBy } from '@rainbow-me/helpers/utilities';
>>>>>>> b8b4f082
import {
  balanceCheckerContractAbiOVM,
  chainAssets,
} from '@rainbow-me/references';
import logger from 'logger';

let lastUpdatePayload = null;
// -- Constants --------------------------------------- //
const OPTIMISM_EXPLORER_CLEAR_STATE = 'explorer/OPTIMISM_EXPLORER_CLEAR_STATE';
const OPTIMISM_EXPLORER_SET_BALANCE_HANDLER =
  'explorer/OPTIMISM_EXPLORER_SET_BALANCE_HANDLER';
const OPTIMISM_EXPLORER_SET_HANDLERS =
  'explorer/OPTIMISM_EXPLORER_SET_HANDLERS';

const UPDATE_BALANCE_AND_PRICE_FREQUENCY = 60000;

const optimismNetwork = networkTypes.optimism;

const fetchAssetBalances = async (tokens, address) => {
  try {
    const abi = balanceCheckerContractAbiOVM;

    const contractAddress =
      networkInfo[optimismNetwork].balance_checker_contract_address;
    const optimismProvider = await getProviderForNetwork(optimismNetwork);

    const balanceCheckerContract = new Contract(
      contractAddress,
      abi,
      optimismProvider
    );
    const values = await balanceCheckerContract.balances([address], tokens);
    const balances = {};
    [address].forEach((addr, addrIdx) => {
      balances[addr] = {};
      tokens.forEach((tokenAddr, tokenIdx) => {
        const balance = values[addrIdx * tokens.length + tokenIdx];
        balances[addr][tokenAddr] = balance.toString();
      });
    });
    return balances[address];
  } catch (e) {
    logger.sentry(
      'Error fetching balances from balanceCheckerContract',
      optimismNetwork,
      e
    );
    captureException(new Error('fallbackExplorer::balanceChecker failure'));
    return null;
  }
};

export const optimismExplorerInit = () => async (dispatch, getState) => {
  if (networkInfo[optimismNetwork]?.disabled) return;
  const { accountAddress, nativeCurrency } = getState().settings;
  const formattedNativeCurrency = toLower(nativeCurrency);

  const fetchAssetsBalancesAndPrices = async () => {
    const assets = keyBy(
      chainAssets[optimismNetwork],
      asset => `${asset.asset.asset_code}_${optimismNetwork}`
    );

    const tokenAddresses = Object.values(
      assets
    ).map(({ asset: { asset_code } }) => toLower(asset_code));

    const balances = await fetchAssetBalances(
      tokenAddresses,
      accountAddress,
      optimismNetwork
    );

    let updatedAssets = assets;
    if (balances) {
      updatedAssets = mapValues(assets, assetAndQuantity => {
        const assetCode = toLower(assetAndQuantity.asset.asset_code);
        return {
          asset: {
            ...assetAndQuantity.asset,
          },
          quantity: balances?.[assetCode],
        };
      });
    }

    let assetsWithBalance = pickBy(updatedAssets, asset => asset.quantity > 0);

    if (!isEmpty(assetsWithBalance)) {
      dispatch(emitAssetRequest(tokenAddresses));
      dispatch(emitChartsRequest(tokenAddresses));

      const coingeckoIds = Object.values(assetsWithBalance).map(
        ({ asset }) => asset.coingecko_id
      );
      const prices = await fetchAssetPricesWithCoingecko(
        coingeckoIds,
        formattedNativeCurrency
      );

      if (prices) {
        assetsWithBalance = mapValues(assetsWithBalance, assetWithBalance => {
          const assetCoingeckoId = toLower(assetWithBalance.asset.coingecko_id);
          if (prices[assetCoingeckoId]) {
            return {
              ...assetWithBalance,
              asset: {
                ...assetWithBalance.asset,
                price: {
                  changed_at: prices[assetCoingeckoId].last_updated_at,
                  relative_change_24h:
                    prices[assetCoingeckoId][
                      `${formattedNativeCurrency}_24h_change`
                    ],
                  value: prices[assetCoingeckoId][`${formattedNativeCurrency}`],
                },
              },
            };
          }
          return assetWithBalance;
        });
      }

      const newPayload = { assets: assetsWithBalance };

      if (balances && !isEqual(lastUpdatePayload, newPayload)) {
        dispatch(
          addressAssetsReceived(
            {
              meta: {
                address: accountAddress,
                currency: nativeCurrency,
                status: 'ok',
              },
              payload: newPayload,
            },
            false,
            false,
            false,
            optimismNetwork
          )
        );
        lastUpdatePayload = newPayload;
      }
    }

    const optimismExplorerBalancesHandle = setTimeout(
      fetchAssetsBalancesAndPrices,
      !assetsWithBalance.length
        ? UPDATE_BALANCE_AND_PRICE_FREQUENCY * 2
        : UPDATE_BALANCE_AND_PRICE_FREQUENCY
    );
    let optimismExplorerAssetsHandle = null;

    dispatch({
      payload: {
        optimismExplorerAssetsHandle,
        optimismExplorerBalancesHandle,
      },
      type: OPTIMISM_EXPLORER_SET_HANDLERS,
    });
  };
  fetchAssetsBalancesAndPrices();
};

export const optimismExplorerClearState = () => (dispatch, getState) => {
  const {
    optimismExplorerBalancesHandle,
    optimismExplorerAssetsHandle,
  } = getState().optimismExplorer;

  optimismExplorerBalancesHandle &&
    clearTimeout(optimismExplorerBalancesHandle);
  optimismExplorerAssetsHandle && clearTimeout(optimismExplorerAssetsHandle);
  dispatch({ type: OPTIMISM_EXPLORER_CLEAR_STATE });
};

// -- Reducer ----------------------------------------- //
const INITIAL_STATE = {
  optimismExplorerAssetsHandle: null,
  optimismExplorerBalancesHandle: null,
};

export default (state = INITIAL_STATE, action) => {
  switch (action.type) {
    case OPTIMISM_EXPLORER_CLEAR_STATE:
      return {
        ...state,
        ...INITIAL_STATE,
      };
    case OPTIMISM_EXPLORER_SET_HANDLERS:
      return {
        ...state,
        optimismExplorerAssetsHandle:
          action.payload.optimismExplorerAssetsHandle,
        optimismExplorerBalancesHandle:
          action.payload.optimismExplorerBalancesHandle,
      };
    case OPTIMISM_EXPLORER_SET_BALANCE_HANDLER:
      return {
        ...state,
        optimismExplorerBalancesHandle:
          action.payload.optimismExplorerBalancesHandle,
      };
    default:
      return state;
  }
};<|MERGE_RESOLUTION|>--- conflicted
+++ resolved
@@ -1,10 +1,6 @@
 import { Contract } from '@ethersproject/contracts';
 import { captureException } from '@sentry/react-native';
-<<<<<<< HEAD
-import { keyBy, map, mapValues, pickBy, toLower } from 'lodash';
-=======
-import { isEmpty, keyBy, mapValues, toLower } from 'lodash';
->>>>>>> b8b4f082
+import { keyBy, mapValues, toLower } from 'lodash';
 import isEqual from 'react-fast-compare';
 import { addressAssetsReceived, fetchAssetPricesWithCoingecko } from './data';
 // eslint-disable-next-line import/no-cycle
@@ -12,11 +8,7 @@
 import { getProviderForNetwork } from '@rainbow-me/handlers/web3';
 import networkInfo from '@rainbow-me/helpers/networkInfo';
 import networkTypes from '@rainbow-me/helpers/networkTypes';
-<<<<<<< HEAD
-import { isEmpty } from '@rainbow-me/helpers/utilities';
-=======
-import { pickBy } from '@rainbow-me/helpers/utilities';
->>>>>>> b8b4f082
+import { isEmpty, pickBy } from '@rainbow-me/helpers/utilities';
 import {
   balanceCheckerContractAbiOVM,
   chainAssets,
