import { BigNumber } from '@ethersproject/bignumber';
import { Contract } from '@ethersproject/contracts';
import { ChainId } from '@uniswap/sdk';
<<<<<<< HEAD
import { forEach, get, keys, map } from 'lodash';
=======
import { chunk, keys } from 'lodash';
>>>>>>> a1d661b8
import { web3Provider } from '../handlers/web3';
import { MULTICALL_ABI, MULTICALL_NETWORKS } from '../references/uniswap';
import { AppDispatch, AppGetState } from './store';
import { chunk } from '@rainbow-me/helpers/utilities';
import logger from 'logger';

// -- Constants ------------------------------------------------------------- //
const MULTICALL_UPDATE_RESULTS = 'multicall/MULTICALL_UPDATE_RESULTS';
const MULTICALL_ADD_LISTENERS = 'multicall/MULTICALL_ADD_LISTENERS';
const MULTICALL_CLEAR_STATE = 'multicall/MULTICALL_CLEAR_STATE';

// chunk calls to not exceed the gas limit
const CALL_CHUNK_SIZE = 500;

// -- Actions --------------------------------------------------------------- //
export interface MulticallState {
  listeners: {
    // on a per-chain basis
    [chainId in ChainId]?: {
      // stores how many listeners there are for each call key
      [callKey: string]: number;
    };
  };

  results: {
    [chainId in ChainId]?: {
      [callKey: string]: {
        data?: string | null;
        blockNumber?: number;
        fetchingBlockNumber?: number;
      };
    };
  };
}

interface MulticallUpdateResultsAction {
  type: typeof MULTICALL_UPDATE_RESULTS;
  payload: MulticallState['results'];
}

interface MulticallAddListenersAction {
  type: typeof MULTICALL_ADD_LISTENERS;
  payload: MulticallState['listeners'];
}

interface MulticallClearStateAction {
  type: typeof MULTICALL_CLEAR_STATE;
}

export type MulticallActionTypes =
  | MulticallUpdateResultsAction
  | MulticallAddListenersAction
  | MulticallClearStateAction;

export interface Call {
  address: string;
  callData: string;
}

export function toCallKey(call: Call): string {
  return `${call.address}-${call.callData}`;
}

export function parseCallKey(callKey: string): Call {
  const pcs = callKey.split('-');
  return {
    address: pcs[0],
    callData: pcs[1],
  };
}

export const multicallAddListeners = ({
  calls,
  chainId,
}: {
  calls: Call[];
  chainId: ChainId;
}) => (dispatch: AppDispatch, getState: AppGetState) => {
  const { listeners: existingListeners } = getState().multicall;
  const updatedListeners = {
    ...existingListeners,
  };

  const listenersForChainId = {
    ...updatedListeners[chainId],
  };

  calls.forEach(call => {
    const callKey = toCallKey(call);
    listenersForChainId[callKey] =
      (updatedListeners?.[chainId]?.[callKey] ?? 0) + 1;
  });

  updatedListeners[chainId] = listenersForChainId;

  dispatch({
    payload: updatedListeners,
    type: MULTICALL_ADD_LISTENERS,
  });
};

const multicallUpdateResults = ({
  blockNumber,
  chainId,
  results,
}: {
  blockNumber: number;
  chainId: ChainId;
  results: Record<string, string | null>;
}) => (dispatch: AppDispatch, getState: AppGetState) => {
  const { results: existingResults } = getState().multicall;
  const updatedResults = {
    ...existingResults,
  };

  const resultsForChainId = {
    ...updatedResults[chainId],
  };

  if (results) {
    Object.keys(results).forEach(callKey => {
      const current = existingResults?.[chainId]?.[callKey];
      if ((current?.blockNumber ?? 0) > blockNumber) return;
      resultsForChainId[callKey] = {
        blockNumber,
        data: results[callKey],
      };
    });
  }

  updatedResults[chainId] = resultsForChainId;

  dispatch({
    payload: updatedResults,
    type: MULTICALL_UPDATE_RESULTS,
  });
};

/**
 * Return the keys that need to be refetched
 * @param callResults current call result state
 * @param listeningKeys each call key mapped to how old the data can be in blocks
 * @param chainId the current chain id
 * @param latestBlockNumber the latest block number
 */
function outdatedListeningKeys(
  callResults: MulticallState['results'],
  listeningKeys: string[],
  chainId: ChainId | undefined,
  latestBlockNumber: number | undefined
): string[] {
  if (!chainId) return [];
  const results = callResults[chainId];
  // no results at all, load everything
  if (!results) return listeningKeys;

  return listeningKeys.filter(callKey => {
    const data = callResults?.[chainId]?.[callKey];
    // no data, must fetch
    if (!data) return true;

    // already fetching it for a recent enough block, don't refetch it
    if (
      data.fetchingBlockNumber &&
      latestBlockNumber &&
      data.fetchingBlockNumber >= latestBlockNumber
    )
      return false;

    // if data is newer than latestBlockNumber, don't fetch it
    return !(
      data.blockNumber &&
      latestBlockNumber &&
      data.blockNumber >= latestBlockNumber
    );
  });
}

export function activeListeningKeys(
  allListeners: MulticallState['listeners'],
  chainId?: ChainId
): string[] {
  if (!allListeners || !chainId) return [];
  const listeners = allListeners[chainId];
  if (!listeners) return [];
  return keys(listeners);
}

export const multicallUpdateOutdatedListeners = (
  latestBlockNumber?: number
) => (dispatch: AppDispatch, getState: AppGetState) => {
  const { chainId } = getState().settings;
  const { listeners, results } = getState().multicall;
  const listeningKeys = activeListeningKeys(listeners, chainId);
  const outdatedCallKeys = outdatedListeningKeys(
    results,
    listeningKeys,
    chainId,
    latestBlockNumber
  );

  const calls = outdatedCallKeys.map(key => parseCallKey(key));
  const chunkedCalls = chunk(calls, CALL_CHUNK_SIZE);

  const multicallContract = new Contract(
    MULTICALL_NETWORKS[chainId as ChainId],
    MULTICALL_ABI,
    web3Provider!
  );

  chunkedCalls.forEach((chunk, chunkIndex) => {
    multicallContract
      .aggregate(
        chunk.map(obj => {
          return [obj.address, obj.callData];
        })
      )
      .then(([resultsBlockNumber, returnData]: [BigNumber, string[]]) => {
        // accumulates the length of all previous indices
        const firstCallKeyIndex = chunkIndex * CALL_CHUNK_SIZE;
        const lastCallKeyIndex = firstCallKeyIndex + returnData.length;

        const results = outdatedCallKeys
          .slice(firstCallKeyIndex, lastCallKeyIndex)
          .reduce<{ [callKey: string]: string | null }>((memo, callKey, i) => {
            memo[callKey] = returnData[i] ?? null;
            return memo;
          }, {});

        dispatch(
          multicallUpdateResults({
            blockNumber: resultsBlockNumber.toNumber(),
            chainId,
            results,
          })
        );
      })
      .catch((error: any) => {
        logger.log(
          '### [multicall redux, aggregate call] - Failed to fetch multicall',
          error
        );
      });
  });
};

export const multicallClearState = () => (dispatch: AppDispatch) => {
  dispatch({
    type: MULTICALL_CLEAR_STATE,
  });
};

// -- Reducer --------------------------------------------------------------- //
export const INITIAL_MULTICALL_STATE: MulticallState = {
  listeners: {},
  results: {},
};

export default (
  state = INITIAL_MULTICALL_STATE,
  action: MulticallActionTypes
) => {
  switch (action.type) {
    case MULTICALL_ADD_LISTENERS:
      return {
        ...state,
        listeners: action.payload,
      };
    case MULTICALL_UPDATE_RESULTS:
      return {
        ...state,
        results: action.payload,
      };
    case MULTICALL_CLEAR_STATE:
      return {
        ...INITIAL_MULTICALL_STATE,
      };
    default:
      return state;
  }
};<|MERGE_RESOLUTION|>--- conflicted
+++ resolved
@@ -1,11 +1,7 @@
 import { BigNumber } from '@ethersproject/bignumber';
 import { Contract } from '@ethersproject/contracts';
 import { ChainId } from '@uniswap/sdk';
-<<<<<<< HEAD
-import { forEach, get, keys, map } from 'lodash';
-=======
-import { chunk, keys } from 'lodash';
->>>>>>> a1d661b8
+import keys from 'lodash/keys';
 import { web3Provider } from '../handlers/web3';
 import { MULTICALL_ABI, MULTICALL_NETWORKS } from '../references/uniswap';
 import { AppDispatch, AppGetState } from './store';
