<<<<<<< HEAD
import filter from 'lodash/filter';
import get from 'lodash/get';
import values from 'lodash/values';
=======
import { get, omit } from 'lodash';
>>>>>>> d2daf5ef
import { Dispatch } from 'redux';
import { AppGetState } from './store';
import { maybeSignUri } from '@rainbow-me/handlers/imgix';
import {
  getLocalRequests,
  removeLocalRequest,
  saveLocalRequests,
} from '@rainbow-me/handlers/localstorage/walletconnectRequests';
import {
  dappLogoOverride,
  dappNameOverride,
} from '@rainbow-me/helpers/dappNameHandler';
import { omitFlatten } from '@rainbow-me/helpers/utilities';
import { getRequestDisplayDetails } from '@rainbow-me/parsers';
import { ethereumUtils } from '@rainbow-me/utils';
import logger from 'logger';

// -- Constants --------------------------------------- //

const REQUESTS_UPDATE_REQUESTS_TO_APPROVE =
  'requests/REQUESTS_UPDATE_REQUESTS_TO_APPROVE';
const REQUESTS_CLEAR_STATE = 'requests/REQUESTS_CLEAR_STATE';

// Requests expire automatically after 1 hour
const EXPIRATION_THRESHOLD_IN_MS = 1000 * 60 * 60;

// -- Actions ----------------------------------------- //

/**
 * A request stored in state.
 */
interface RequestData {
  /**
   * The WalletConnect client ID for the request.
   */
  clientId: string;

  /**
   * The WalletConnect peer ID for the request.
   */
  peerId: string;

  /**
   * The request ID.
   */
  requestId: number;

  /**
   * The name of the dapp the user is connecting to.
   */
  dappName: string;

  /**
   * The URL scheme to use for re-opening the dapp, or null.
   */
  dappScheme: string | null;

  /**
   * The URL for the dapp.
   */
  dappUrl: string;

  /**
   * The display details loaded for the request.
   */
  displayDetails: RequestDisplayDetails | null | {};

  /**
   * The image URL for the dapp, or undefined.
   */
  imageUrl: string | undefined;

  /**
   * The payload for the request.
   */
  payload: any;
}

/**
 * Display details loaded for a request.
 */
interface RequestDisplayDetails {
  /**
   * Data loaded for the request, depending on the type of request.
   */
  request: any;

  /**
   * The timestamp for the request.
   */
  timestampInMs: number;
}

/**
 * Represents the current state of the `requests` reducer.
 */
interface RequestsState {
  /**
   * Current requests, as an object mapping request IDs to `RequestData`
   * objects.
   */
  requests: {
    [requestId: number]: RequestData;
  };
}

/**
 * An action for the `requests` reducer.
 */
type RequestsAction =
  | RequestsUpdateRequestsToApproveAction
  | RequestsClearStateAction;

/**
 * The action for updating the requests to approve in state.
 */
interface RequestsUpdateRequestsToApproveAction {
  type: typeof REQUESTS_UPDATE_REQUESTS_TO_APPROVE;
  payload: RequestsState['requests'];
}

/**
 * The action for resetting the state.
 */
interface RequestsClearStateAction {
  type: typeof REQUESTS_CLEAR_STATE;
}

/**
 * Loads requests from local storage into state.
 */
export const requestsLoadState = () => async (
  dispatch: Dispatch<RequestsUpdateRequestsToApproveAction>,
  getState: AppGetState
) => {
  const { accountAddress, network } = getState().settings;
  try {
    const requests = await getLocalRequests(accountAddress, network);
    const _requests = requests || {};
    dispatch({ payload: _requests, type: REQUESTS_UPDATE_REQUESTS_TO_APPROVE });
    // eslint-disable-next-line no-empty
  } catch (error) {}
};

/**
 * Adds a new request to state and updates local storage.
 *
 * @param clientId The WalletConnect client ID.
 * @param peerId The WalletConnect peer ID.
 * @param requestId The WalletConnect request ID.
 * @param payload The request payload.
 * @param peerMeta The WalletConnect peer metadata.
 */
export const addRequestToApprove = (
  clientId: string,
  peerId: string,
  requestId: number,
  payload: any,
  peerMeta:
    | undefined
    | {
        name?: string;
        url?: string;
        scheme?: string;
      }
) => (
  dispatch: Dispatch<RequestsUpdateRequestsToApproveAction>,
  getState: AppGetState
) => {
  const { requests } = getState().requests;
  const { walletConnectors } = getState().walletconnect;
  const { accountAddress, network, nativeCurrency } = getState().settings;
  const walletConnector = walletConnectors[peerId];
  const chainId = walletConnector._chainId;
  const dappNetwork = ethereumUtils.getNetworkFromChainId(Number(chainId));
  const displayDetails = getRequestDisplayDetails(
    payload,
    nativeCurrency,
    dappNetwork
  );
  const oneHourAgoTs = Date.now() - EXPIRATION_THRESHOLD_IN_MS;
  // @ts-expect-error This fails to compile as `displayDetails` does not
  // always return an object with `timestampInMs`. Still, the error thrown
  // by an invalid access might be caught or expected elsewhere, so for now
  // `ts-expect-error` is used.
  if (displayDetails.timestampInMs < oneHourAgoTs) {
    logger.log('request expired!');
    return;
  }
  const unsafeImageUrl =
    dappLogoOverride(peerMeta?.url) || get(peerMeta, 'icons[0]');
  const imageUrl = maybeSignUri(unsafeImageUrl);
  const dappName =
    dappNameOverride(peerMeta?.url) || peerMeta?.name || 'Unknown Dapp';
  const dappUrl = peerMeta?.url || 'Unknown Url';
  const dappScheme = peerMeta?.scheme || null;

  const request: RequestData = {
    clientId,
    dappName,
    dappScheme,
    dappUrl,
    displayDetails,
    imageUrl,
    payload,
    peerId,
    requestId,
  };
  const updatedRequests = { ...requests, [requestId]: request };
  dispatch({
    payload: updatedRequests,
    type: REQUESTS_UPDATE_REQUESTS_TO_APPROVE,
  });
  saveLocalRequests(updatedRequests, accountAddress, network);
  return request;
};

/**
 * Filters requests that match a given client ID.
 *
 * @param topic The client ID to filter for.
 * @returns The matching requests.
 */
export const requestsForTopic = (topic: string) => (
  dispatch: unknown,
  getState: AppGetState
): RequestData[] => {
  const { requests } = getState().requests;
  return Object.values(requests).filter(({ clientId }) => clientId === topic);
};

/**
 * Resets the state.
 */
export const requestsResetState = () => (
  dispatch: Dispatch<RequestsClearStateAction>
) => dispatch({ type: REQUESTS_CLEAR_STATE });

/**
 * Removes a request from state by its request ID.
 *
 * @param requestId The request ID to remove.
 */
export const removeRequest = (requestId: number) => (
  dispatch: Dispatch<RequestsUpdateRequestsToApproveAction>,
  getState: AppGetState
) => {
  const { accountAddress, network } = getState().settings;
  const { requests } = getState().requests;
  const updatedRequests = omitFlatten(requests, [requestId]);
  removeLocalRequest(accountAddress, network, requestId);
  dispatch({
    payload: updatedRequests,
    type: REQUESTS_UPDATE_REQUESTS_TO_APPROVE,
  });
};

// -- Reducer ----------------------------------------- //

const INITIAL_STATE: RequestsState = {
  requests: {},
};

export default (
  state: RequestsState = INITIAL_STATE,
  action: RequestsAction
): RequestsState => {
  switch (action.type) {
    case REQUESTS_UPDATE_REQUESTS_TO_APPROVE:
      return {
        ...state,
        requests: action.payload,
      };
    case REQUESTS_CLEAR_STATE:
      return {
        ...state,
        ...INITIAL_STATE,
      };
    default:
      return state;
  }
};<|MERGE_RESOLUTION|>--- conflicted
+++ resolved
@@ -1,10 +1,4 @@
-<<<<<<< HEAD
-import filter from 'lodash/filter';
 import get from 'lodash/get';
-import values from 'lodash/values';
-=======
-import { get, omit } from 'lodash';
->>>>>>> d2daf5ef
 import { Dispatch } from 'redux';
 import { AppGetState } from './store';
 import { maybeSignUri } from '@rainbow-me/handlers/imgix';
