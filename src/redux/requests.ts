<<<<<<< HEAD
import filter from 'lodash/filter';
import omit from 'lodash/omit';
import values from 'lodash/values';
=======
>>>>>>> ff35b533
import { Dispatch } from 'redux';
import { AppGetState } from './store';
import { maybeSignUri } from '@rainbow-me/handlers/imgix';
import {
  getLocalRequests,
  removeLocalRequest,
  saveLocalRequests,
} from '@rainbow-me/handlers/localstorage/walletconnectRequests';
import {
  dappLogoOverride,
  dappNameOverride,
} from '@rainbow-me/helpers/dappNameHandler';
import { omitFlatten } from '@rainbow-me/helpers/utilities';
import { getRequestDisplayDetails } from '@rainbow-me/parsers';
import { ethereumUtils } from '@rainbow-me/utils';
import logger from 'logger';

// -- Constants --------------------------------------- //

const REQUESTS_UPDATE_REQUESTS_TO_APPROVE =
  'requests/REQUESTS_UPDATE_REQUESTS_TO_APPROVE';
const REQUESTS_CLEAR_STATE = 'requests/REQUESTS_CLEAR_STATE';

// Requests expire automatically after 1 hour
const EXPIRATION_THRESHOLD_IN_MS = 1000 * 60 * 60;

// -- Actions ----------------------------------------- //

/**
 * A request stored in state.
 */
export interface RequestData {
  /**
   * The WalletConnect client ID for the request.
   */
  clientId: string;

  /**
   * The WalletConnect peer ID for the request.
   */
  peerId: string;

  /**
   * The request ID.
   */
  requestId: number;

  /**
   * The name of the dapp the user is connecting to.
   */
  dappName: string;

  /**
   * The URL scheme to use for re-opening the dapp, or null.
   */
  dappScheme: string | null;

  /**
   * The URL for the dapp.
   */
  dappUrl: string;

  /**
   * The display details loaded for the request.
   */
  displayDetails: RequestDisplayDetails | null | {};

  /**
   * The image URL for the dapp, or undefined.
   */
  imageUrl: string | undefined;

  /**
   * The payload for the request.
   */
  payload: any;
}

/**
 * Display details loaded for a request.
 */
interface RequestDisplayDetails {
  /**
   * Data loaded for the request, depending on the type of request.
   */
  request: any;

  /**
   * The timestamp for the request.
   */
  timestampInMs: number;
}

/**
 * Represents the current state of the `requests` reducer.
 */
interface RequestsState {
  /**
   * Current requests, as an object mapping request IDs to `RequestData`
   * objects.
   */
  requests: {
    [requestId: number]: RequestData;
  };
}

/**
 * An action for the `requests` reducer.
 */
type RequestsAction =
  | RequestsUpdateRequestsToApproveAction
  | RequestsClearStateAction;

/**
 * The action for updating the requests to approve in state.
 */
interface RequestsUpdateRequestsToApproveAction {
  type: typeof REQUESTS_UPDATE_REQUESTS_TO_APPROVE;
  payload: RequestsState['requests'];
}

/**
 * The action for resetting the state.
 */
interface RequestsClearStateAction {
  type: typeof REQUESTS_CLEAR_STATE;
}

/**
 * Loads requests from local storage into state.
 */
export const requestsLoadState = () => async (
  dispatch: Dispatch<RequestsUpdateRequestsToApproveAction>,
  getState: AppGetState
) => {
  const { accountAddress, network } = getState().settings;
  try {
    const requests = await getLocalRequests(accountAddress, network);
    const _requests = requests || {};
    dispatch({ payload: _requests, type: REQUESTS_UPDATE_REQUESTS_TO_APPROVE });
    // eslint-disable-next-line no-empty
  } catch (error) {}
};

/**
 * Adds a new request to state and updates local storage.
 *
 * @param clientId The WalletConnect client ID.
 * @param peerId The WalletConnect peer ID.
 * @param requestId The WalletConnect request ID.
 * @param payload The request payload.
 * @param peerMeta The WalletConnect peer metadata.
 */
export const addRequestToApprove = (
  clientId: string,
  peerId: string,
  requestId: number,
  payload: any,
  peerMeta:
    | undefined
    | null
    | {
        name?: string;
        url?: string;
        scheme?: string;
        icons?: string[];
      }
) => (
  dispatch: Dispatch<RequestsUpdateRequestsToApproveAction>,
  getState: AppGetState
) => {
  const { requests } = getState().requests;
  const { walletConnectors } = getState().walletconnect;
  const { accountAddress, network, nativeCurrency } = getState().settings;
  const walletConnector = walletConnectors[peerId];
  // @ts-expect-error "_chainId" is private.
  const chainId = walletConnector._chainId;
  const dappNetwork = ethereumUtils.getNetworkFromChainId(Number(chainId));
  const displayDetails = getRequestDisplayDetails(
    payload,
    nativeCurrency,
    dappNetwork
  );
  const oneHourAgoTs = Date.now() - EXPIRATION_THRESHOLD_IN_MS;
  // @ts-expect-error This fails to compile as `displayDetails` does not
  // always return an object with `timestampInMs`. Still, the error thrown
  // by an invalid access might be caught or expected elsewhere, so for now
  // `ts-expect-error` is used.
  if (displayDetails.timestampInMs < oneHourAgoTs) {
    logger.log('request expired!');
    return;
  }
  const unsafeImageUrl =
    dappLogoOverride(peerMeta?.url) || peerMeta?.icons?.[0];
  const imageUrl = maybeSignUri(unsafeImageUrl);
  const dappName =
    dappNameOverride(peerMeta?.url) || peerMeta?.name || 'Unknown Dapp';
  const dappUrl = peerMeta?.url || 'Unknown Url';
  const dappScheme = peerMeta?.scheme || null;

  const request: RequestData = {
    clientId,
    dappName,
    dappScheme,
    dappUrl,
    displayDetails,
    imageUrl,
    payload,
    peerId,
    requestId,
  };
  const updatedRequests = { ...requests, [requestId]: request };
  dispatch({
    payload: updatedRequests,
    type: REQUESTS_UPDATE_REQUESTS_TO_APPROVE,
  });
  saveLocalRequests(updatedRequests, accountAddress, network);
  return request;
};

/**
 * Filters requests that match a given client ID.
 *
 * @param topic The client ID to filter for.
 * @returns The matching requests.
 */
export const requestsForTopic = (topic: string) => (
  dispatch: unknown,
  getState: AppGetState
): RequestData[] => {
  const { requests } = getState().requests;
  return Object.values(requests).filter(({ clientId }) => clientId === topic);
};

/**
 * Resets the state.
 */
export const requestsResetState = () => (
  dispatch: Dispatch<RequestsClearStateAction>
) => dispatch({ type: REQUESTS_CLEAR_STATE });

/**
 * Removes a request from state by its request ID.
 *
 * @param requestId The request ID to remove.
 */
export const removeRequest = (requestId: number) => (
  dispatch: Dispatch<RequestsUpdateRequestsToApproveAction>,
  getState: AppGetState
) => {
  const { accountAddress, network } = getState().settings;
  const { requests } = getState().requests;
  const updatedRequests = omitFlatten(requests, [requestId]);
  removeLocalRequest(accountAddress, network, requestId);
  dispatch({
    payload: updatedRequests,
    type: REQUESTS_UPDATE_REQUESTS_TO_APPROVE,
  });
};

// -- Reducer ----------------------------------------- //

const INITIAL_STATE: RequestsState = {
  requests: {},
};

export default (
  state: RequestsState = INITIAL_STATE,
  action: RequestsAction
): RequestsState => {
  switch (action.type) {
    case REQUESTS_UPDATE_REQUESTS_TO_APPROVE:
      return {
        ...state,
        requests: action.payload,
      };
    case REQUESTS_CLEAR_STATE:
      return {
        ...state,
        ...INITIAL_STATE,
      };
    default:
      return state;
  }
};<|MERGE_RESOLUTION|>--- conflicted
+++ resolved
@@ -1,9 +1,3 @@
-<<<<<<< HEAD
-import filter from 'lodash/filter';
-import omit from 'lodash/omit';
-import values from 'lodash/values';
-=======
->>>>>>> ff35b533
 import { Dispatch } from 'redux';
 import { AppGetState } from './store';
 import { maybeSignUri } from '@rainbow-me/handlers/imgix';
